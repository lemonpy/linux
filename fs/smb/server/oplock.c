// SPDX-License-Identifier: GPL-2.0-or-later
/*
 *   Copyright (C) 2016 Namjae Jeon <linkinjeon@kernel.org>
 *   Copyright (C) 2018 Samsung Electronics Co., Ltd.
 */

#include <linux/moduleparam.h>

#include "glob.h"
#include "oplock.h"

#include "smb_common.h"
#include "smbstatus.h"
#include "connection.h"
#include "mgmt/user_session.h"
#include "mgmt/share_config.h"
#include "mgmt/tree_connect.h"

static LIST_HEAD(lease_table_list);
static DEFINE_RWLOCK(lease_list_lock);

/**
 * alloc_opinfo() - allocate a new opinfo object for oplock info
 * @work:	smb work
 * @id:		fid of open file
 * @Tid:	tree id of connection
 *
 * Return:      allocated opinfo object on success, otherwise NULL
 */
static struct oplock_info *alloc_opinfo(struct ksmbd_work *work,
					u64 id, __u16 Tid)
{
	struct ksmbd_conn *conn = work->conn;
	struct ksmbd_session *sess = work->sess;
	struct oplock_info *opinfo;

	opinfo = kzalloc(sizeof(struct oplock_info), GFP_KERNEL);
	if (!opinfo)
		return NULL;

	opinfo->sess = sess;
	opinfo->conn = conn;
	opinfo->level = SMB2_OPLOCK_LEVEL_NONE;
	opinfo->op_state = OPLOCK_STATE_NONE;
	opinfo->pending_break = 0;
	opinfo->fid = id;
	opinfo->Tid = Tid;
	INIT_LIST_HEAD(&opinfo->op_entry);
	INIT_LIST_HEAD(&opinfo->interim_list);
	init_waitqueue_head(&opinfo->oplock_q);
	init_waitqueue_head(&opinfo->oplock_brk);
	atomic_set(&opinfo->refcount, 1);
	atomic_set(&opinfo->breaking_cnt, 0);

	return opinfo;
}

static void lease_add_list(struct oplock_info *opinfo)
{
	struct lease_table *lb = opinfo->o_lease->l_lb;

	spin_lock(&lb->lb_lock);
	list_add_rcu(&opinfo->lease_entry, &lb->lease_list);
	spin_unlock(&lb->lb_lock);
}

static void lease_del_list(struct oplock_info *opinfo)
{
	struct lease_table *lb = opinfo->o_lease->l_lb;

	if (!lb)
		return;

	spin_lock(&lb->lb_lock);
	if (list_empty(&opinfo->lease_entry)) {
		spin_unlock(&lb->lb_lock);
		return;
	}

	list_del_init(&opinfo->lease_entry);
	opinfo->o_lease->l_lb = NULL;
	spin_unlock(&lb->lb_lock);
}

static void lb_add(struct lease_table *lb)
{
	write_lock(&lease_list_lock);
	list_add(&lb->l_entry, &lease_table_list);
	write_unlock(&lease_list_lock);
}

static int alloc_lease(struct oplock_info *opinfo, struct lease_ctx_info *lctx)
{
	struct lease *lease;

	lease = kmalloc(sizeof(struct lease), GFP_KERNEL);
	if (!lease)
		return -ENOMEM;

	memcpy(lease->lease_key, lctx->lease_key, SMB2_LEASE_KEY_SIZE);
	lease->state = lctx->req_state;
	lease->new_state = 0;
	lease->flags = lctx->flags;
	lease->duration = lctx->duration;
	lease->is_dir = lctx->is_dir;
	memcpy(lease->parent_lease_key, lctx->parent_lease_key, SMB2_LEASE_KEY_SIZE);
	lease->version = lctx->version;
	lease->epoch = le16_to_cpu(lctx->epoch) + 1;
	INIT_LIST_HEAD(&opinfo->lease_entry);
	opinfo->o_lease = lease;

	return 0;
}

static void free_lease(struct oplock_info *opinfo)
{
	struct lease *lease;

	lease = opinfo->o_lease;
	kfree(lease);
}

static void free_opinfo(struct oplock_info *opinfo)
{
	if (opinfo->is_lease)
		free_lease(opinfo);
	kfree(opinfo);
}

static inline void opinfo_free_rcu(struct rcu_head *rcu_head)
{
	struct oplock_info *opinfo;

	opinfo = container_of(rcu_head, struct oplock_info, rcu_head);
	free_opinfo(opinfo);
}

struct oplock_info *opinfo_get(struct ksmbd_file *fp)
{
	struct oplock_info *opinfo;

	rcu_read_lock();
	opinfo = rcu_dereference(fp->f_opinfo);
	if (opinfo && !atomic_inc_not_zero(&opinfo->refcount))
		opinfo = NULL;
	rcu_read_unlock();

	return opinfo;
}

static struct oplock_info *opinfo_get_list(struct ksmbd_inode *ci)
{
	struct oplock_info *opinfo;

	if (list_empty(&ci->m_op_list))
		return NULL;

	rcu_read_lock();
	opinfo = list_first_or_null_rcu(&ci->m_op_list, struct oplock_info,
					op_entry);
	if (opinfo) {
		if (opinfo->conn == NULL ||
		    !atomic_inc_not_zero(&opinfo->refcount))
			opinfo = NULL;
		else {
			atomic_inc(&opinfo->conn->r_count);
			if (ksmbd_conn_releasing(opinfo->conn)) {
				atomic_dec(&opinfo->conn->r_count);
				atomic_dec(&opinfo->refcount);
				opinfo = NULL;
			}
		}
	}

	rcu_read_unlock();

	return opinfo;
}

static void opinfo_conn_put(struct oplock_info *opinfo)
{
	struct ksmbd_conn *conn;

	if (!opinfo)
		return;

	conn = opinfo->conn;
	/*
	 * Checking waitqueue to dropping pending requests on
	 * disconnection. waitqueue_active is safe because it
	 * uses atomic operation for condition.
	 */
	if (!atomic_dec_return(&conn->r_count) && waitqueue_active(&conn->r_count_q))
		wake_up(&conn->r_count_q);
	opinfo_put(opinfo);
}

void opinfo_put(struct oplock_info *opinfo)
{
	if (!atomic_dec_and_test(&opinfo->refcount))
		return;

	call_rcu(&opinfo->rcu_head, opinfo_free_rcu);
}

static void opinfo_add(struct oplock_info *opinfo)
{
	struct ksmbd_inode *ci = opinfo->o_fp->f_ci;

	down_write(&ci->m_lock);
	list_add_rcu(&opinfo->op_entry, &ci->m_op_list);
	up_write(&ci->m_lock);
}

static void opinfo_del(struct oplock_info *opinfo)
{
	struct ksmbd_inode *ci = opinfo->o_fp->f_ci;

	if (opinfo->is_lease) {
		write_lock(&lease_list_lock);
		lease_del_list(opinfo);
		write_unlock(&lease_list_lock);
	}
	down_write(&ci->m_lock);
	list_del_rcu(&opinfo->op_entry);
	up_write(&ci->m_lock);
}

static unsigned long opinfo_count(struct ksmbd_file *fp)
{
	if (ksmbd_stream_fd(fp))
		return atomic_read(&fp->f_ci->sop_count);
	else
		return atomic_read(&fp->f_ci->op_count);
}

static void opinfo_count_inc(struct ksmbd_file *fp)
{
	if (ksmbd_stream_fd(fp))
		return atomic_inc(&fp->f_ci->sop_count);
	else
		return atomic_inc(&fp->f_ci->op_count);
}

static void opinfo_count_dec(struct ksmbd_file *fp)
{
	if (ksmbd_stream_fd(fp))
		return atomic_dec(&fp->f_ci->sop_count);
	else
		return atomic_dec(&fp->f_ci->op_count);
}

/**
 * opinfo_write_to_read() - convert a write oplock to read oplock
 * @opinfo:		current oplock info
 *
 * Return:      0 on success, otherwise -EINVAL
 */
int opinfo_write_to_read(struct oplock_info *opinfo)
{
	struct lease *lease = opinfo->o_lease;

	if (!(opinfo->level == SMB2_OPLOCK_LEVEL_BATCH ||
	      opinfo->level == SMB2_OPLOCK_LEVEL_EXCLUSIVE)) {
		pr_err("bad oplock(0x%x)\n", opinfo->level);
		if (opinfo->is_lease)
			pr_err("lease state(0x%x)\n", lease->state);
		return -EINVAL;
	}
	opinfo->level = SMB2_OPLOCK_LEVEL_II;

	if (opinfo->is_lease)
		lease->state = lease->new_state;
	return 0;
}

/**
 * opinfo_read_handle_to_read() - convert a read/handle oplock to read oplock
 * @opinfo:		current oplock info
 *
 * Return:      0 on success, otherwise -EINVAL
 */
int opinfo_read_handle_to_read(struct oplock_info *opinfo)
{
	struct lease *lease = opinfo->o_lease;

	lease->state = lease->new_state;
	opinfo->level = SMB2_OPLOCK_LEVEL_II;
	return 0;
}

/**
 * opinfo_write_to_none() - convert a write oplock to none
 * @opinfo:	current oplock info
 *
 * Return:      0 on success, otherwise -EINVAL
 */
int opinfo_write_to_none(struct oplock_info *opinfo)
{
	struct lease *lease = opinfo->o_lease;

	if (!(opinfo->level == SMB2_OPLOCK_LEVEL_BATCH ||
	      opinfo->level == SMB2_OPLOCK_LEVEL_EXCLUSIVE)) {
		pr_err("bad oplock(0x%x)\n", opinfo->level);
		if (opinfo->is_lease)
			pr_err("lease state(0x%x)\n", lease->state);
		return -EINVAL;
	}
	opinfo->level = SMB2_OPLOCK_LEVEL_NONE;
	if (opinfo->is_lease)
		lease->state = lease->new_state;
	return 0;
}

/**
 * opinfo_read_to_none() - convert a write read to none
 * @opinfo:	current oplock info
 *
 * Return:      0 on success, otherwise -EINVAL
 */
int opinfo_read_to_none(struct oplock_info *opinfo)
{
	struct lease *lease = opinfo->o_lease;

	if (opinfo->level != SMB2_OPLOCK_LEVEL_II) {
		pr_err("bad oplock(0x%x)\n", opinfo->level);
		if (opinfo->is_lease)
			pr_err("lease state(0x%x)\n", lease->state);
		return -EINVAL;
	}
	opinfo->level = SMB2_OPLOCK_LEVEL_NONE;
	if (opinfo->is_lease)
		lease->state = lease->new_state;
	return 0;
}

/**
 * lease_read_to_write() - upgrade lease state from read to write
 * @opinfo:	current lease info
 *
 * Return:      0 on success, otherwise -EINVAL
 */
int lease_read_to_write(struct oplock_info *opinfo)
{
	struct lease *lease = opinfo->o_lease;

	if (!(lease->state & SMB2_LEASE_READ_CACHING_LE)) {
		ksmbd_debug(OPLOCK, "bad lease state(0x%x)\n", lease->state);
		return -EINVAL;
	}

	lease->new_state = SMB2_LEASE_NONE_LE;
	lease->state |= SMB2_LEASE_WRITE_CACHING_LE;
	if (lease->state & SMB2_LEASE_HANDLE_CACHING_LE)
		opinfo->level = SMB2_OPLOCK_LEVEL_BATCH;
	else
		opinfo->level = SMB2_OPLOCK_LEVEL_EXCLUSIVE;
	return 0;
}

/**
 * lease_none_upgrade() - upgrade lease state from none
 * @opinfo:	current lease info
 * @new_state:	new lease state
 *
 * Return:	0 on success, otherwise -EINVAL
 */
static int lease_none_upgrade(struct oplock_info *opinfo, __le32 new_state)
{
	struct lease *lease = opinfo->o_lease;

	if (!(lease->state == SMB2_LEASE_NONE_LE)) {
		ksmbd_debug(OPLOCK, "bad lease state(0x%x)\n", lease->state);
		return -EINVAL;
	}

	lease->new_state = SMB2_LEASE_NONE_LE;
	lease->state = new_state;
	if (lease->state & SMB2_LEASE_HANDLE_CACHING_LE)
		if (lease->state & SMB2_LEASE_WRITE_CACHING_LE)
			opinfo->level = SMB2_OPLOCK_LEVEL_BATCH;
		else
			opinfo->level = SMB2_OPLOCK_LEVEL_II;
	else if (lease->state & SMB2_LEASE_WRITE_CACHING_LE)
		opinfo->level = SMB2_OPLOCK_LEVEL_EXCLUSIVE;
	else if (lease->state & SMB2_LEASE_READ_CACHING_LE)
		opinfo->level = SMB2_OPLOCK_LEVEL_II;

	return 0;
}

/**
 * close_id_del_oplock() - release oplock object at file close time
 * @fp:		ksmbd file pointer
 */
void close_id_del_oplock(struct ksmbd_file *fp)
{
	struct oplock_info *opinfo;

	if (fp->reserve_lease_break)
		smb_lazy_parent_lease_break_close(fp);

	opinfo = opinfo_get(fp);
	if (!opinfo)
		return;

	opinfo_del(opinfo);

	rcu_assign_pointer(fp->f_opinfo, NULL);
	if (opinfo->op_state == OPLOCK_ACK_WAIT) {
		opinfo->op_state = OPLOCK_CLOSING;
		wake_up_interruptible_all(&opinfo->oplock_q);
		if (opinfo->is_lease) {
			atomic_set(&opinfo->breaking_cnt, 0);
			wake_up_interruptible_all(&opinfo->oplock_brk);
		}
	}

	opinfo_count_dec(fp);
	atomic_dec(&opinfo->refcount);
	opinfo_put(opinfo);
}

/**
 * grant_write_oplock() - grant exclusive/batch oplock or write lease
 * @opinfo_new:	new oplock info object
 * @req_oplock: request oplock
 * @lctx:	lease context information
 *
 * Return:      0
 */
static void grant_write_oplock(struct oplock_info *opinfo_new, int req_oplock,
			       struct lease_ctx_info *lctx)
{
	struct lease *lease = opinfo_new->o_lease;

	if (req_oplock == SMB2_OPLOCK_LEVEL_BATCH)
		opinfo_new->level = SMB2_OPLOCK_LEVEL_BATCH;
	else
		opinfo_new->level = SMB2_OPLOCK_LEVEL_EXCLUSIVE;

	if (lctx) {
		lease->state = lctx->req_state;
		memcpy(lease->lease_key, lctx->lease_key, SMB2_LEASE_KEY_SIZE);
	}
}

/**
 * grant_read_oplock() - grant level2 oplock or read lease
 * @opinfo_new:	new oplock info object
 * @lctx:	lease context information
 *
 * Return:      0
 */
static void grant_read_oplock(struct oplock_info *opinfo_new,
			      struct lease_ctx_info *lctx)
{
	struct lease *lease = opinfo_new->o_lease;

	opinfo_new->level = SMB2_OPLOCK_LEVEL_II;

	if (lctx) {
		lease->state = SMB2_LEASE_READ_CACHING_LE;
		if (lctx->req_state & SMB2_LEASE_HANDLE_CACHING_LE)
			lease->state |= SMB2_LEASE_HANDLE_CACHING_LE;
		memcpy(lease->lease_key, lctx->lease_key, SMB2_LEASE_KEY_SIZE);
	}
}

/**
 * grant_none_oplock() - grant none oplock or none lease
 * @opinfo_new:	new oplock info object
 * @lctx:	lease context information
 *
 * Return:      0
 */
static void grant_none_oplock(struct oplock_info *opinfo_new,
			      struct lease_ctx_info *lctx)
{
	struct lease *lease = opinfo_new->o_lease;

	opinfo_new->level = SMB2_OPLOCK_LEVEL_NONE;

	if (lctx) {
		lease->state = 0;
		memcpy(lease->lease_key, lctx->lease_key, SMB2_LEASE_KEY_SIZE);
	}
}

static inline int compare_guid_key(struct oplock_info *opinfo,
				   const char *guid1, const char *key1)
{
	const char *guid2, *key2;

	guid2 = opinfo->conn->ClientGUID;
	key2 = opinfo->o_lease->lease_key;
	if (!memcmp(guid1, guid2, SMB2_CLIENT_GUID_SIZE) &&
	    !memcmp(key1, key2, SMB2_LEASE_KEY_SIZE))
		return 1;

	return 0;
}

/**
 * same_client_has_lease() - check whether current lease request is
 *		from lease owner of file
 * @ci:		master file pointer
 * @client_guid:	Client GUID
 * @lctx:		lease context information
 *
 * Return:      oplock(lease) object on success, otherwise NULL
 */
static struct oplock_info *same_client_has_lease(struct ksmbd_inode *ci,
						 char *client_guid,
						 struct lease_ctx_info *lctx)
{
	int ret;
	struct lease *lease;
	struct oplock_info *opinfo;
	struct oplock_info *m_opinfo = NULL;

	if (!lctx)
		return NULL;

	/*
	 * Compare lease key and client_guid to know request from same owner
	 * of same client
	 */
	down_read(&ci->m_lock);
	list_for_each_entry(opinfo, &ci->m_op_list, op_entry) {
		if (!opinfo->is_lease || !opinfo->conn)
			continue;
		lease = opinfo->o_lease;

		ret = compare_guid_key(opinfo, client_guid, lctx->lease_key);
		if (ret) {
			m_opinfo = opinfo;
			/* skip upgrading lease about breaking lease */
			if (atomic_read(&opinfo->breaking_cnt))
				continue;

			/* upgrading lease */
			if ((atomic_read(&ci->op_count) +
			     atomic_read(&ci->sop_count)) == 1) {
				if (lease->state != SMB2_LEASE_NONE_LE &&
				    lease->state == (lctx->req_state & lease->state)) {
					lease->epoch++;
					lease->state |= lctx->req_state;
					if (lctx->req_state &
						SMB2_LEASE_WRITE_CACHING_LE)
						lease_read_to_write(opinfo);

				}
			} else if ((atomic_read(&ci->op_count) +
				    atomic_read(&ci->sop_count)) > 1) {
				if (lctx->req_state ==
				    (SMB2_LEASE_READ_CACHING_LE |
				     SMB2_LEASE_HANDLE_CACHING_LE)) {
					lease->epoch++;
					lease->state = lctx->req_state;
				}
			}

			if (lctx->req_state && lease->state ==
			    SMB2_LEASE_NONE_LE) {
				lease->epoch++;
				lease_none_upgrade(opinfo, lctx->req_state);
			}
		}
	}
	up_read(&ci->m_lock);

	return m_opinfo;
}

static void wait_for_break_ack(struct oplock_info *opinfo)
{
	int rc = 0;

	rc = wait_event_interruptible_timeout(opinfo->oplock_q,
					      opinfo->op_state == OPLOCK_STATE_NONE ||
					      opinfo->op_state == OPLOCK_CLOSING,
					      OPLOCK_WAIT_TIME);

	/* is this a timeout ? */
	if (!rc) {
		if (opinfo->is_lease)
			opinfo->o_lease->state = SMB2_LEASE_NONE_LE;
		opinfo->level = SMB2_OPLOCK_LEVEL_NONE;
		opinfo->op_state = OPLOCK_STATE_NONE;
	}
}

static void wake_up_oplock_break(struct oplock_info *opinfo)
{
	clear_bit_unlock(0, &opinfo->pending_break);
	/* memory barrier is needed for wake_up_bit() */
	smp_mb__after_atomic();
	wake_up_bit(&opinfo->pending_break, 0);
}

static int oplock_break_pending(struct oplock_info *opinfo, int req_op_level)
{
	while (test_and_set_bit(0, &opinfo->pending_break)) {
		wait_on_bit(&opinfo->pending_break, 0, TASK_UNINTERRUPTIBLE);

		/* Not immediately break to none. */
		opinfo->open_trunc = 0;

		if (opinfo->op_state == OPLOCK_CLOSING)
			return -ENOENT;
		else if (opinfo->level <= req_op_level) {
<<<<<<< HEAD
			if (opinfo->is_lease &&
			    opinfo->o_lease->state !=
			     (SMB2_LEASE_HANDLE_CACHING_LE |
			      SMB2_LEASE_READ_CACHING_LE))
=======
			if (opinfo->is_lease == false)
				return 1;

			if (opinfo->o_lease->state !=
			    (SMB2_LEASE_HANDLE_CACHING_LE |
			     SMB2_LEASE_READ_CACHING_LE))
>>>>>>> 0c383648
				return 1;
		}
	}

	if (opinfo->level <= req_op_level) {
<<<<<<< HEAD
		if (opinfo->is_lease &&
		    opinfo->o_lease->state !=
		     (SMB2_LEASE_HANDLE_CACHING_LE |
		      SMB2_LEASE_READ_CACHING_LE)) {
=======
		if (opinfo->is_lease == false) {
			wake_up_oplock_break(opinfo);
			return 1;
		}
		if (opinfo->o_lease->state !=
		    (SMB2_LEASE_HANDLE_CACHING_LE |
		     SMB2_LEASE_READ_CACHING_LE)) {
>>>>>>> 0c383648
			wake_up_oplock_break(opinfo);
			return 1;
		}
	}
	return 0;
}

/**
 * __smb2_oplock_break_noti() - send smb2 oplock break cmd from conn
 * to client
 * @wk:     smb work object
 *
 * There are two ways this function can be called. 1- while file open we break
 * from exclusive/batch lock to levelII oplock and 2- while file write/truncate
 * we break from levelII oplock no oplock.
 * work->request_buf contains oplock_info.
 */
static void __smb2_oplock_break_noti(struct work_struct *wk)
{
	struct smb2_oplock_break *rsp = NULL;
	struct ksmbd_work *work = container_of(wk, struct ksmbd_work, work);
	struct oplock_break_info *br_info = work->request_buf;
	struct smb2_hdr *rsp_hdr;
	struct ksmbd_file *fp;

	fp = ksmbd_lookup_global_fd(br_info->fid);
	if (!fp)
		goto out;

	if (allocate_interim_rsp_buf(work)) {
		pr_err("smb2_allocate_rsp_buf failed! ");
		ksmbd_fd_put(work, fp);
		goto out;
	}

	rsp_hdr = smb2_get_msg(work->response_buf);
	memset(rsp_hdr, 0, sizeof(struct smb2_hdr) + 2);
	rsp_hdr->ProtocolId = SMB2_PROTO_NUMBER;
	rsp_hdr->StructureSize = SMB2_HEADER_STRUCTURE_SIZE;
	rsp_hdr->CreditRequest = cpu_to_le16(0);
	rsp_hdr->Command = SMB2_OPLOCK_BREAK;
	rsp_hdr->Flags = (SMB2_FLAGS_SERVER_TO_REDIR);
	rsp_hdr->NextCommand = 0;
	rsp_hdr->MessageId = cpu_to_le64(-1);
	rsp_hdr->Id.SyncId.ProcessId = 0;
	rsp_hdr->Id.SyncId.TreeId = 0;
	rsp_hdr->SessionId = 0;
	memset(rsp_hdr->Signature, 0, 16);

	rsp = smb2_get_msg(work->response_buf);

	rsp->StructureSize = cpu_to_le16(24);
	if (!br_info->open_trunc &&
	    (br_info->level == SMB2_OPLOCK_LEVEL_BATCH ||
	     br_info->level == SMB2_OPLOCK_LEVEL_EXCLUSIVE))
		rsp->OplockLevel = SMB2_OPLOCK_LEVEL_II;
	else
		rsp->OplockLevel = SMB2_OPLOCK_LEVEL_NONE;
	rsp->Reserved = 0;
	rsp->Reserved2 = 0;
	rsp->PersistentFid = fp->persistent_id;
	rsp->VolatileFid = fp->volatile_id;

	ksmbd_fd_put(work, fp);
	if (ksmbd_iov_pin_rsp(work, (void *)rsp,
			      sizeof(struct smb2_oplock_break)))
		goto out;

	ksmbd_debug(OPLOCK,
		    "sending oplock break v_id %llu p_id = %llu lock level = %d\n",
		    rsp->VolatileFid, rsp->PersistentFid, rsp->OplockLevel);

	ksmbd_conn_write(work);

out:
	ksmbd_free_work_struct(work);
}

/**
 * smb2_oplock_break_noti() - send smb2 exclusive/batch to level2 oplock
 *		break command from server to client
 * @opinfo:		oplock info object
 *
 * Return:      0 on success, otherwise error
 */
static int smb2_oplock_break_noti(struct oplock_info *opinfo)
{
	struct ksmbd_conn *conn = opinfo->conn;
	struct oplock_break_info *br_info;
	int ret = 0;
	struct ksmbd_work *work = ksmbd_alloc_work_struct();

	if (!work)
		return -ENOMEM;

	br_info = kmalloc(sizeof(struct oplock_break_info), GFP_KERNEL);
	if (!br_info) {
		ksmbd_free_work_struct(work);
		return -ENOMEM;
	}

	br_info->level = opinfo->level;
	br_info->fid = opinfo->fid;
	br_info->open_trunc = opinfo->open_trunc;

	work->request_buf = (char *)br_info;
	work->conn = conn;
	work->sess = opinfo->sess;

	if (opinfo->op_state == OPLOCK_ACK_WAIT) {
		INIT_WORK(&work->work, __smb2_oplock_break_noti);
		ksmbd_queue_work(work);

		wait_for_break_ack(opinfo);
	} else {
		__smb2_oplock_break_noti(&work->work);
		if (opinfo->level == SMB2_OPLOCK_LEVEL_II)
			opinfo->level = SMB2_OPLOCK_LEVEL_NONE;
	}
	return ret;
}

/**
 * __smb2_lease_break_noti() - send lease break command from server
 * to client
 * @wk:     smb work object
 */
static void __smb2_lease_break_noti(struct work_struct *wk)
{
	struct smb2_lease_break *rsp = NULL;
	struct ksmbd_work *work = container_of(wk, struct ksmbd_work, work);
	struct lease_break_info *br_info = work->request_buf;
	struct smb2_hdr *rsp_hdr;

	if (allocate_interim_rsp_buf(work)) {
		ksmbd_debug(OPLOCK, "smb2_allocate_rsp_buf failed! ");
		goto out;
	}

	rsp_hdr = smb2_get_msg(work->response_buf);
	memset(rsp_hdr, 0, sizeof(struct smb2_hdr) + 2);
	rsp_hdr->ProtocolId = SMB2_PROTO_NUMBER;
	rsp_hdr->StructureSize = SMB2_HEADER_STRUCTURE_SIZE;
	rsp_hdr->CreditRequest = cpu_to_le16(0);
	rsp_hdr->Command = SMB2_OPLOCK_BREAK;
	rsp_hdr->Flags = (SMB2_FLAGS_SERVER_TO_REDIR);
	rsp_hdr->NextCommand = 0;
	rsp_hdr->MessageId = cpu_to_le64(-1);
	rsp_hdr->Id.SyncId.ProcessId = 0;
	rsp_hdr->Id.SyncId.TreeId = 0;
	rsp_hdr->SessionId = 0;
	memset(rsp_hdr->Signature, 0, 16);

	rsp = smb2_get_msg(work->response_buf);
	rsp->StructureSize = cpu_to_le16(44);
	rsp->Epoch = br_info->epoch;
	rsp->Flags = 0;

	if (br_info->curr_state & (SMB2_LEASE_WRITE_CACHING_LE |
			SMB2_LEASE_HANDLE_CACHING_LE))
		rsp->Flags = SMB2_NOTIFY_BREAK_LEASE_FLAG_ACK_REQUIRED;

	memcpy(rsp->LeaseKey, br_info->lease_key, SMB2_LEASE_KEY_SIZE);
	rsp->CurrentLeaseState = br_info->curr_state;
	rsp->NewLeaseState = br_info->new_state;
	rsp->BreakReason = 0;
	rsp->AccessMaskHint = 0;
	rsp->ShareMaskHint = 0;

	if (ksmbd_iov_pin_rsp(work, (void *)rsp,
			      sizeof(struct smb2_lease_break)))
		goto out;

	ksmbd_conn_write(work);

out:
	ksmbd_free_work_struct(work);
}

/**
 * smb2_lease_break_noti() - break lease when a new client request
 *			write lease
 * @opinfo:		conains lease state information
 *
 * Return:	0 on success, otherwise error
 */
static int smb2_lease_break_noti(struct oplock_info *opinfo)
{
	struct ksmbd_conn *conn = opinfo->conn;
	struct list_head *tmp, *t;
	struct ksmbd_work *work;
	struct lease_break_info *br_info;
	struct lease *lease = opinfo->o_lease;

	work = ksmbd_alloc_work_struct();
	if (!work)
		return -ENOMEM;

	br_info = kmalloc(sizeof(struct lease_break_info), GFP_KERNEL);
	if (!br_info) {
		ksmbd_free_work_struct(work);
		return -ENOMEM;
	}

	br_info->curr_state = lease->state;
	br_info->new_state = lease->new_state;
	if (lease->version == 2)
		br_info->epoch = cpu_to_le16(++lease->epoch);
	else
		br_info->epoch = 0;
	memcpy(br_info->lease_key, lease->lease_key, SMB2_LEASE_KEY_SIZE);

	work->request_buf = (char *)br_info;
	work->conn = conn;
	work->sess = opinfo->sess;

	if (opinfo->op_state == OPLOCK_ACK_WAIT) {
		list_for_each_safe(tmp, t, &opinfo->interim_list) {
			struct ksmbd_work *in_work;

			in_work = list_entry(tmp, struct ksmbd_work,
					     interim_entry);
			setup_async_work(in_work, NULL, NULL);
			smb2_send_interim_resp(in_work, STATUS_PENDING);
			list_del_init(&in_work->interim_entry);
			release_async_work(in_work);
		}
		INIT_WORK(&work->work, __smb2_lease_break_noti);
		ksmbd_queue_work(work);
		wait_for_break_ack(opinfo);
	} else {
		__smb2_lease_break_noti(&work->work);
		if (opinfo->o_lease->new_state == SMB2_LEASE_NONE_LE) {
			opinfo->level = SMB2_OPLOCK_LEVEL_NONE;
			opinfo->o_lease->state = SMB2_LEASE_NONE_LE;
		}
	}
	return 0;
}

static void wait_lease_breaking(struct oplock_info *opinfo)
{
	if (!opinfo->is_lease)
		return;

	wake_up_interruptible_all(&opinfo->oplock_brk);
	if (atomic_read(&opinfo->breaking_cnt)) {
		int ret = 0;

		ret = wait_event_interruptible_timeout(opinfo->oplock_brk,
						       atomic_read(&opinfo->breaking_cnt) == 0,
						       HZ);
		if (!ret)
			atomic_set(&opinfo->breaking_cnt, 0);
	}
}

static int oplock_break(struct oplock_info *brk_opinfo, int req_op_level)
{
	int err = 0;

	/* Need to break exclusive/batch oplock, write lease or overwrite_if */
	ksmbd_debug(OPLOCK,
		    "request to send oplock(level : 0x%x) break notification\n",
		    brk_opinfo->level);

	if (brk_opinfo->is_lease) {
		struct lease *lease = brk_opinfo->o_lease;

		atomic_inc(&brk_opinfo->breaking_cnt);
		err = oplock_break_pending(brk_opinfo, req_op_level);
		if (err)
			return err < 0 ? err : 0;

		if (brk_opinfo->open_trunc) {
			/*
			 * Create overwrite break trigger the lease break to
			 * none.
			 */
			lease->new_state = SMB2_LEASE_NONE_LE;
		} else {
			if (lease->state & SMB2_LEASE_WRITE_CACHING_LE) {
				if (lease->state & SMB2_LEASE_HANDLE_CACHING_LE)
					lease->new_state =
						SMB2_LEASE_READ_CACHING_LE |
						SMB2_LEASE_HANDLE_CACHING_LE;
				else
					lease->new_state =
						SMB2_LEASE_READ_CACHING_LE;
			} else {
				if (lease->state & SMB2_LEASE_HANDLE_CACHING_LE &&
						!lease->is_dir)
					lease->new_state =
						SMB2_LEASE_READ_CACHING_LE;
				else
					lease->new_state = SMB2_LEASE_NONE_LE;
			}
		}

		if (lease->state & (SMB2_LEASE_WRITE_CACHING_LE |
				SMB2_LEASE_HANDLE_CACHING_LE))
			brk_opinfo->op_state = OPLOCK_ACK_WAIT;
		else
			atomic_dec(&brk_opinfo->breaking_cnt);
	} else {
		err = oplock_break_pending(brk_opinfo, req_op_level);
		if (err)
			return err < 0 ? err : 0;

		if (brk_opinfo->level == SMB2_OPLOCK_LEVEL_BATCH ||
		    brk_opinfo->level == SMB2_OPLOCK_LEVEL_EXCLUSIVE)
			brk_opinfo->op_state = OPLOCK_ACK_WAIT;
	}

	if (brk_opinfo->is_lease)
		err = smb2_lease_break_noti(brk_opinfo);
	else
		err = smb2_oplock_break_noti(brk_opinfo);

	ksmbd_debug(OPLOCK, "oplock granted = %d\n", brk_opinfo->level);
	if (brk_opinfo->op_state == OPLOCK_CLOSING)
		err = -ENOENT;
	wake_up_oplock_break(brk_opinfo);

	wait_lease_breaking(brk_opinfo);

	return err;
}

void destroy_lease_table(struct ksmbd_conn *conn)
{
	struct lease_table *lb, *lbtmp;
	struct oplock_info *opinfo;

	write_lock(&lease_list_lock);
	if (list_empty(&lease_table_list)) {
		write_unlock(&lease_list_lock);
		return;
	}

	list_for_each_entry_safe(lb, lbtmp, &lease_table_list, l_entry) {
		if (conn && memcmp(lb->client_guid, conn->ClientGUID,
				   SMB2_CLIENT_GUID_SIZE))
			continue;
again:
		rcu_read_lock();
		list_for_each_entry_rcu(opinfo, &lb->lease_list,
					lease_entry) {
			rcu_read_unlock();
			lease_del_list(opinfo);
			goto again;
		}
		rcu_read_unlock();
		list_del(&lb->l_entry);
		kfree(lb);
	}
	write_unlock(&lease_list_lock);
}

int find_same_lease_key(struct ksmbd_session *sess, struct ksmbd_inode *ci,
			struct lease_ctx_info *lctx)
{
	struct oplock_info *opinfo;
	int err = 0;
	struct lease_table *lb;

	if (!lctx)
		return err;

	read_lock(&lease_list_lock);
	if (list_empty(&lease_table_list)) {
		read_unlock(&lease_list_lock);
		return 0;
	}

	list_for_each_entry(lb, &lease_table_list, l_entry) {
		if (!memcmp(lb->client_guid, sess->ClientGUID,
			    SMB2_CLIENT_GUID_SIZE))
			goto found;
	}
	read_unlock(&lease_list_lock);

	return 0;

found:
	rcu_read_lock();
	list_for_each_entry_rcu(opinfo, &lb->lease_list, lease_entry) {
		if (!atomic_inc_not_zero(&opinfo->refcount))
			continue;
		rcu_read_unlock();
		if (opinfo->o_fp->f_ci == ci)
			goto op_next;
		err = compare_guid_key(opinfo, sess->ClientGUID,
				       lctx->lease_key);
		if (err) {
			err = -EINVAL;
			ksmbd_debug(OPLOCK,
				    "found same lease key is already used in other files\n");
			opinfo_put(opinfo);
			goto out;
		}
op_next:
		opinfo_put(opinfo);
		rcu_read_lock();
	}
	rcu_read_unlock();

out:
	read_unlock(&lease_list_lock);
	return err;
}

static void copy_lease(struct oplock_info *op1, struct oplock_info *op2)
{
	struct lease *lease1 = op1->o_lease;
	struct lease *lease2 = op2->o_lease;

	op2->level = op1->level;
	lease2->state = lease1->state;
	memcpy(lease2->lease_key, lease1->lease_key,
	       SMB2_LEASE_KEY_SIZE);
	lease2->duration = lease1->duration;
	lease2->flags = lease1->flags;
	lease2->epoch = lease1->epoch;
	lease2->version = lease1->version;
}

static int add_lease_global_list(struct oplock_info *opinfo)
{
	struct lease_table *lb;

	read_lock(&lease_list_lock);
	list_for_each_entry(lb, &lease_table_list, l_entry) {
		if (!memcmp(lb->client_guid, opinfo->conn->ClientGUID,
			    SMB2_CLIENT_GUID_SIZE)) {
			opinfo->o_lease->l_lb = lb;
			lease_add_list(opinfo);
			read_unlock(&lease_list_lock);
			return 0;
		}
	}
	read_unlock(&lease_list_lock);

	lb = kmalloc(sizeof(struct lease_table), GFP_KERNEL);
	if (!lb)
		return -ENOMEM;

	memcpy(lb->client_guid, opinfo->conn->ClientGUID,
	       SMB2_CLIENT_GUID_SIZE);
	INIT_LIST_HEAD(&lb->lease_list);
	spin_lock_init(&lb->lb_lock);
	opinfo->o_lease->l_lb = lb;
	lease_add_list(opinfo);
	lb_add(lb);
	return 0;
}

static void set_oplock_level(struct oplock_info *opinfo, int level,
			     struct lease_ctx_info *lctx)
{
	switch (level) {
	case SMB2_OPLOCK_LEVEL_BATCH:
	case SMB2_OPLOCK_LEVEL_EXCLUSIVE:
		grant_write_oplock(opinfo, level, lctx);
		break;
	case SMB2_OPLOCK_LEVEL_II:
		grant_read_oplock(opinfo, lctx);
		break;
	default:
		grant_none_oplock(opinfo, lctx);
		break;
	}
}

void smb_send_parent_lease_break_noti(struct ksmbd_file *fp,
				      struct lease_ctx_info *lctx)
{
	struct oplock_info *opinfo;
	struct ksmbd_inode *p_ci = NULL;

	if (lctx->version != 2)
		return;

	p_ci = ksmbd_inode_lookup_lock(fp->filp->f_path.dentry->d_parent);
	if (!p_ci)
		return;

	down_read(&p_ci->m_lock);
	list_for_each_entry(opinfo, &p_ci->m_op_list, op_entry) {
		if (opinfo->conn == NULL || !opinfo->is_lease)
			continue;

		if (opinfo->o_lease->state != SMB2_OPLOCK_LEVEL_NONE &&
		    (!(lctx->flags & SMB2_LEASE_FLAG_PARENT_LEASE_KEY_SET_LE) ||
		     !compare_guid_key(opinfo, fp->conn->ClientGUID,
				      lctx->parent_lease_key))) {
			if (!atomic_inc_not_zero(&opinfo->refcount))
				continue;

			atomic_inc(&opinfo->conn->r_count);
			if (ksmbd_conn_releasing(opinfo->conn)) {
				atomic_dec(&opinfo->conn->r_count);
				continue;
			}

			oplock_break(opinfo, SMB2_OPLOCK_LEVEL_NONE);
			opinfo_conn_put(opinfo);
		}
	}
	up_read(&p_ci->m_lock);

	ksmbd_inode_put(p_ci);
}

void smb_lazy_parent_lease_break_close(struct ksmbd_file *fp)
{
	struct oplock_info *opinfo;
	struct ksmbd_inode *p_ci = NULL;

	rcu_read_lock();
	opinfo = rcu_dereference(fp->f_opinfo);
	rcu_read_unlock();

	if (!opinfo || !opinfo->is_lease || opinfo->o_lease->version != 2)
		return;

	p_ci = ksmbd_inode_lookup_lock(fp->filp->f_path.dentry->d_parent);
	if (!p_ci)
		return;

	down_read(&p_ci->m_lock);
	list_for_each_entry(opinfo, &p_ci->m_op_list, op_entry) {
		if (opinfo->conn == NULL || !opinfo->is_lease)
			continue;

		if (opinfo->o_lease->state != SMB2_OPLOCK_LEVEL_NONE) {
			if (!atomic_inc_not_zero(&opinfo->refcount))
				continue;

			atomic_inc(&opinfo->conn->r_count);
			if (ksmbd_conn_releasing(opinfo->conn)) {
				atomic_dec(&opinfo->conn->r_count);
				continue;
			}
			oplock_break(opinfo, SMB2_OPLOCK_LEVEL_NONE);
			opinfo_conn_put(opinfo);
		}
	}
	up_read(&p_ci->m_lock);

	ksmbd_inode_put(p_ci);
}

/**
 * smb_grant_oplock() - handle oplock/lease request on file open
 * @work:		smb work
 * @req_op_level:	oplock level
 * @pid:		id of open file
 * @fp:			ksmbd file pointer
 * @tid:		Tree id of connection
 * @lctx:		lease context information on file open
 * @share_ret:		share mode
 *
 * Return:      0 on success, otherwise error
 */
int smb_grant_oplock(struct ksmbd_work *work, int req_op_level, u64 pid,
		     struct ksmbd_file *fp, __u16 tid,
		     struct lease_ctx_info *lctx, int share_ret)
{
	struct ksmbd_session *sess = work->sess;
	int err = 0;
	struct oplock_info *opinfo = NULL, *prev_opinfo = NULL;
	struct ksmbd_inode *ci = fp->f_ci;
	bool prev_op_has_lease;
	__le32 prev_op_state = 0;

	/* Only v2 leases handle the directory */
	if (S_ISDIR(file_inode(fp->filp)->i_mode)) {
		if (!lctx || lctx->version != 2 ||
		    (lctx->flags != SMB2_LEASE_FLAG_PARENT_LEASE_KEY_SET_LE &&
		     !lctx->epoch))
			return 0;
	}

	opinfo = alloc_opinfo(work, pid, tid);
	if (!opinfo)
		return -ENOMEM;

	if (lctx) {
		err = alloc_lease(opinfo, lctx);
		if (err)
			goto err_out;
		opinfo->is_lease = 1;
	}

	/* ci does not have any oplock */
	if (!opinfo_count(fp))
		goto set_lev;

	/* grant none-oplock if second open is trunc */
	if (fp->attrib_only && fp->cdoption != FILE_OVERWRITE_IF_LE &&
	    fp->cdoption != FILE_OVERWRITE_LE &&
	    fp->cdoption != FILE_SUPERSEDE_LE) {
		req_op_level = SMB2_OPLOCK_LEVEL_NONE;
		goto set_lev;
	}

	if (lctx) {
		struct oplock_info *m_opinfo;

		/* is lease already granted ? */
		m_opinfo = same_client_has_lease(ci, sess->ClientGUID,
						 lctx);
		if (m_opinfo) {
			copy_lease(m_opinfo, opinfo);
			if (atomic_read(&m_opinfo->breaking_cnt))
				opinfo->o_lease->flags =
					SMB2_LEASE_FLAG_BREAK_IN_PROGRESS_LE;
			goto out;
		}
	}
	prev_opinfo = opinfo_get_list(ci);
	if (!prev_opinfo ||
	    (prev_opinfo->level == SMB2_OPLOCK_LEVEL_NONE && lctx)) {
		opinfo_conn_put(prev_opinfo);
		goto set_lev;
	}
	prev_op_has_lease = prev_opinfo->is_lease;
	if (prev_op_has_lease)
		prev_op_state = prev_opinfo->o_lease->state;

	if (share_ret < 0 &&
	    prev_opinfo->level == SMB2_OPLOCK_LEVEL_EXCLUSIVE) {
		err = share_ret;
		opinfo_conn_put(prev_opinfo);
		goto err_out;
	}

	if (prev_opinfo->level != SMB2_OPLOCK_LEVEL_BATCH &&
	    prev_opinfo->level != SMB2_OPLOCK_LEVEL_EXCLUSIVE) {
		opinfo_conn_put(prev_opinfo);
		goto op_break_not_needed;
	}

	list_add(&work->interim_entry, &prev_opinfo->interim_list);
	err = oplock_break(prev_opinfo, SMB2_OPLOCK_LEVEL_II);
	opinfo_conn_put(prev_opinfo);
	if (err == -ENOENT)
		goto set_lev;
	/* Check all oplock was freed by close */
	else if (err < 0)
		goto err_out;

op_break_not_needed:
	if (share_ret < 0) {
		err = share_ret;
		goto err_out;
	}

	if (req_op_level != SMB2_OPLOCK_LEVEL_NONE)
		req_op_level = SMB2_OPLOCK_LEVEL_II;

	/* grant fixed oplock on stacked locking between lease and oplock */
	if (prev_op_has_lease && !lctx)
		if (prev_op_state & SMB2_LEASE_HANDLE_CACHING_LE)
			req_op_level = SMB2_OPLOCK_LEVEL_NONE;

	if (!prev_op_has_lease && lctx) {
		req_op_level = SMB2_OPLOCK_LEVEL_II;
		lctx->req_state = SMB2_LEASE_READ_CACHING_LE;
	}

set_lev:
	set_oplock_level(opinfo, req_op_level, lctx);

out:
	rcu_assign_pointer(fp->f_opinfo, opinfo);
	opinfo->o_fp = fp;

	opinfo_count_inc(fp);
	opinfo_add(opinfo);
	if (opinfo->is_lease) {
		err = add_lease_global_list(opinfo);
		if (err)
			goto err_out;
	}

	return 0;
err_out:
	free_opinfo(opinfo);
	return err;
}

/**
 * smb_break_all_write_oplock() - break batch/exclusive oplock to level2
 * @work:	smb work
 * @fp:		ksmbd file pointer
 * @is_trunc:	truncate on open
 */
static void smb_break_all_write_oplock(struct ksmbd_work *work,
				       struct ksmbd_file *fp, int is_trunc)
{
	struct oplock_info *brk_opinfo;

	brk_opinfo = opinfo_get_list(fp->f_ci);
	if (!brk_opinfo)
		return;
	if (brk_opinfo->level != SMB2_OPLOCK_LEVEL_BATCH &&
	    brk_opinfo->level != SMB2_OPLOCK_LEVEL_EXCLUSIVE) {
		opinfo_conn_put(brk_opinfo);
		return;
	}

	brk_opinfo->open_trunc = is_trunc;
	list_add(&work->interim_entry, &brk_opinfo->interim_list);
	oplock_break(brk_opinfo, SMB2_OPLOCK_LEVEL_II);
	opinfo_conn_put(brk_opinfo);
}

/**
 * smb_break_all_levII_oplock() - send level2 oplock or read lease break command
 *	from server to client
 * @work:	smb work
 * @fp:		ksmbd file pointer
 * @is_trunc:	truncate on open
 */
void smb_break_all_levII_oplock(struct ksmbd_work *work, struct ksmbd_file *fp,
				int is_trunc)
{
	struct oplock_info *op, *brk_op;
	struct ksmbd_inode *ci;
	struct ksmbd_conn *conn = work->conn;

	if (!test_share_config_flag(work->tcon->share_conf,
				    KSMBD_SHARE_FLAG_OPLOCKS))
		return;

	ci = fp->f_ci;
	op = opinfo_get(fp);

	rcu_read_lock();
	list_for_each_entry_rcu(brk_op, &ci->m_op_list, op_entry) {
		if (brk_op->conn == NULL)
			continue;

		if (!atomic_inc_not_zero(&brk_op->refcount))
			continue;

		atomic_inc(&brk_op->conn->r_count);
		if (ksmbd_conn_releasing(brk_op->conn)) {
			atomic_dec(&brk_op->conn->r_count);
			continue;
		}

		rcu_read_unlock();
		if (brk_op->is_lease && (brk_op->o_lease->state &
		    (~(SMB2_LEASE_READ_CACHING_LE |
				SMB2_LEASE_HANDLE_CACHING_LE)))) {
			ksmbd_debug(OPLOCK, "unexpected lease state(0x%x)\n",
				    brk_op->o_lease->state);
			goto next;
		} else if (brk_op->level !=
				SMB2_OPLOCK_LEVEL_II) {
			ksmbd_debug(OPLOCK, "unexpected oplock(0x%x)\n",
				    brk_op->level);
			goto next;
		}

		/* Skip oplock being break to none */
		if (brk_op->is_lease &&
		    brk_op->o_lease->new_state == SMB2_LEASE_NONE_LE &&
		    atomic_read(&brk_op->breaking_cnt))
			goto next;

		if (op && op->is_lease && brk_op->is_lease &&
		    !memcmp(conn->ClientGUID, brk_op->conn->ClientGUID,
			    SMB2_CLIENT_GUID_SIZE) &&
		    !memcmp(op->o_lease->lease_key, brk_op->o_lease->lease_key,
			    SMB2_LEASE_KEY_SIZE))
			goto next;
		brk_op->open_trunc = is_trunc;
		oplock_break(brk_op, SMB2_OPLOCK_LEVEL_NONE);
next:
		opinfo_conn_put(brk_op);
		rcu_read_lock();
	}
	rcu_read_unlock();

	if (op)
		opinfo_put(op);
}

/**
 * smb_break_all_oplock() - break both batch/exclusive and level2 oplock
 * @work:	smb work
 * @fp:		ksmbd file pointer
 */
void smb_break_all_oplock(struct ksmbd_work *work, struct ksmbd_file *fp)
{
	if (!test_share_config_flag(work->tcon->share_conf,
				    KSMBD_SHARE_FLAG_OPLOCKS))
		return;

	smb_break_all_write_oplock(work, fp, 1);
	smb_break_all_levII_oplock(work, fp, 1);
}

/**
 * smb2_map_lease_to_oplock() - map lease state to corresponding oplock type
 * @lease_state:     lease type
 *
 * Return:      0 if no mapping, otherwise corresponding oplock type
 */
__u8 smb2_map_lease_to_oplock(__le32 lease_state)
{
	if (lease_state == (SMB2_LEASE_HANDLE_CACHING_LE |
			    SMB2_LEASE_READ_CACHING_LE |
			    SMB2_LEASE_WRITE_CACHING_LE)) {
		return SMB2_OPLOCK_LEVEL_BATCH;
	} else if (lease_state != SMB2_LEASE_WRITE_CACHING_LE &&
		 lease_state & SMB2_LEASE_WRITE_CACHING_LE) {
		if (!(lease_state & SMB2_LEASE_HANDLE_CACHING_LE))
			return SMB2_OPLOCK_LEVEL_EXCLUSIVE;
	} else if (lease_state & SMB2_LEASE_READ_CACHING_LE) {
		return SMB2_OPLOCK_LEVEL_II;
	}
	return 0;
}

/**
 * create_lease_buf() - create lease context for open cmd response
 * @rbuf:	buffer to create lease context response
 * @lease:	buffer to stored parsed lease state information
 */
void create_lease_buf(u8 *rbuf, struct lease *lease)
{
	if (lease->version == 2) {
		struct create_lease_v2 *buf = (struct create_lease_v2 *)rbuf;

		memset(buf, 0, sizeof(struct create_lease_v2));
		memcpy(buf->lcontext.LeaseKey, lease->lease_key,
		       SMB2_LEASE_KEY_SIZE);
		buf->lcontext.LeaseFlags = lease->flags;
		buf->lcontext.Epoch = cpu_to_le16(lease->epoch);
		buf->lcontext.LeaseState = lease->state;
		if (lease->flags == SMB2_LEASE_FLAG_PARENT_LEASE_KEY_SET_LE)
			memcpy(buf->lcontext.ParentLeaseKey, lease->parent_lease_key,
			       SMB2_LEASE_KEY_SIZE);
		buf->ccontext.DataOffset = cpu_to_le16(offsetof
				(struct create_lease_v2, lcontext));
		buf->ccontext.DataLength = cpu_to_le32(sizeof(struct lease_context_v2));
		buf->ccontext.NameOffset = cpu_to_le16(offsetof
				(struct create_lease_v2, Name));
		buf->ccontext.NameLength = cpu_to_le16(4);
		buf->Name[0] = 'R';
		buf->Name[1] = 'q';
		buf->Name[2] = 'L';
		buf->Name[3] = 's';
	} else {
		struct create_lease *buf = (struct create_lease *)rbuf;

		memset(buf, 0, sizeof(struct create_lease));
		memcpy(buf->lcontext.LeaseKey, lease->lease_key, SMB2_LEASE_KEY_SIZE);
		buf->lcontext.LeaseFlags = lease->flags;
		buf->lcontext.LeaseState = lease->state;
		buf->ccontext.DataOffset = cpu_to_le16(offsetof
				(struct create_lease, lcontext));
		buf->ccontext.DataLength = cpu_to_le32(sizeof(struct lease_context));
		buf->ccontext.NameOffset = cpu_to_le16(offsetof
				(struct create_lease, Name));
		buf->ccontext.NameLength = cpu_to_le16(4);
		buf->Name[0] = 'R';
		buf->Name[1] = 'q';
		buf->Name[2] = 'L';
		buf->Name[3] = 's';
	}
}

/**
 * parse_lease_state() - parse lease context containted in file open request
 * @open_req:	buffer containing smb2 file open(create) request
 *
 * Return:  oplock state, -ENOENT if create lease context not found
 */
struct lease_ctx_info *parse_lease_state(void *open_req)
{
	struct create_context *cc;
	struct smb2_create_req *req = (struct smb2_create_req *)open_req;
	struct lease_ctx_info *lreq;

	cc = smb2_find_context_vals(req, SMB2_CREATE_REQUEST_LEASE, 4);
	if (IS_ERR_OR_NULL(cc))
		return NULL;

	lreq = kzalloc(sizeof(struct lease_ctx_info), GFP_KERNEL);
	if (!lreq)
		return NULL;

	if (sizeof(struct lease_context_v2) == le32_to_cpu(cc->DataLength)) {
		struct create_lease_v2 *lc = (struct create_lease_v2 *)cc;

		memcpy(lreq->lease_key, lc->lcontext.LeaseKey, SMB2_LEASE_KEY_SIZE);
		lreq->req_state = lc->lcontext.LeaseState;
		lreq->flags = lc->lcontext.LeaseFlags;
		lreq->epoch = lc->lcontext.Epoch;
		lreq->duration = lc->lcontext.LeaseDuration;
		if (lreq->flags == SMB2_LEASE_FLAG_PARENT_LEASE_KEY_SET_LE)
			memcpy(lreq->parent_lease_key, lc->lcontext.ParentLeaseKey,
			       SMB2_LEASE_KEY_SIZE);
		lreq->version = 2;
	} else {
		struct create_lease *lc = (struct create_lease *)cc;

		memcpy(lreq->lease_key, lc->lcontext.LeaseKey, SMB2_LEASE_KEY_SIZE);
		lreq->req_state = lc->lcontext.LeaseState;
		lreq->flags = lc->lcontext.LeaseFlags;
		lreq->duration = lc->lcontext.LeaseDuration;
		lreq->version = 1;
	}
	return lreq;
}

/**
 * smb2_find_context_vals() - find a particular context info in open request
 * @open_req:	buffer containing smb2 file open(create) request
 * @tag:	context name to search for
 * @tag_len:	the length of tag
 *
 * Return:	pointer to requested context, NULL if @str context not found
 *		or error pointer if name length is invalid.
 */
struct create_context *smb2_find_context_vals(void *open_req, const char *tag, int tag_len)
{
	struct create_context *cc;
	unsigned int next = 0;
	char *name;
	struct smb2_create_req *req = (struct smb2_create_req *)open_req;
	unsigned int remain_len, name_off, name_len, value_off, value_len,
		     cc_len;

	/*
	 * CreateContextsOffset and CreateContextsLength are guaranteed to
	 * be valid because of ksmbd_smb2_check_message().
	 */
	cc = (struct create_context *)((char *)req +
				       le32_to_cpu(req->CreateContextsOffset));
	remain_len = le32_to_cpu(req->CreateContextsLength);
	do {
		cc = (struct create_context *)((char *)cc + next);
		if (remain_len < offsetof(struct create_context, Buffer))
			return ERR_PTR(-EINVAL);

		next = le32_to_cpu(cc->Next);
		name_off = le16_to_cpu(cc->NameOffset);
		name_len = le16_to_cpu(cc->NameLength);
		value_off = le16_to_cpu(cc->DataOffset);
		value_len = le32_to_cpu(cc->DataLength);
		cc_len = next ? next : remain_len;

		if ((next & 0x7) != 0 ||
		    next > remain_len ||
		    name_off != offsetof(struct create_context, Buffer) ||
		    name_len < 4 ||
		    name_off + name_len > cc_len ||
		    (value_off & 0x7) != 0 ||
		    (value_len && value_off < name_off + (name_len < 8 ? 8 : name_len)) ||
		    ((u64)value_off + value_len > cc_len))
			return ERR_PTR(-EINVAL);

		name = (char *)cc + name_off;
		if (name_len == tag_len && !memcmp(name, tag, name_len))
			return cc;

		remain_len -= next;
	} while (next != 0);

	return NULL;
}

/**
 * create_durable_rsp_buf() - create durable handle context
 * @cc:	buffer to create durable context response
 */
void create_durable_rsp_buf(char *cc)
{
	struct create_durable_rsp *buf;

	buf = (struct create_durable_rsp *)cc;
	memset(buf, 0, sizeof(struct create_durable_rsp));
	buf->ccontext.DataOffset = cpu_to_le16(offsetof
			(struct create_durable_rsp, Data));
	buf->ccontext.DataLength = cpu_to_le32(8);
	buf->ccontext.NameOffset = cpu_to_le16(offsetof
			(struct create_durable_rsp, Name));
	buf->ccontext.NameLength = cpu_to_le16(4);
	/* SMB2_CREATE_DURABLE_HANDLE_RESPONSE is "DHnQ" */
	buf->Name[0] = 'D';
	buf->Name[1] = 'H';
	buf->Name[2] = 'n';
	buf->Name[3] = 'Q';
}

/**
 * create_durable_v2_rsp_buf() - create durable handle v2 context
 * @cc:	buffer to create durable context response
 * @fp: ksmbd file pointer
 */
void create_durable_v2_rsp_buf(char *cc, struct ksmbd_file *fp)
{
	struct create_durable_v2_rsp *buf;

	buf = (struct create_durable_v2_rsp *)cc;
	memset(buf, 0, sizeof(struct create_durable_rsp));
	buf->ccontext.DataOffset = cpu_to_le16(offsetof
			(struct create_durable_rsp, Data));
	buf->ccontext.DataLength = cpu_to_le32(8);
	buf->ccontext.NameOffset = cpu_to_le16(offsetof
			(struct create_durable_rsp, Name));
	buf->ccontext.NameLength = cpu_to_le16(4);
	/* SMB2_CREATE_DURABLE_HANDLE_RESPONSE_V2 is "DH2Q" */
	buf->Name[0] = 'D';
	buf->Name[1] = 'H';
	buf->Name[2] = '2';
	buf->Name[3] = 'Q';

	buf->Timeout = cpu_to_le32(fp->durable_timeout);
	if (fp->is_persistent)
		buf->Flags = cpu_to_le32(SMB2_DHANDLE_FLAG_PERSISTENT);
}

/**
 * create_mxac_rsp_buf() - create query maximal access context
 * @cc:			buffer to create maximal access context response
 * @maximal_access:	maximal access
 */
void create_mxac_rsp_buf(char *cc, int maximal_access)
{
	struct create_mxac_rsp *buf;

	buf = (struct create_mxac_rsp *)cc;
	memset(buf, 0, sizeof(struct create_mxac_rsp));
	buf->ccontext.DataOffset = cpu_to_le16(offsetof
			(struct create_mxac_rsp, QueryStatus));
	buf->ccontext.DataLength = cpu_to_le32(8);
	buf->ccontext.NameOffset = cpu_to_le16(offsetof
			(struct create_mxac_rsp, Name));
	buf->ccontext.NameLength = cpu_to_le16(4);
	/* SMB2_CREATE_QUERY_MAXIMAL_ACCESS_RESPONSE is "MxAc" */
	buf->Name[0] = 'M';
	buf->Name[1] = 'x';
	buf->Name[2] = 'A';
	buf->Name[3] = 'c';

	buf->QueryStatus = STATUS_SUCCESS;
	buf->MaximalAccess = cpu_to_le32(maximal_access);
}

void create_disk_id_rsp_buf(char *cc, __u64 file_id, __u64 vol_id)
{
	struct create_disk_id_rsp *buf;

	buf = (struct create_disk_id_rsp *)cc;
	memset(buf, 0, sizeof(struct create_disk_id_rsp));
	buf->ccontext.DataOffset = cpu_to_le16(offsetof
			(struct create_disk_id_rsp, DiskFileId));
	buf->ccontext.DataLength = cpu_to_le32(32);
	buf->ccontext.NameOffset = cpu_to_le16(offsetof
			(struct create_mxac_rsp, Name));
	buf->ccontext.NameLength = cpu_to_le16(4);
	/* SMB2_CREATE_QUERY_ON_DISK_ID_RESPONSE is "QFid" */
	buf->Name[0] = 'Q';
	buf->Name[1] = 'F';
	buf->Name[2] = 'i';
	buf->Name[3] = 'd';

	buf->DiskFileId = cpu_to_le64(file_id);
	buf->VolumeId = cpu_to_le64(vol_id);
}

/**
 * create_posix_rsp_buf() - create posix extension context
 * @cc:	buffer to create posix on posix response
 * @fp: ksmbd file pointer
 */
void create_posix_rsp_buf(char *cc, struct ksmbd_file *fp)
{
	struct create_posix_rsp *buf;
	struct inode *inode = file_inode(fp->filp);
	struct mnt_idmap *idmap = file_mnt_idmap(fp->filp);
	vfsuid_t vfsuid = i_uid_into_vfsuid(idmap, inode);
	vfsgid_t vfsgid = i_gid_into_vfsgid(idmap, inode);

	buf = (struct create_posix_rsp *)cc;
	memset(buf, 0, sizeof(struct create_posix_rsp));
	buf->ccontext.DataOffset = cpu_to_le16(offsetof
			(struct create_posix_rsp, nlink));
	/*
	 * DataLength = nlink(4) + reparse_tag(4) + mode(4) +
	 * domain sid(28) + unix group sid(16).
	 */
	buf->ccontext.DataLength = cpu_to_le32(56);
	buf->ccontext.NameOffset = cpu_to_le16(offsetof
			(struct create_posix_rsp, Name));
	buf->ccontext.NameLength = cpu_to_le16(POSIX_CTXT_DATA_LEN);
	/* SMB2_CREATE_TAG_POSIX is "0x93AD25509CB411E7B42383DE968BCD7C" */
	buf->Name[0] = 0x93;
	buf->Name[1] = 0xAD;
	buf->Name[2] = 0x25;
	buf->Name[3] = 0x50;
	buf->Name[4] = 0x9C;
	buf->Name[5] = 0xB4;
	buf->Name[6] = 0x11;
	buf->Name[7] = 0xE7;
	buf->Name[8] = 0xB4;
	buf->Name[9] = 0x23;
	buf->Name[10] = 0x83;
	buf->Name[11] = 0xDE;
	buf->Name[12] = 0x96;
	buf->Name[13] = 0x8B;
	buf->Name[14] = 0xCD;
	buf->Name[15] = 0x7C;

	buf->nlink = cpu_to_le32(inode->i_nlink);
	buf->reparse_tag = cpu_to_le32(fp->volatile_id);
	buf->mode = cpu_to_le32(inode->i_mode & 0777);
	/*
	 * SidBuffer(44) contain two sids(Domain sid(28), UNIX group sid(16)).
	 * Domain sid(28) = revision(1) + num_subauth(1) + authority(6) +
	 *		    sub_auth(4 * 4(num_subauth)) + RID(4).
	 * UNIX group id(16) = revision(1) + num_subauth(1) + authority(6) +
	 *		       sub_auth(4 * 1(num_subauth)) + RID(4).
	 */
	id_to_sid(from_kuid_munged(&init_user_ns, vfsuid_into_kuid(vfsuid)),
		  SIDOWNER, (struct smb_sid *)&buf->SidBuffer[0]);
	id_to_sid(from_kgid_munged(&init_user_ns, vfsgid_into_kgid(vfsgid)),
		  SIDUNIX_GROUP, (struct smb_sid *)&buf->SidBuffer[28]);
}

/*
 * Find lease object(opinfo) for given lease key/fid from lease
 * break/file close path.
 */
/**
 * lookup_lease_in_table() - find a matching lease info object
 * @conn:	connection instance
 * @lease_key:	lease key to be searched for
 *
 * Return:      opinfo if found matching opinfo, otherwise NULL
 */
struct oplock_info *lookup_lease_in_table(struct ksmbd_conn *conn,
					  char *lease_key)
{
	struct oplock_info *opinfo = NULL, *ret_op = NULL;
	struct lease_table *lt;
	int ret;

	read_lock(&lease_list_lock);
	list_for_each_entry(lt, &lease_table_list, l_entry) {
		if (!memcmp(lt->client_guid, conn->ClientGUID,
			    SMB2_CLIENT_GUID_SIZE))
			goto found;
	}

	read_unlock(&lease_list_lock);
	return NULL;

found:
	rcu_read_lock();
	list_for_each_entry_rcu(opinfo, &lt->lease_list, lease_entry) {
		if (!atomic_inc_not_zero(&opinfo->refcount))
			continue;
		rcu_read_unlock();
		if (!opinfo->op_state || opinfo->op_state == OPLOCK_CLOSING)
			goto op_next;
		if (!(opinfo->o_lease->state &
		      (SMB2_LEASE_HANDLE_CACHING_LE |
		       SMB2_LEASE_WRITE_CACHING_LE)))
			goto op_next;
		ret = compare_guid_key(opinfo, conn->ClientGUID,
				       lease_key);
		if (ret) {
			ksmbd_debug(OPLOCK, "found opinfo\n");
			ret_op = opinfo;
			goto out;
		}
op_next:
		opinfo_put(opinfo);
		rcu_read_lock();
	}
	rcu_read_unlock();

out:
	read_unlock(&lease_list_lock);
	return ret_op;
}

int smb2_check_durable_oplock(struct ksmbd_conn *conn,
			      struct ksmbd_share_config *share,
			      struct ksmbd_file *fp,
			      struct lease_ctx_info *lctx,
			      char *name)
{
	struct oplock_info *opinfo = opinfo_get(fp);
	int ret = 0;

	if (!opinfo)
		return 0;

	if (opinfo->is_lease == false) {
		if (lctx) {
			pr_err("create context include lease\n");
			ret = -EBADF;
			goto out;
		}

		if (opinfo->level != SMB2_OPLOCK_LEVEL_BATCH) {
			pr_err("oplock level is not equal to SMB2_OPLOCK_LEVEL_BATCH\n");
			ret = -EBADF;
		}

		goto out;
	}

	if (memcmp(conn->ClientGUID, fp->client_guid,
				SMB2_CLIENT_GUID_SIZE)) {
		ksmbd_debug(SMB, "Client guid of fp is not equal to the one of connection\n");
		ret = -EBADF;
		goto out;
	}

	if (!lctx) {
		ksmbd_debug(SMB, "create context does not include lease\n");
		ret = -EBADF;
		goto out;
	}

	if (memcmp(opinfo->o_lease->lease_key, lctx->lease_key,
				SMB2_LEASE_KEY_SIZE)) {
		ksmbd_debug(SMB,
			    "lease key of fp does not match lease key in create context\n");
		ret = -EBADF;
		goto out;
	}

	if (!(opinfo->o_lease->state & SMB2_LEASE_HANDLE_CACHING_LE)) {
		ksmbd_debug(SMB, "lease state does not contain SMB2_LEASE_HANDLE_CACHING\n");
		ret = -EBADF;
		goto out;
	}

	if (opinfo->o_lease->version != lctx->version) {
		ksmbd_debug(SMB,
			    "lease version of fp does not match the one in create context\n");
		ret = -EBADF;
		goto out;
	}

	if (!ksmbd_inode_pending_delete(fp))
		ret = ksmbd_validate_name_reconnect(share, fp, name);
out:
	opinfo_put(opinfo);
	return ret;
}<|MERGE_RESOLUTION|>--- conflicted
+++ resolved
@@ -610,30 +610,17 @@
 		if (opinfo->op_state == OPLOCK_CLOSING)
 			return -ENOENT;
 		else if (opinfo->level <= req_op_level) {
-<<<<<<< HEAD
-			if (opinfo->is_lease &&
-			    opinfo->o_lease->state !=
-			     (SMB2_LEASE_HANDLE_CACHING_LE |
-			      SMB2_LEASE_READ_CACHING_LE))
-=======
 			if (opinfo->is_lease == false)
 				return 1;
 
 			if (opinfo->o_lease->state !=
 			    (SMB2_LEASE_HANDLE_CACHING_LE |
 			     SMB2_LEASE_READ_CACHING_LE))
->>>>>>> 0c383648
 				return 1;
 		}
 	}
 
 	if (opinfo->level <= req_op_level) {
-<<<<<<< HEAD
-		if (opinfo->is_lease &&
-		    opinfo->o_lease->state !=
-		     (SMB2_LEASE_HANDLE_CACHING_LE |
-		      SMB2_LEASE_READ_CACHING_LE)) {
-=======
 		if (opinfo->is_lease == false) {
 			wake_up_oplock_break(opinfo);
 			return 1;
@@ -641,7 +628,6 @@
 		if (opinfo->o_lease->state !=
 		    (SMB2_LEASE_HANDLE_CACHING_LE |
 		     SMB2_LEASE_READ_CACHING_LE)) {
->>>>>>> 0c383648
 			wake_up_oplock_break(opinfo);
 			return 1;
 		}
