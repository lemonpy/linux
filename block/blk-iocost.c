--- conflicted
+++ resolved
@@ -1261,12 +1261,8 @@
 
 	spin_lock_irqsave(&iocg->waitq.lock, flags);
 	ioc_now(iocg->ioc, &now);
-<<<<<<< HEAD
 	iocg_kick_delay(iocg, &now);
-=======
-	iocg_kick_delay(iocg, &now, 0);
 	spin_unlock_irqrestore(&iocg->waitq.lock, flags);
->>>>>>> 59c7c3ca
 
 	return HRTIMER_NORESTART;
 }
@@ -1786,13 +1782,8 @@
 	 * penalizing the cgroup and its descendants.
 	 */
 	if (bio_issue_as_root_blkg(bio) || fatal_signal_pending(current)) {
-<<<<<<< HEAD
-		atomic64_add(abs_cost, &iocg->abs_vdebt);
+		iocg->abs_vdebt += abs_cost;
 		if (iocg_kick_delay(iocg, &now))
-=======
-		iocg->abs_vdebt += abs_cost;
-		if (iocg_kick_delay(iocg, &now, cost))
->>>>>>> 59c7c3ca
 			blkcg_schedule_throttle(rqos->q,
 					(bio->bi_opf & REQ_SWAP) == REQ_SWAP);
 		spin_unlock_irq(&iocg->waitq.lock);
@@ -1880,7 +1871,7 @@
 	spin_lock_irqsave(&iocg->waitq.lock, flags);
 	if (likely(!list_empty(&iocg->active_list))) {
 		iocg->abs_vdebt += abs_cost;
-		iocg_kick_delay(iocg, &now, cost);
+		iocg_kick_delay(iocg, &now);
 	} else {
 		iocg_commit_bio(iocg, bio, cost);
 	}
