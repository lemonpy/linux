// SPDX-License-Identifier: GPL-2.0-only
/*
 * Simple NUMA memory policy for the Linux kernel.
 *
 * Copyright 2003,2004 Andi Kleen, SuSE Labs.
 * (C) Copyright 2005 Christoph Lameter, Silicon Graphics, Inc.
 *
 * NUMA policy allows the user to give hints in which node(s) memory should
 * be allocated.
 *
 * Support four policies per VMA and per process:
 *
 * The VMA policy has priority over the process policy for a page fault.
 *
 * interleave     Allocate memory interleaved over a set of nodes,
 *                with normal fallback if it fails.
 *                For VMA based allocations this interleaves based on the
 *                offset into the backing object or offset into the mapping
 *                for anonymous memory. For process policy an process counter
 *                is used.
 *
 * weighted interleave
 *                Allocate memory interleaved over a set of nodes based on
 *                a set of weights (per-node), with normal fallback if it
 *                fails.  Otherwise operates the same as interleave.
 *                Example: nodeset(0,1) & weights (2,1) - 2 pages allocated
 *                on node 0 for every 1 page allocated on node 1.
 *
 * bind           Only allocate memory on a specific set of nodes,
 *                no fallback.
 *                FIXME: memory is allocated starting with the first node
 *                to the last. It would be better if bind would truly restrict
 *                the allocation to memory nodes instead
 *
 * preferred      Try a specific node first before normal fallback.
 *                As a special case NUMA_NO_NODE here means do the allocation
 *                on the local CPU. This is normally identical to default,
 *                but useful to set in a VMA when you have a non default
 *                process policy.
 *
 * preferred many Try a set of nodes first before normal fallback. This is
 *                similar to preferred without the special case.
 *
 * default        Allocate on the local node first, or when on a VMA
 *                use the process policy. This is what Linux always did
 *		  in a NUMA aware kernel and still does by, ahem, default.
 *
 * The process policy is applied for most non interrupt memory allocations
 * in that process' context. Interrupts ignore the policies and always
 * try to allocate on the local CPU. The VMA policy is only applied for memory
 * allocations for a VMA in the VM.
 *
 * Currently there are a few corner cases in swapping where the policy
 * is not applied, but the majority should be handled. When process policy
 * is used it is not remembered over swap outs/swap ins.
 *
 * Only the highest zone in the zone hierarchy gets policied. Allocations
 * requesting a lower zone just use default policy. This implies that
 * on systems with highmem kernel lowmem allocation don't get policied.
 * Same with GFP_DMA allocations.
 *
 * For shmem/tmpfs shared memory the policy is shared between
 * all users and remembered even when nobody has memory mapped.
 */

/* Notebook:
   fix mmap readahead to honour policy and enable policy for any page cache
   object
   statistics for bigpages
   global policy for page cache? currently it uses process policy. Requires
   first item above.
   handle mremap for shared memory (currently ignored for the policy)
   grows down?
   make bind policy root only? It can trigger oom much faster and the
   kernel is not always grateful with that.
*/

#define pr_fmt(fmt) KBUILD_MODNAME ": " fmt

#include <linux/mempolicy.h>
#include <linux/pagewalk.h>
#include <linux/highmem.h>
#include <linux/hugetlb.h>
#include <linux/kernel.h>
#include <linux/sched.h>
#include <linux/sched/mm.h>
#include <linux/sched/numa_balancing.h>
#include <linux/sched/task.h>
#include <linux/nodemask.h>
#include <linux/cpuset.h>
#include <linux/slab.h>
#include <linux/string.h>
#include <linux/export.h>
#include <linux/nsproxy.h>
#include <linux/interrupt.h>
#include <linux/init.h>
#include <linux/compat.h>
#include <linux/ptrace.h>
#include <linux/swap.h>
#include <linux/seq_file.h>
#include <linux/proc_fs.h>
#include <linux/migrate.h>
#include <linux/ksm.h>
#include <linux/rmap.h>
#include <linux/security.h>
#include <linux/syscalls.h>
#include <linux/ctype.h>
#include <linux/mm_inline.h>
#include <linux/mmu_notifier.h>
#include <linux/printk.h>
#include <linux/swapops.h>

#include <asm/tlbflush.h>
#include <asm/tlb.h>
#include <linux/uaccess.h>

#include "internal.h"

/* Internal flags */
#define MPOL_MF_DISCONTIG_OK (MPOL_MF_INTERNAL << 0)	/* Skip checks for continuous vmas */
#define MPOL_MF_INVERT       (MPOL_MF_INTERNAL << 1)	/* Invert check for nodemask */
#define MPOL_MF_WRLOCK       (MPOL_MF_INTERNAL << 2)	/* Write-lock walked vmas */

static struct kmem_cache *policy_cache;
static struct kmem_cache *sn_cache;

/* Highest zone. An specific allocation for a zone below that is not
   policied. */
enum zone_type policy_zone = 0;

/*
 * run-time system-wide default policy => local allocation
 */
static struct mempolicy default_policy = {
	.refcnt = ATOMIC_INIT(1), /* never free it */
	.mode = MPOL_LOCAL,
};

static struct mempolicy preferred_node_policy[MAX_NUMNODES];

/*
 * iw_table is the sysfs-set interleave weight table, a value of 0 denotes
 * system-default value should be used. A NULL iw_table also denotes that
 * system-default values should be used. Until the system-default table
 * is implemented, the system-default is always 1.
 *
 * iw_table is RCU protected
 */
static u8 __rcu *iw_table;
static DEFINE_MUTEX(iw_table_lock);

static u8 get_il_weight(int node)
{
	u8 *table;
	u8 weight;

	rcu_read_lock();
	table = rcu_dereference(iw_table);
	/* if no iw_table, use system default */
	weight = table ? table[node] : 1;
	/* if value in iw_table is 0, use system default */
	weight = weight ? weight : 1;
	rcu_read_unlock();
	return weight;
}

/**
 * numa_nearest_node - Find nearest node by state
 * @node: Node id to start the search
 * @state: State to filter the search
 *
 * Lookup the closest node by distance if @nid is not in state.
 *
 * Return: this @node if it is in state, otherwise the closest node by distance
 */
int numa_nearest_node(int node, unsigned int state)
{
	int min_dist = INT_MAX, dist, n, min_node;

	if (state >= NR_NODE_STATES)
		return -EINVAL;

	if (node == NUMA_NO_NODE || node_state(node, state))
		return node;

	min_node = node;
	for_each_node_state(n, state) {
		dist = node_distance(node, n);
		if (dist < min_dist) {
			min_dist = dist;
			min_node = n;
		}
	}

	return min_node;
}
EXPORT_SYMBOL_GPL(numa_nearest_node);

struct mempolicy *get_task_policy(struct task_struct *p)
{
	struct mempolicy *pol = p->mempolicy;
	int node;

	if (pol)
		return pol;

	node = numa_node_id();
	if (node != NUMA_NO_NODE) {
		pol = &preferred_node_policy[node];
		/* preferred_node_policy is not initialised early in boot */
		if (pol->mode)
			return pol;
	}

	return &default_policy;
}

static const struct mempolicy_operations {
	int (*create)(struct mempolicy *pol, const nodemask_t *nodes);
	void (*rebind)(struct mempolicy *pol, const nodemask_t *nodes);
} mpol_ops[MPOL_MAX];

static inline int mpol_store_user_nodemask(const struct mempolicy *pol)
{
	return pol->flags & MPOL_MODE_FLAGS;
}

static void mpol_relative_nodemask(nodemask_t *ret, const nodemask_t *orig,
				   const nodemask_t *rel)
{
	nodemask_t tmp;
	nodes_fold(tmp, *orig, nodes_weight(*rel));
	nodes_onto(*ret, tmp, *rel);
}

static int mpol_new_nodemask(struct mempolicy *pol, const nodemask_t *nodes)
{
	if (nodes_empty(*nodes))
		return -EINVAL;
	pol->nodes = *nodes;
	return 0;
}

static int mpol_new_preferred(struct mempolicy *pol, const nodemask_t *nodes)
{
	if (nodes_empty(*nodes))
		return -EINVAL;

	nodes_clear(pol->nodes);
	node_set(first_node(*nodes), pol->nodes);
	return 0;
}

/*
 * mpol_set_nodemask is called after mpol_new() to set up the nodemask, if
 * any, for the new policy.  mpol_new() has already validated the nodes
 * parameter with respect to the policy mode and flags.
 *
 * Must be called holding task's alloc_lock to protect task's mems_allowed
 * and mempolicy.  May also be called holding the mmap_lock for write.
 */
static int mpol_set_nodemask(struct mempolicy *pol,
		     const nodemask_t *nodes, struct nodemask_scratch *nsc)
{
	int ret;

	/*
	 * Default (pol==NULL) resp. local memory policies are not a
	 * subject of any remapping. They also do not need any special
	 * constructor.
	 */
	if (!pol || pol->mode == MPOL_LOCAL)
		return 0;

	/* Check N_MEMORY */
	nodes_and(nsc->mask1,
		  cpuset_current_mems_allowed, node_states[N_MEMORY]);

	VM_BUG_ON(!nodes);

	if (pol->flags & MPOL_F_RELATIVE_NODES)
		mpol_relative_nodemask(&nsc->mask2, nodes, &nsc->mask1);
	else
		nodes_and(nsc->mask2, *nodes, nsc->mask1);

	if (mpol_store_user_nodemask(pol))
		pol->w.user_nodemask = *nodes;
	else
		pol->w.cpuset_mems_allowed = cpuset_current_mems_allowed;

	ret = mpol_ops[pol->mode].create(pol, &nsc->mask2);
	return ret;
}

/*
 * This function just creates a new policy, does some check and simple
 * initialization. You must invoke mpol_set_nodemask() to set nodes.
 */
static struct mempolicy *mpol_new(unsigned short mode, unsigned short flags,
				  nodemask_t *nodes)
{
	struct mempolicy *policy;

	if (mode == MPOL_DEFAULT) {
		if (nodes && !nodes_empty(*nodes))
			return ERR_PTR(-EINVAL);
		return NULL;
	}
	VM_BUG_ON(!nodes);

	/*
	 * MPOL_PREFERRED cannot be used with MPOL_F_STATIC_NODES or
	 * MPOL_F_RELATIVE_NODES if the nodemask is empty (local allocation).
	 * All other modes require a valid pointer to a non-empty nodemask.
	 */
	if (mode == MPOL_PREFERRED) {
		if (nodes_empty(*nodes)) {
			if (((flags & MPOL_F_STATIC_NODES) ||
			     (flags & MPOL_F_RELATIVE_NODES)))
				return ERR_PTR(-EINVAL);

			mode = MPOL_LOCAL;
		}
	} else if (mode == MPOL_LOCAL) {
		if (!nodes_empty(*nodes) ||
		    (flags & MPOL_F_STATIC_NODES) ||
		    (flags & MPOL_F_RELATIVE_NODES))
			return ERR_PTR(-EINVAL);
	} else if (nodes_empty(*nodes))
		return ERR_PTR(-EINVAL);

	policy = kmem_cache_alloc(policy_cache, GFP_KERNEL);
	if (!policy)
		return ERR_PTR(-ENOMEM);
	atomic_set(&policy->refcnt, 1);
	policy->mode = mode;
	policy->flags = flags;
	policy->home_node = NUMA_NO_NODE;

	return policy;
}

/* Slow path of a mpol destructor. */
void __mpol_put(struct mempolicy *pol)
{
	if (!atomic_dec_and_test(&pol->refcnt))
		return;
	kmem_cache_free(policy_cache, pol);
}

static void mpol_rebind_default(struct mempolicy *pol, const nodemask_t *nodes)
{
}

static void mpol_rebind_nodemask(struct mempolicy *pol, const nodemask_t *nodes)
{
	nodemask_t tmp;

	if (pol->flags & MPOL_F_STATIC_NODES)
		nodes_and(tmp, pol->w.user_nodemask, *nodes);
	else if (pol->flags & MPOL_F_RELATIVE_NODES)
		mpol_relative_nodemask(&tmp, &pol->w.user_nodemask, nodes);
	else {
		nodes_remap(tmp, pol->nodes, pol->w.cpuset_mems_allowed,
								*nodes);
		pol->w.cpuset_mems_allowed = *nodes;
	}

	if (nodes_empty(tmp))
		tmp = *nodes;

	pol->nodes = tmp;
}

static void mpol_rebind_preferred(struct mempolicy *pol,
						const nodemask_t *nodes)
{
	pol->w.cpuset_mems_allowed = *nodes;
}

/*
 * mpol_rebind_policy - Migrate a policy to a different set of nodes
 *
 * Per-vma policies are protected by mmap_lock. Allocations using per-task
 * policies are protected by task->mems_allowed_seq to prevent a premature
 * OOM/allocation failure due to parallel nodemask modification.
 */
static void mpol_rebind_policy(struct mempolicy *pol, const nodemask_t *newmask)
{
	if (!pol || pol->mode == MPOL_LOCAL)
		return;
	if (!mpol_store_user_nodemask(pol) &&
	    nodes_equal(pol->w.cpuset_mems_allowed, *newmask))
		return;

	mpol_ops[pol->mode].rebind(pol, newmask);
}

/*
 * Wrapper for mpol_rebind_policy() that just requires task
 * pointer, and updates task mempolicy.
 *
 * Called with task's alloc_lock held.
 */
void mpol_rebind_task(struct task_struct *tsk, const nodemask_t *new)
{
	mpol_rebind_policy(tsk->mempolicy, new);
}

/*
 * Rebind each vma in mm to new nodemask.
 *
 * Call holding a reference to mm.  Takes mm->mmap_lock during call.
 */
void mpol_rebind_mm(struct mm_struct *mm, nodemask_t *new)
{
	struct vm_area_struct *vma;
	VMA_ITERATOR(vmi, mm, 0);

	mmap_write_lock(mm);
	for_each_vma(vmi, vma) {
		vma_start_write(vma);
		mpol_rebind_policy(vma->vm_policy, new);
	}
	mmap_write_unlock(mm);
}

static const struct mempolicy_operations mpol_ops[MPOL_MAX] = {
	[MPOL_DEFAULT] = {
		.rebind = mpol_rebind_default,
	},
	[MPOL_INTERLEAVE] = {
		.create = mpol_new_nodemask,
		.rebind = mpol_rebind_nodemask,
	},
	[MPOL_PREFERRED] = {
		.create = mpol_new_preferred,
		.rebind = mpol_rebind_preferred,
	},
	[MPOL_BIND] = {
		.create = mpol_new_nodemask,
		.rebind = mpol_rebind_nodemask,
	},
	[MPOL_LOCAL] = {
		.rebind = mpol_rebind_default,
	},
	[MPOL_PREFERRED_MANY] = {
		.create = mpol_new_nodemask,
		.rebind = mpol_rebind_preferred,
	},
	[MPOL_WEIGHTED_INTERLEAVE] = {
		.create = mpol_new_nodemask,
		.rebind = mpol_rebind_nodemask,
	},
};

static bool migrate_folio_add(struct folio *folio, struct list_head *foliolist,
				unsigned long flags);
static nodemask_t *policy_nodemask(gfp_t gfp, struct mempolicy *pol,
				pgoff_t ilx, int *nid);

static bool strictly_unmovable(unsigned long flags)
{
	/*
	 * STRICT without MOVE flags lets do_mbind() fail immediately with -EIO
	 * if any misplaced page is found.
	 */
	return (flags & (MPOL_MF_STRICT | MPOL_MF_MOVE | MPOL_MF_MOVE_ALL)) ==
			 MPOL_MF_STRICT;
}

struct migration_mpol {		/* for alloc_migration_target_by_mpol() */
	struct mempolicy *pol;
	pgoff_t ilx;
};

struct queue_pages {
	struct list_head *pagelist;
	unsigned long flags;
	nodemask_t *nmask;
	unsigned long start;
	unsigned long end;
	struct vm_area_struct *first;
	struct folio *large;		/* note last large folio encountered */
	long nr_failed;			/* could not be isolated at this time */
};

/*
 * Check if the folio's nid is in qp->nmask.
 *
 * If MPOL_MF_INVERT is set in qp->flags, check if the nid is
 * in the invert of qp->nmask.
 */
static inline bool queue_folio_required(struct folio *folio,
					struct queue_pages *qp)
{
	int nid = folio_nid(folio);
	unsigned long flags = qp->flags;

	return node_isset(nid, *qp->nmask) == !(flags & MPOL_MF_INVERT);
}

static void queue_folios_pmd(pmd_t *pmd, struct mm_walk *walk)
{
	struct folio *folio;
	struct queue_pages *qp = walk->private;

	if (unlikely(is_pmd_migration_entry(*pmd))) {
		qp->nr_failed++;
		return;
	}
	folio = pmd_folio(*pmd);
	if (is_huge_zero_folio(folio)) {
		walk->action = ACTION_CONTINUE;
		return;
	}
	if (!queue_folio_required(folio, qp))
		return;
	if (!(qp->flags & (MPOL_MF_MOVE | MPOL_MF_MOVE_ALL)) ||
	    !vma_migratable(walk->vma) ||
	    !migrate_folio_add(folio, qp->pagelist, qp->flags))
		qp->nr_failed++;
}

/*
 * Scan through folios, checking if they satisfy the required conditions,
 * moving them from LRU to local pagelist for migration if they do (or not).
 *
 * queue_folios_pte_range() has two possible return values:
 * 0 - continue walking to scan for more, even if an existing folio on the
 *     wrong node could not be isolated and queued for migration.
 * -EIO - only MPOL_MF_STRICT was specified, without MPOL_MF_MOVE or ..._ALL,
 *        and an existing folio was on a node that does not follow the policy.
 */
static int queue_folios_pte_range(pmd_t *pmd, unsigned long addr,
			unsigned long end, struct mm_walk *walk)
{
	struct vm_area_struct *vma = walk->vma;
	struct folio *folio;
	struct queue_pages *qp = walk->private;
	unsigned long flags = qp->flags;
	pte_t *pte, *mapped_pte;
	pte_t ptent;
	spinlock_t *ptl;

	ptl = pmd_trans_huge_lock(pmd, vma);
	if (ptl) {
		queue_folios_pmd(pmd, walk);
		spin_unlock(ptl);
		goto out;
	}

	mapped_pte = pte = pte_offset_map_lock(walk->mm, pmd, addr, &ptl);
	if (!pte) {
		walk->action = ACTION_AGAIN;
		return 0;
	}
	for (; addr != end; pte++, addr += PAGE_SIZE) {
		ptent = ptep_get(pte);
		if (pte_none(ptent))
<<<<<<< HEAD
			continue;
		if (!pte_present(ptent)) {
			if (is_migration_entry(pte_to_swp_entry(ptent)))
				qp->nr_failed++;
			continue;
=======
			continue;
		if (!pte_present(ptent)) {
			if (is_migration_entry(pte_to_swp_entry(ptent)))
				qp->nr_failed++;
			continue;
>>>>>>> 0c383648
		}
		folio = vm_normal_folio(vma, addr, ptent);
		if (!folio || folio_is_zone_device(folio))
			continue;
		/*
		 * vm_normal_folio() filters out zero pages, but there might
		 * still be reserved folios to skip, perhaps in a VDSO.
		 */
		if (folio_test_reserved(folio))
			continue;
		if (!queue_folio_required(folio, qp))
			continue;
		if (folio_test_large(folio)) {
			/*
			 * A large folio can only be isolated from LRU once,
			 * but may be mapped by many PTEs (and Copy-On-Write may
			 * intersperse PTEs of other, order 0, folios).  This is
			 * a common case, so don't mistake it for failure (but
			 * there can be other cases of multi-mapped pages which
			 * this quick check does not help to filter out - and a
			 * search of the pagelist might grow to be prohibitive).
			 *
			 * migrate_pages(&pagelist) returns nr_failed folios, so
			 * check "large" now so that queue_pages_range() returns
			 * a comparable nr_failed folios.  This does imply that
			 * if folio could not be isolated for some racy reason
			 * at its first PTE, later PTEs will not give it another
			 * chance of isolation; but keeps the accounting simple.
			 */
			if (folio == qp->large)
				continue;
			qp->large = folio;
		}
		if (!(flags & (MPOL_MF_MOVE | MPOL_MF_MOVE_ALL)) ||
		    !vma_migratable(vma) ||
		    !migrate_folio_add(folio, qp->pagelist, flags)) {
			qp->nr_failed++;
			if (strictly_unmovable(flags))
				break;
		}
	}
	pte_unmap_unlock(mapped_pte, ptl);
	cond_resched();
out:
	if (qp->nr_failed && strictly_unmovable(flags))
		return -EIO;
	return 0;
}

static int queue_folios_hugetlb(pte_t *pte, unsigned long hmask,
			       unsigned long addr, unsigned long end,
			       struct mm_walk *walk)
{
#ifdef CONFIG_HUGETLB_PAGE
	struct queue_pages *qp = walk->private;
	unsigned long flags = qp->flags;
	struct folio *folio;
	spinlock_t *ptl;
	pte_t entry;

	ptl = huge_pte_lock(hstate_vma(walk->vma), walk->mm, pte);
	entry = huge_ptep_get(pte);
	if (!pte_present(entry)) {
		if (unlikely(is_hugetlb_entry_migration(entry)))
			qp->nr_failed++;
		goto unlock;
	}
	folio = pfn_folio(pte_pfn(entry));
	if (!queue_folio_required(folio, qp))
		goto unlock;
	if (!(flags & (MPOL_MF_MOVE | MPOL_MF_MOVE_ALL)) ||
	    !vma_migratable(walk->vma)) {
		qp->nr_failed++;
		goto unlock;
	}
	/*
	 * Unless MPOL_MF_MOVE_ALL, we try to avoid migrating a shared folio.
	 * Choosing not to migrate a shared folio is not counted as a failure.
	 *
<<<<<<< HEAD
	 * To check if the folio is shared, ideally we want to make sure
	 * every page is mapped to the same process. Doing that is very
	 * expensive, so check the estimated sharers of the folio instead.
	 */
	if ((flags & MPOL_MF_MOVE_ALL) ||
	    (folio_estimated_sharers(folio) == 1 && !hugetlb_pmd_shared(pte)))
=======
	 * See folio_likely_mapped_shared() on possible imprecision when we
	 * cannot easily detect if a folio is shared.
	 */
	if ((flags & MPOL_MF_MOVE_ALL) ||
	    (!folio_likely_mapped_shared(folio) && !hugetlb_pmd_shared(pte)))
>>>>>>> 0c383648
		if (!isolate_hugetlb(folio, qp->pagelist))
			qp->nr_failed++;
unlock:
	spin_unlock(ptl);
	if (qp->nr_failed && strictly_unmovable(flags))
		return -EIO;
#endif
	return 0;
}

#ifdef CONFIG_NUMA_BALANCING
/*
 * This is used to mark a range of virtual addresses to be inaccessible.
 * These are later cleared by a NUMA hinting fault. Depending on these
 * faults, pages may be migrated for better NUMA placement.
 *
 * This is assuming that NUMA faults are handled using PROT_NONE. If
 * an architecture makes a different choice, it will need further
 * changes to the core.
 */
unsigned long change_prot_numa(struct vm_area_struct *vma,
			unsigned long addr, unsigned long end)
{
	struct mmu_gather tlb;
	long nr_updated;

	tlb_gather_mmu(&tlb, vma->vm_mm);

	nr_updated = change_protection(&tlb, vma, addr, end, MM_CP_PROT_NUMA);
	if (nr_updated > 0)
		count_vm_numa_events(NUMA_PTE_UPDATES, nr_updated);

	tlb_finish_mmu(&tlb);

	return nr_updated;
}
#endif /* CONFIG_NUMA_BALANCING */

static int queue_pages_test_walk(unsigned long start, unsigned long end,
				struct mm_walk *walk)
{
	struct vm_area_struct *next, *vma = walk->vma;
	struct queue_pages *qp = walk->private;
	unsigned long flags = qp->flags;

	/* range check first */
	VM_BUG_ON_VMA(!range_in_vma(vma, start, end), vma);

	if (!qp->first) {
		qp->first = vma;
		if (!(flags & MPOL_MF_DISCONTIG_OK) &&
			(qp->start < vma->vm_start))
			/* hole at head side of range */
			return -EFAULT;
	}
	next = find_vma(vma->vm_mm, vma->vm_end);
	if (!(flags & MPOL_MF_DISCONTIG_OK) &&
		((vma->vm_end < qp->end) &&
		(!next || vma->vm_end < next->vm_start)))
		/* hole at middle or tail of range */
		return -EFAULT;

	/*
	 * Need check MPOL_MF_STRICT to return -EIO if possible
	 * regardless of vma_migratable
	 */
	if (!vma_migratable(vma) &&
	    !(flags & MPOL_MF_STRICT))
		return 1;

	/*
	 * Check page nodes, and queue pages to move, in the current vma.
	 * But if no moving, and no strict checking, the scan can be skipped.
	 */
	if (flags & (MPOL_MF_STRICT | MPOL_MF_MOVE | MPOL_MF_MOVE_ALL))
		return 0;
	return 1;
}

static const struct mm_walk_ops queue_pages_walk_ops = {
	.hugetlb_entry		= queue_folios_hugetlb,
	.pmd_entry		= queue_folios_pte_range,
	.test_walk		= queue_pages_test_walk,
	.walk_lock		= PGWALK_RDLOCK,
};

static const struct mm_walk_ops queue_pages_lock_vma_walk_ops = {
	.hugetlb_entry		= queue_folios_hugetlb,
	.pmd_entry		= queue_folios_pte_range,
	.test_walk		= queue_pages_test_walk,
	.walk_lock		= PGWALK_WRLOCK,
};

/*
 * Walk through page tables and collect pages to be migrated.
 *
 * If pages found in a given range are not on the required set of @nodes,
 * and migration is allowed, they are isolated and queued to @pagelist.
 *
 * queue_pages_range() may return:
 * 0 - all pages already on the right node, or successfully queued for moving
 *     (or neither strict checking nor moving requested: only range checking).
 * >0 - this number of misplaced folios could not be queued for moving
 *      (a hugetlbfs page or a transparent huge page being counted as 1).
 * -EIO - a misplaced page found, when MPOL_MF_STRICT specified without MOVEs.
 * -EFAULT - a hole in the memory range, when MPOL_MF_DISCONTIG_OK unspecified.
 */
static long
queue_pages_range(struct mm_struct *mm, unsigned long start, unsigned long end,
		nodemask_t *nodes, unsigned long flags,
		struct list_head *pagelist)
{
	int err;
	struct queue_pages qp = {
		.pagelist = pagelist,
		.flags = flags,
		.nmask = nodes,
		.start = start,
		.end = end,
		.first = NULL,
	};
	const struct mm_walk_ops *ops = (flags & MPOL_MF_WRLOCK) ?
			&queue_pages_lock_vma_walk_ops : &queue_pages_walk_ops;

	err = walk_page_range(mm, start, end, ops, &qp);

	if (!qp.first)
		/* whole range in hole */
		err = -EFAULT;

	return err ? : qp.nr_failed;
}

/*
 * Apply policy to a single VMA
 * This must be called with the mmap_lock held for writing.
 */
static int vma_replace_policy(struct vm_area_struct *vma,
				struct mempolicy *pol)
{
	int err;
	struct mempolicy *old;
	struct mempolicy *new;

	vma_assert_write_locked(vma);

	new = mpol_dup(pol);
	if (IS_ERR(new))
		return PTR_ERR(new);

	if (vma->vm_ops && vma->vm_ops->set_policy) {
		err = vma->vm_ops->set_policy(vma, new);
		if (err)
			goto err_out;
	}

	old = vma->vm_policy;
	vma->vm_policy = new; /* protected by mmap_lock */
	mpol_put(old);

	return 0;
 err_out:
	mpol_put(new);
	return err;
}

/* Split or merge the VMA (if required) and apply the new policy */
static int mbind_range(struct vma_iterator *vmi, struct vm_area_struct *vma,
		struct vm_area_struct **prev, unsigned long start,
		unsigned long end, struct mempolicy *new_pol)
{
	unsigned long vmstart, vmend;

	vmend = min(end, vma->vm_end);
	if (start > vma->vm_start) {
		*prev = vma;
		vmstart = start;
	} else {
		vmstart = vma->vm_start;
	}

	if (mpol_equal(vma->vm_policy, new_pol)) {
		*prev = vma;
		return 0;
	}

	vma =  vma_modify_policy(vmi, *prev, vma, vmstart, vmend, new_pol);
	if (IS_ERR(vma))
		return PTR_ERR(vma);

	*prev = vma;
	return vma_replace_policy(vma, new_pol);
}

/* Set the process memory policy */
static long do_set_mempolicy(unsigned short mode, unsigned short flags,
			     nodemask_t *nodes)
{
	struct mempolicy *new, *old;
	NODEMASK_SCRATCH(scratch);
	int ret;

	if (!scratch)
		return -ENOMEM;

	new = mpol_new(mode, flags, nodes);
	if (IS_ERR(new)) {
		ret = PTR_ERR(new);
		goto out;
	}

	task_lock(current);
	ret = mpol_set_nodemask(new, nodes, scratch);
	if (ret) {
		task_unlock(current);
		mpol_put(new);
		goto out;
	}

	old = current->mempolicy;
	current->mempolicy = new;
	if (new && (new->mode == MPOL_INTERLEAVE ||
		    new->mode == MPOL_WEIGHTED_INTERLEAVE)) {
		current->il_prev = MAX_NUMNODES-1;
		current->il_weight = 0;
	}
	task_unlock(current);
	mpol_put(old);
	ret = 0;
out:
	NODEMASK_SCRATCH_FREE(scratch);
	return ret;
}

/*
 * Return nodemask for policy for get_mempolicy() query
 *
 * Called with task's alloc_lock held
 */
static void get_policy_nodemask(struct mempolicy *pol, nodemask_t *nodes)
{
	nodes_clear(*nodes);
	if (pol == &default_policy)
		return;

	switch (pol->mode) {
	case MPOL_BIND:
	case MPOL_INTERLEAVE:
	case MPOL_PREFERRED:
	case MPOL_PREFERRED_MANY:
	case MPOL_WEIGHTED_INTERLEAVE:
		*nodes = pol->nodes;
		break;
	case MPOL_LOCAL:
		/* return empty node mask for local allocation */
		break;
	default:
		BUG();
	}
}

static int lookup_node(struct mm_struct *mm, unsigned long addr)
{
	struct page *p = NULL;
	int ret;

	ret = get_user_pages_fast(addr & PAGE_MASK, 1, 0, &p);
	if (ret > 0) {
		ret = page_to_nid(p);
		put_page(p);
	}
	return ret;
}

/* Retrieve NUMA policy */
static long do_get_mempolicy(int *policy, nodemask_t *nmask,
			     unsigned long addr, unsigned long flags)
{
	int err;
	struct mm_struct *mm = current->mm;
	struct vm_area_struct *vma = NULL;
	struct mempolicy *pol = current->mempolicy, *pol_refcount = NULL;

	if (flags &
		~(unsigned long)(MPOL_F_NODE|MPOL_F_ADDR|MPOL_F_MEMS_ALLOWED))
		return -EINVAL;

	if (flags & MPOL_F_MEMS_ALLOWED) {
		if (flags & (MPOL_F_NODE|MPOL_F_ADDR))
			return -EINVAL;
		*policy = 0;	/* just so it's initialized */
		task_lock(current);
		*nmask  = cpuset_current_mems_allowed;
		task_unlock(current);
		return 0;
	}

	if (flags & MPOL_F_ADDR) {
		pgoff_t ilx;		/* ignored here */
		/*
		 * Do NOT fall back to task policy if the
		 * vma/shared policy at addr is NULL.  We
		 * want to return MPOL_DEFAULT in this case.
		 */
		mmap_read_lock(mm);
		vma = vma_lookup(mm, addr);
		if (!vma) {
			mmap_read_unlock(mm);
			return -EFAULT;
		}
		pol = __get_vma_policy(vma, addr, &ilx);
	} else if (addr)
		return -EINVAL;

	if (!pol)
		pol = &default_policy;	/* indicates default behavior */

	if (flags & MPOL_F_NODE) {
		if (flags & MPOL_F_ADDR) {
			/*
			 * Take a refcount on the mpol, because we are about to
			 * drop the mmap_lock, after which only "pol" remains
			 * valid, "vma" is stale.
			 */
			pol_refcount = pol;
			vma = NULL;
			mpol_get(pol);
			mmap_read_unlock(mm);
			err = lookup_node(mm, addr);
			if (err < 0)
				goto out;
			*policy = err;
		} else if (pol == current->mempolicy &&
				pol->mode == MPOL_INTERLEAVE) {
			*policy = next_node_in(current->il_prev, pol->nodes);
		} else if (pol == current->mempolicy &&
				pol->mode == MPOL_WEIGHTED_INTERLEAVE) {
			if (current->il_weight)
				*policy = current->il_prev;
			else
				*policy = next_node_in(current->il_prev,
						       pol->nodes);
		} else {
			err = -EINVAL;
			goto out;
		}
	} else {
		*policy = pol == &default_policy ? MPOL_DEFAULT :
						pol->mode;
		/*
		 * Internal mempolicy flags must be masked off before exposing
		 * the policy to userspace.
		 */
		*policy |= (pol->flags & MPOL_MODE_FLAGS);
	}

	err = 0;
	if (nmask) {
		if (mpol_store_user_nodemask(pol)) {
			*nmask = pol->w.user_nodemask;
		} else {
			task_lock(current);
			get_policy_nodemask(pol, nmask);
			task_unlock(current);
		}
	}

 out:
	mpol_cond_put(pol);
	if (vma)
		mmap_read_unlock(mm);
	if (pol_refcount)
		mpol_put(pol_refcount);
	return err;
}

#ifdef CONFIG_MIGRATION
static bool migrate_folio_add(struct folio *folio, struct list_head *foliolist,
				unsigned long flags)
{
	/*
	 * Unless MPOL_MF_MOVE_ALL, we try to avoid migrating a shared folio.
	 * Choosing not to migrate a shared folio is not counted as a failure.
	 *
<<<<<<< HEAD
	 * To check if the folio is shared, ideally we want to make sure
	 * every page is mapped to the same process. Doing that is very
	 * expensive, so check the estimated sharers of the folio instead.
=======
	 * See folio_likely_mapped_shared() on possible imprecision when we
	 * cannot easily detect if a folio is shared.
>>>>>>> 0c383648
	 */
	if ((flags & MPOL_MF_MOVE_ALL) || !folio_likely_mapped_shared(folio)) {
		if (folio_isolate_lru(folio)) {
			list_add_tail(&folio->lru, foliolist);
			node_stat_mod_folio(folio,
				NR_ISOLATED_ANON + folio_is_file_lru(folio),
				folio_nr_pages(folio));
		} else {
			/*
			 * Non-movable folio may reach here.  And, there may be
			 * temporary off LRU folios or non-LRU movable folios.
			 * Treat them as unmovable folios since they can't be
			 * isolated, so they can't be moved at the moment.
			 */
			return false;
		}
	}
	return true;
}

/*
 * Migrate pages from one node to a target node.
 * Returns error or the number of pages not migrated.
 */
static long migrate_to_node(struct mm_struct *mm, int source, int dest,
			    int flags)
{
	nodemask_t nmask;
	struct vm_area_struct *vma;
	LIST_HEAD(pagelist);
	long nr_failed;
	long err = 0;
	struct migration_target_control mtc = {
		.nid = dest,
		.gfp_mask = GFP_HIGHUSER_MOVABLE | __GFP_THISNODE,
		.reason = MR_SYSCALL,
	};

	nodes_clear(nmask);
	node_set(source, nmask);

	VM_BUG_ON(!(flags & (MPOL_MF_MOVE | MPOL_MF_MOVE_ALL)));

	mmap_read_lock(mm);
	vma = find_vma(mm, 0);

	/*
	 * This does not migrate the range, but isolates all pages that
	 * need migration.  Between passing in the full user address
	 * space range and MPOL_MF_DISCONTIG_OK, this call cannot fail,
	 * but passes back the count of pages which could not be isolated.
	 */
	nr_failed = queue_pages_range(mm, vma->vm_start, mm->task_size, &nmask,
				      flags | MPOL_MF_DISCONTIG_OK, &pagelist);
	mmap_read_unlock(mm);

	if (!list_empty(&pagelist)) {
		err = migrate_pages(&pagelist, alloc_migration_target, NULL,
			(unsigned long)&mtc, MIGRATE_SYNC, MR_SYSCALL, NULL);
		if (err)
			putback_movable_pages(&pagelist);
	}

	if (err >= 0)
		err += nr_failed;
	return err;
}

/*
 * Move pages between the two nodesets so as to preserve the physical
 * layout as much as possible.
 *
 * Returns the number of page that could not be moved.
 */
int do_migrate_pages(struct mm_struct *mm, const nodemask_t *from,
		     const nodemask_t *to, int flags)
{
	long nr_failed = 0;
	long err = 0;
	nodemask_t tmp;

	lru_cache_disable();

	/*
	 * Find a 'source' bit set in 'tmp' whose corresponding 'dest'
	 * bit in 'to' is not also set in 'tmp'.  Clear the found 'source'
	 * bit in 'tmp', and return that <source, dest> pair for migration.
	 * The pair of nodemasks 'to' and 'from' define the map.
	 *
	 * If no pair of bits is found that way, fallback to picking some
	 * pair of 'source' and 'dest' bits that are not the same.  If the
	 * 'source' and 'dest' bits are the same, this represents a node
	 * that will be migrating to itself, so no pages need move.
	 *
	 * If no bits are left in 'tmp', or if all remaining bits left
	 * in 'tmp' correspond to the same bit in 'to', return false
	 * (nothing left to migrate).
	 *
	 * This lets us pick a pair of nodes to migrate between, such that
	 * if possible the dest node is not already occupied by some other
	 * source node, minimizing the risk of overloading the memory on a
	 * node that would happen if we migrated incoming memory to a node
	 * before migrating outgoing memory source that same node.
	 *
	 * A single scan of tmp is sufficient.  As we go, we remember the
	 * most recent <s, d> pair that moved (s != d).  If we find a pair
	 * that not only moved, but what's better, moved to an empty slot
	 * (d is not set in tmp), then we break out then, with that pair.
	 * Otherwise when we finish scanning from_tmp, we at least have the
	 * most recent <s, d> pair that moved.  If we get all the way through
	 * the scan of tmp without finding any node that moved, much less
	 * moved to an empty node, then there is nothing left worth migrating.
	 */

	tmp = *from;
	while (!nodes_empty(tmp)) {
		int s, d;
		int source = NUMA_NO_NODE;
		int dest = 0;

		for_each_node_mask(s, tmp) {

			/*
			 * do_migrate_pages() tries to maintain the relative
			 * node relationship of the pages established between
			 * threads and memory areas.
                         *
			 * However if the number of source nodes is not equal to
			 * the number of destination nodes we can not preserve
			 * this node relative relationship.  In that case, skip
			 * copying memory from a node that is in the destination
			 * mask.
			 *
			 * Example: [2,3,4] -> [3,4,5] moves everything.
			 *          [0-7] - > [3,4,5] moves only 0,1,2,6,7.
			 */

			if ((nodes_weight(*from) != nodes_weight(*to)) &&
						(node_isset(s, *to)))
				continue;

			d = node_remap(s, *from, *to);
			if (s == d)
				continue;

			source = s;	/* Node moved. Memorize */
			dest = d;

			/* dest not in remaining from nodes? */
			if (!node_isset(dest, tmp))
				break;
		}
		if (source == NUMA_NO_NODE)
			break;

		node_clear(source, tmp);
		err = migrate_to_node(mm, source, dest, flags);
		if (err > 0)
			nr_failed += err;
		if (err < 0)
			break;
	}

	lru_cache_enable();
	if (err < 0)
		return err;
	return (nr_failed < INT_MAX) ? nr_failed : INT_MAX;
}

/*
 * Allocate a new folio for page migration, according to NUMA mempolicy.
 */
static struct folio *alloc_migration_target_by_mpol(struct folio *src,
						    unsigned long private)
{
	struct migration_mpol *mmpol = (struct migration_mpol *)private;
	struct mempolicy *pol = mmpol->pol;
	pgoff_t ilx = mmpol->ilx;
	struct page *page;
	unsigned int order;
	int nid = numa_node_id();
	gfp_t gfp;

	order = folio_order(src);
	ilx += src->index >> order;

	if (folio_test_hugetlb(src)) {
		nodemask_t *nodemask;
		struct hstate *h;

		h = folio_hstate(src);
		gfp = htlb_alloc_mask(h);
		nodemask = policy_nodemask(gfp, pol, ilx, &nid);
<<<<<<< HEAD
		return alloc_hugetlb_folio_nodemask(h, nid, nodemask, gfp);
=======
		return alloc_hugetlb_folio_nodemask(h, nid, nodemask, gfp,
				htlb_allow_alloc_fallback(MR_MEMPOLICY_MBIND));
>>>>>>> 0c383648
	}

	if (folio_test_large(src))
		gfp = GFP_TRANSHUGE;
	else
		gfp = GFP_HIGHUSER_MOVABLE | __GFP_RETRY_MAYFAIL | __GFP_COMP;

	page = alloc_pages_mpol(gfp, order, pol, ilx, nid);
	return page_rmappable_folio(page);
}
#else

static bool migrate_folio_add(struct folio *folio, struct list_head *foliolist,
				unsigned long flags)
{
	return false;
}

int do_migrate_pages(struct mm_struct *mm, const nodemask_t *from,
		     const nodemask_t *to, int flags)
{
	return -ENOSYS;
}

static struct folio *alloc_migration_target_by_mpol(struct folio *src,
						    unsigned long private)
{
	return NULL;
}
#endif

static long do_mbind(unsigned long start, unsigned long len,
		     unsigned short mode, unsigned short mode_flags,
		     nodemask_t *nmask, unsigned long flags)
{
	struct mm_struct *mm = current->mm;
	struct vm_area_struct *vma, *prev;
	struct vma_iterator vmi;
	struct migration_mpol mmpol;
	struct mempolicy *new;
	unsigned long end;
	long err;
	long nr_failed;
	LIST_HEAD(pagelist);

	if (flags & ~(unsigned long)MPOL_MF_VALID)
		return -EINVAL;
	if ((flags & MPOL_MF_MOVE_ALL) && !capable(CAP_SYS_NICE))
		return -EPERM;

	if (start & ~PAGE_MASK)
		return -EINVAL;

	if (mode == MPOL_DEFAULT)
		flags &= ~MPOL_MF_STRICT;

	len = PAGE_ALIGN(len);
	end = start + len;

	if (end < start)
		return -EINVAL;
	if (end == start)
		return 0;

	new = mpol_new(mode, mode_flags, nmask);
	if (IS_ERR(new))
		return PTR_ERR(new);

	/*
	 * If we are using the default policy then operation
	 * on discontinuous address spaces is okay after all
	 */
	if (!new)
		flags |= MPOL_MF_DISCONTIG_OK;

	if (flags & (MPOL_MF_MOVE | MPOL_MF_MOVE_ALL))
		lru_cache_disable();
	{
		NODEMASK_SCRATCH(scratch);
		if (scratch) {
			mmap_write_lock(mm);
			err = mpol_set_nodemask(new, nmask, scratch);
			if (err)
				mmap_write_unlock(mm);
		} else
			err = -ENOMEM;
		NODEMASK_SCRATCH_FREE(scratch);
	}
	if (err)
		goto mpol_out;

	/*
	 * Lock the VMAs before scanning for pages to migrate,
	 * to ensure we don't miss a concurrently inserted page.
	 */
	nr_failed = queue_pages_range(mm, start, end, nmask,
			flags | MPOL_MF_INVERT | MPOL_MF_WRLOCK, &pagelist);

	if (nr_failed < 0) {
		err = nr_failed;
		nr_failed = 0;
	} else {
		vma_iter_init(&vmi, mm, start);
		prev = vma_prev(&vmi);
		for_each_vma_range(vmi, vma, end) {
			err = mbind_range(&vmi, vma, &prev, start, end, new);
			if (err)
				break;
		}
	}

	if (!err && !list_empty(&pagelist)) {
		/* Convert MPOL_DEFAULT's NULL to task or default policy */
		if (!new) {
			new = get_task_policy(current);
			mpol_get(new);
		}
		mmpol.pol = new;
		mmpol.ilx = 0;

		/*
		 * In the interleaved case, attempt to allocate on exactly the
		 * targeted nodes, for the first VMA to be migrated; for later
		 * VMAs, the nodes will still be interleaved from the targeted
		 * nodemask, but one by one may be selected differently.
		 */
		if (new->mode == MPOL_INTERLEAVE ||
		    new->mode == MPOL_WEIGHTED_INTERLEAVE) {
			struct folio *folio;
			unsigned int order;
			unsigned long addr = -EFAULT;

			list_for_each_entry(folio, &pagelist, lru) {
				if (!folio_test_ksm(folio))
					break;
			}
			if (!list_entry_is_head(folio, &pagelist, lru)) {
				vma_iter_init(&vmi, mm, start);
				for_each_vma_range(vmi, vma, end) {
					addr = page_address_in_vma(
						folio_page(folio, 0), vma);
					if (addr != -EFAULT)
						break;
				}
			}
			if (addr != -EFAULT) {
				order = folio_order(folio);
				/* We already know the pol, but not the ilx */
				mpol_cond_put(get_vma_policy(vma, addr, order,
							     &mmpol.ilx));
				/* Set base from which to increment by index */
				mmpol.ilx -= folio->index >> order;
			}
		}
	}

	mmap_write_unlock(mm);

	if (!err && !list_empty(&pagelist)) {
		nr_failed |= migrate_pages(&pagelist,
				alloc_migration_target_by_mpol, NULL,
				(unsigned long)&mmpol, MIGRATE_SYNC,
				MR_MEMPOLICY_MBIND, NULL);
	}

	if (nr_failed && (flags & MPOL_MF_STRICT))
		err = -EIO;
	if (!list_empty(&pagelist))
		putback_movable_pages(&pagelist);
mpol_out:
	mpol_put(new);
	if (flags & (MPOL_MF_MOVE | MPOL_MF_MOVE_ALL))
		lru_cache_enable();
	return err;
}

/*
 * User space interface with variable sized bitmaps for nodelists.
 */
static int get_bitmap(unsigned long *mask, const unsigned long __user *nmask,
		      unsigned long maxnode)
{
	unsigned long nlongs = BITS_TO_LONGS(maxnode);
	int ret;

	if (in_compat_syscall())
		ret = compat_get_bitmap(mask,
					(const compat_ulong_t __user *)nmask,
					maxnode);
	else
		ret = copy_from_user(mask, nmask,
				     nlongs * sizeof(unsigned long));

	if (ret)
		return -EFAULT;

	if (maxnode % BITS_PER_LONG)
		mask[nlongs - 1] &= (1UL << (maxnode % BITS_PER_LONG)) - 1;

	return 0;
}

/* Copy a node mask from user space. */
static int get_nodes(nodemask_t *nodes, const unsigned long __user *nmask,
		     unsigned long maxnode)
{
	--maxnode;
	nodes_clear(*nodes);
	if (maxnode == 0 || !nmask)
		return 0;
	if (maxnode > PAGE_SIZE*BITS_PER_BYTE)
		return -EINVAL;

	/*
	 * When the user specified more nodes than supported just check
	 * if the non supported part is all zero, one word at a time,
	 * starting at the end.
	 */
	while (maxnode > MAX_NUMNODES) {
		unsigned long bits = min_t(unsigned long, maxnode, BITS_PER_LONG);
		unsigned long t;

		if (get_bitmap(&t, &nmask[(maxnode - 1) / BITS_PER_LONG], bits))
			return -EFAULT;

		if (maxnode - bits >= MAX_NUMNODES) {
			maxnode -= bits;
		} else {
			maxnode = MAX_NUMNODES;
			t &= ~((1UL << (MAX_NUMNODES % BITS_PER_LONG)) - 1);
		}
		if (t)
			return -EINVAL;
	}

	return get_bitmap(nodes_addr(*nodes), nmask, maxnode);
}

/* Copy a kernel node mask to user space */
static int copy_nodes_to_user(unsigned long __user *mask, unsigned long maxnode,
			      nodemask_t *nodes)
{
	unsigned long copy = ALIGN(maxnode-1, 64) / 8;
	unsigned int nbytes = BITS_TO_LONGS(nr_node_ids) * sizeof(long);
	bool compat = in_compat_syscall();

	if (compat)
		nbytes = BITS_TO_COMPAT_LONGS(nr_node_ids) * sizeof(compat_long_t);

	if (copy > nbytes) {
		if (copy > PAGE_SIZE)
			return -EINVAL;
		if (clear_user((char __user *)mask + nbytes, copy - nbytes))
			return -EFAULT;
		copy = nbytes;
		maxnode = nr_node_ids;
	}

	if (compat)
		return compat_put_bitmap((compat_ulong_t __user *)mask,
					 nodes_addr(*nodes), maxnode);

	return copy_to_user(mask, nodes_addr(*nodes), copy) ? -EFAULT : 0;
}

/* Basic parameter sanity check used by both mbind() and set_mempolicy() */
static inline int sanitize_mpol_flags(int *mode, unsigned short *flags)
{
	*flags = *mode & MPOL_MODE_FLAGS;
	*mode &= ~MPOL_MODE_FLAGS;

	if ((unsigned int)(*mode) >=  MPOL_MAX)
		return -EINVAL;
	if ((*flags & MPOL_F_STATIC_NODES) && (*flags & MPOL_F_RELATIVE_NODES))
		return -EINVAL;
	if (*flags & MPOL_F_NUMA_BALANCING) {
		if (*mode == MPOL_BIND || *mode == MPOL_PREFERRED_MANY)
			*flags |= (MPOL_F_MOF | MPOL_F_MORON);
		else
			return -EINVAL;
	}
	return 0;
}

static long kernel_mbind(unsigned long start, unsigned long len,
			 unsigned long mode, const unsigned long __user *nmask,
			 unsigned long maxnode, unsigned int flags)
{
	unsigned short mode_flags;
	nodemask_t nodes;
	int lmode = mode;
	int err;

	start = untagged_addr(start);
	err = sanitize_mpol_flags(&lmode, &mode_flags);
	if (err)
		return err;

	err = get_nodes(&nodes, nmask, maxnode);
	if (err)
		return err;

	return do_mbind(start, len, lmode, mode_flags, &nodes, flags);
}

SYSCALL_DEFINE4(set_mempolicy_home_node, unsigned long, start, unsigned long, len,
		unsigned long, home_node, unsigned long, flags)
{
	struct mm_struct *mm = current->mm;
	struct vm_area_struct *vma, *prev;
	struct mempolicy *new, *old;
	unsigned long end;
	int err = -ENOENT;
	VMA_ITERATOR(vmi, mm, start);

	start = untagged_addr(start);
	if (start & ~PAGE_MASK)
		return -EINVAL;
	/*
	 * flags is used for future extension if any.
	 */
	if (flags != 0)
		return -EINVAL;

	/*
	 * Check home_node is online to avoid accessing uninitialized
	 * NODE_DATA.
	 */
	if (home_node >= MAX_NUMNODES || !node_online(home_node))
		return -EINVAL;

	len = PAGE_ALIGN(len);
	end = start + len;

	if (end < start)
		return -EINVAL;
	if (end == start)
		return 0;
	mmap_write_lock(mm);
	prev = vma_prev(&vmi);
	for_each_vma_range(vmi, vma, end) {
		/*
		 * If any vma in the range got policy other than MPOL_BIND
		 * or MPOL_PREFERRED_MANY we return error. We don't reset
		 * the home node for vmas we already updated before.
		 */
		old = vma_policy(vma);
		if (!old) {
			prev = vma;
			continue;
		}
		if (old->mode != MPOL_BIND && old->mode != MPOL_PREFERRED_MANY) {
			err = -EOPNOTSUPP;
			break;
		}
		new = mpol_dup(old);
		if (IS_ERR(new)) {
			err = PTR_ERR(new);
			break;
		}

		vma_start_write(vma);
		new->home_node = home_node;
		err = mbind_range(&vmi, vma, &prev, start, end, new);
		mpol_put(new);
		if (err)
			break;
	}
	mmap_write_unlock(mm);
	return err;
}

SYSCALL_DEFINE6(mbind, unsigned long, start, unsigned long, len,
		unsigned long, mode, const unsigned long __user *, nmask,
		unsigned long, maxnode, unsigned int, flags)
{
	return kernel_mbind(start, len, mode, nmask, maxnode, flags);
}

/* Set the process memory policy */
static long kernel_set_mempolicy(int mode, const unsigned long __user *nmask,
				 unsigned long maxnode)
{
	unsigned short mode_flags;
	nodemask_t nodes;
	int lmode = mode;
	int err;

	err = sanitize_mpol_flags(&lmode, &mode_flags);
	if (err)
		return err;

	err = get_nodes(&nodes, nmask, maxnode);
	if (err)
		return err;

	return do_set_mempolicy(lmode, mode_flags, &nodes);
}

SYSCALL_DEFINE3(set_mempolicy, int, mode, const unsigned long __user *, nmask,
		unsigned long, maxnode)
{
	return kernel_set_mempolicy(mode, nmask, maxnode);
}

static int kernel_migrate_pages(pid_t pid, unsigned long maxnode,
				const unsigned long __user *old_nodes,
				const unsigned long __user *new_nodes)
{
	struct mm_struct *mm = NULL;
	struct task_struct *task;
	nodemask_t task_nodes;
	int err;
	nodemask_t *old;
	nodemask_t *new;
	NODEMASK_SCRATCH(scratch);

	if (!scratch)
		return -ENOMEM;

	old = &scratch->mask1;
	new = &scratch->mask2;

	err = get_nodes(old, old_nodes, maxnode);
	if (err)
		goto out;

	err = get_nodes(new, new_nodes, maxnode);
	if (err)
		goto out;

	/* Find the mm_struct */
	rcu_read_lock();
	task = pid ? find_task_by_vpid(pid) : current;
	if (!task) {
		rcu_read_unlock();
		err = -ESRCH;
		goto out;
	}
	get_task_struct(task);

	err = -EINVAL;

	/*
	 * Check if this process has the right to modify the specified process.
	 * Use the regular "ptrace_may_access()" checks.
	 */
	if (!ptrace_may_access(task, PTRACE_MODE_READ_REALCREDS)) {
		rcu_read_unlock();
		err = -EPERM;
		goto out_put;
	}
	rcu_read_unlock();

	task_nodes = cpuset_mems_allowed(task);
	/* Is the user allowed to access the target nodes? */
	if (!nodes_subset(*new, task_nodes) && !capable(CAP_SYS_NICE)) {
		err = -EPERM;
		goto out_put;
	}

	task_nodes = cpuset_mems_allowed(current);
	nodes_and(*new, *new, task_nodes);
	if (nodes_empty(*new))
		goto out_put;

	err = security_task_movememory(task);
	if (err)
		goto out_put;

	mm = get_task_mm(task);
	put_task_struct(task);

	if (!mm) {
		err = -EINVAL;
		goto out;
	}

	err = do_migrate_pages(mm, old, new,
		capable(CAP_SYS_NICE) ? MPOL_MF_MOVE_ALL : MPOL_MF_MOVE);

	mmput(mm);
out:
	NODEMASK_SCRATCH_FREE(scratch);

	return err;

out_put:
	put_task_struct(task);
	goto out;
}

SYSCALL_DEFINE4(migrate_pages, pid_t, pid, unsigned long, maxnode,
		const unsigned long __user *, old_nodes,
		const unsigned long __user *, new_nodes)
{
	return kernel_migrate_pages(pid, maxnode, old_nodes, new_nodes);
}

/* Retrieve NUMA policy */
static int kernel_get_mempolicy(int __user *policy,
				unsigned long __user *nmask,
				unsigned long maxnode,
				unsigned long addr,
				unsigned long flags)
{
	int err;
	int pval;
	nodemask_t nodes;

	if (nmask != NULL && maxnode < nr_node_ids)
		return -EINVAL;

	addr = untagged_addr(addr);

	err = do_get_mempolicy(&pval, &nodes, addr, flags);

	if (err)
		return err;

	if (policy && put_user(pval, policy))
		return -EFAULT;

	if (nmask)
		err = copy_nodes_to_user(nmask, maxnode, &nodes);

	return err;
}

SYSCALL_DEFINE5(get_mempolicy, int __user *, policy,
		unsigned long __user *, nmask, unsigned long, maxnode,
		unsigned long, addr, unsigned long, flags)
{
	return kernel_get_mempolicy(policy, nmask, maxnode, addr, flags);
}

bool vma_migratable(struct vm_area_struct *vma)
{
	if (vma->vm_flags & (VM_IO | VM_PFNMAP))
		return false;

	/*
	 * DAX device mappings require predictable access latency, so avoid
	 * incurring periodic faults.
	 */
	if (vma_is_dax(vma))
		return false;

	if (is_vm_hugetlb_page(vma) &&
		!hugepage_migration_supported(hstate_vma(vma)))
		return false;

	/*
	 * Migration allocates pages in the highest zone. If we cannot
	 * do so then migration (at least from node to node) is not
	 * possible.
	 */
	if (vma->vm_file &&
		gfp_zone(mapping_gfp_mask(vma->vm_file->f_mapping))
			< policy_zone)
		return false;
	return true;
}

struct mempolicy *__get_vma_policy(struct vm_area_struct *vma,
				   unsigned long addr, pgoff_t *ilx)
{
	*ilx = 0;
	return (vma->vm_ops && vma->vm_ops->get_policy) ?
		vma->vm_ops->get_policy(vma, addr, ilx) : vma->vm_policy;
}

/*
 * get_vma_policy(@vma, @addr, @order, @ilx)
 * @vma: virtual memory area whose policy is sought
 * @addr: address in @vma for shared policy lookup
 * @order: 0, or appropriate huge_page_order for interleaving
 * @ilx: interleave index (output), for use only when MPOL_INTERLEAVE or
 *       MPOL_WEIGHTED_INTERLEAVE
 *
 * Returns effective policy for a VMA at specified address.
 * Falls back to current->mempolicy or system default policy, as necessary.
 * Shared policies [those marked as MPOL_F_SHARED] require an extra reference
 * count--added by the get_policy() vm_op, as appropriate--to protect against
 * freeing by another task.  It is the caller's responsibility to free the
 * extra reference for shared policies.
 */
struct mempolicy *get_vma_policy(struct vm_area_struct *vma,
				 unsigned long addr, int order, pgoff_t *ilx)
{
	struct mempolicy *pol;

	pol = __get_vma_policy(vma, addr, ilx);
	if (!pol)
		pol = get_task_policy(current);
	if (pol->mode == MPOL_INTERLEAVE ||
	    pol->mode == MPOL_WEIGHTED_INTERLEAVE) {
		*ilx += vma->vm_pgoff >> order;
		*ilx += (addr - vma->vm_start) >> (PAGE_SHIFT + order);
	}
	return pol;
}

bool vma_policy_mof(struct vm_area_struct *vma)
{
	struct mempolicy *pol;

	if (vma->vm_ops && vma->vm_ops->get_policy) {
		bool ret = false;
		pgoff_t ilx;		/* ignored here */

		pol = vma->vm_ops->get_policy(vma, vma->vm_start, &ilx);
		if (pol && (pol->flags & MPOL_F_MOF))
			ret = true;
		mpol_cond_put(pol);

		return ret;
	}

	pol = vma->vm_policy;
	if (!pol)
		pol = get_task_policy(current);

	return pol->flags & MPOL_F_MOF;
}

bool apply_policy_zone(struct mempolicy *policy, enum zone_type zone)
{
	enum zone_type dynamic_policy_zone = policy_zone;

	BUG_ON(dynamic_policy_zone == ZONE_MOVABLE);

	/*
	 * if policy->nodes has movable memory only,
	 * we apply policy when gfp_zone(gfp) = ZONE_MOVABLE only.
	 *
	 * policy->nodes is intersect with node_states[N_MEMORY].
	 * so if the following test fails, it implies
	 * policy->nodes has movable memory only.
	 */
	if (!nodes_intersects(policy->nodes, node_states[N_HIGH_MEMORY]))
		dynamic_policy_zone = ZONE_MOVABLE;

	return zone >= dynamic_policy_zone;
}

static unsigned int weighted_interleave_nodes(struct mempolicy *policy)
{
	unsigned int node;
	unsigned int cpuset_mems_cookie;

retry:
	/* to prevent miscount use tsk->mems_allowed_seq to detect rebind */
	cpuset_mems_cookie = read_mems_allowed_begin();
	node = current->il_prev;
	if (!current->il_weight || !node_isset(node, policy->nodes)) {
		node = next_node_in(node, policy->nodes);
		if (read_mems_allowed_retry(cpuset_mems_cookie))
			goto retry;
		if (node == MAX_NUMNODES)
			return node;
		current->il_prev = node;
		current->il_weight = get_il_weight(node);
	}
	current->il_weight--;
	return node;
}

/* Do dynamic interleaving for a process */
static unsigned int interleave_nodes(struct mempolicy *policy)
{
	unsigned int nid;
	unsigned int cpuset_mems_cookie;

	/* to prevent miscount, use tsk->mems_allowed_seq to detect rebind */
	do {
		cpuset_mems_cookie = read_mems_allowed_begin();
		nid = next_node_in(current->il_prev, policy->nodes);
	} while (read_mems_allowed_retry(cpuset_mems_cookie));

	if (nid < MAX_NUMNODES)
		current->il_prev = nid;
	return nid;
}

/*
 * Depending on the memory policy provide a node from which to allocate the
 * next slab entry.
 */
unsigned int mempolicy_slab_node(void)
{
	struct mempolicy *policy;
	int node = numa_mem_id();

	if (!in_task())
		return node;

	policy = current->mempolicy;
	if (!policy)
		return node;

	switch (policy->mode) {
	case MPOL_PREFERRED:
		return first_node(policy->nodes);

	case MPOL_INTERLEAVE:
		return interleave_nodes(policy);

	case MPOL_WEIGHTED_INTERLEAVE:
		return weighted_interleave_nodes(policy);

	case MPOL_BIND:
	case MPOL_PREFERRED_MANY:
	{
		struct zoneref *z;

		/*
		 * Follow bind policy behavior and start allocation at the
		 * first node.
		 */
		struct zonelist *zonelist;
		enum zone_type highest_zoneidx = gfp_zone(GFP_KERNEL);
		zonelist = &NODE_DATA(node)->node_zonelists[ZONELIST_FALLBACK];
		z = first_zones_zonelist(zonelist, highest_zoneidx,
							&policy->nodes);
		return z->zone ? zone_to_nid(z->zone) : node;
	}
	case MPOL_LOCAL:
		return node;

	default:
		BUG();
	}
}

static unsigned int read_once_policy_nodemask(struct mempolicy *pol,
					      nodemask_t *mask)
{
	/*
	 * barrier stabilizes the nodemask locally so that it can be iterated
	 * over safely without concern for changes. Allocators validate node
	 * selection does not violate mems_allowed, so this is safe.
	 */
	barrier();
	memcpy(mask, &pol->nodes, sizeof(nodemask_t));
	barrier();
	return nodes_weight(*mask);
}

static unsigned int weighted_interleave_nid(struct mempolicy *pol, pgoff_t ilx)
{
	nodemask_t nodemask;
	unsigned int target, nr_nodes;
	u8 *table;
	unsigned int weight_total = 0;
	u8 weight;
	int nid;

	nr_nodes = read_once_policy_nodemask(pol, &nodemask);
	if (!nr_nodes)
		return numa_node_id();

	rcu_read_lock();
	table = rcu_dereference(iw_table);
	/* calculate the total weight */
	for_each_node_mask(nid, nodemask) {
		/* detect system default usage */
		weight = table ? table[nid] : 1;
		weight = weight ? weight : 1;
		weight_total += weight;
	}

	/* Calculate the node offset based on totals */
	target = ilx % weight_total;
	nid = first_node(nodemask);
	while (target) {
		/* detect system default usage */
		weight = table ? table[nid] : 1;
		weight = weight ? weight : 1;
		if (target < weight)
			break;
		target -= weight;
		nid = next_node_in(nid, nodemask);
	}
	rcu_read_unlock();
	return nid;
}

/*
 * Do static interleaving for interleave index @ilx.  Returns the ilx'th
 * node in pol->nodes (starting from ilx=0), wrapping around if ilx
 * exceeds the number of present nodes.
 */
static unsigned int interleave_nid(struct mempolicy *pol, pgoff_t ilx)
{
	nodemask_t nodemask;
	unsigned int target, nnodes;
	int i;
	int nid;

	nnodes = read_once_policy_nodemask(pol, &nodemask);
	if (!nnodes)
		return numa_node_id();
	target = ilx % nnodes;
	nid = first_node(nodemask);
	for (i = 0; i < target; i++)
		nid = next_node(nid, nodemask);
	return nid;
}

/*
 * Return a nodemask representing a mempolicy for filtering nodes for
 * page allocation, together with preferred node id (or the input node id).
 */
static nodemask_t *policy_nodemask(gfp_t gfp, struct mempolicy *pol,
				   pgoff_t ilx, int *nid)
{
	nodemask_t *nodemask = NULL;

	switch (pol->mode) {
	case MPOL_PREFERRED:
		/* Override input node id */
		*nid = first_node(pol->nodes);
		break;
	case MPOL_PREFERRED_MANY:
		nodemask = &pol->nodes;
		if (pol->home_node != NUMA_NO_NODE)
			*nid = pol->home_node;
		break;
	case MPOL_BIND:
		/* Restrict to nodemask (but not on lower zones) */
		if (apply_policy_zone(pol, gfp_zone(gfp)) &&
		    cpuset_nodemask_valid_mems_allowed(&pol->nodes))
			nodemask = &pol->nodes;
		if (pol->home_node != NUMA_NO_NODE)
			*nid = pol->home_node;
		/*
		 * __GFP_THISNODE shouldn't even be used with the bind policy
		 * because we might easily break the expectation to stay on the
		 * requested node and not break the policy.
		 */
		WARN_ON_ONCE(gfp & __GFP_THISNODE);
		break;
	case MPOL_INTERLEAVE:
		/* Override input node id */
		*nid = (ilx == NO_INTERLEAVE_INDEX) ?
			interleave_nodes(pol) : interleave_nid(pol, ilx);
		break;
	case MPOL_WEIGHTED_INTERLEAVE:
		*nid = (ilx == NO_INTERLEAVE_INDEX) ?
			weighted_interleave_nodes(pol) :
			weighted_interleave_nid(pol, ilx);
		break;
	}

	return nodemask;
}

#ifdef CONFIG_HUGETLBFS
/*
 * huge_node(@vma, @addr, @gfp_flags, @mpol)
 * @vma: virtual memory area whose policy is sought
 * @addr: address in @vma for shared policy lookup and interleave policy
 * @gfp_flags: for requested zone
 * @mpol: pointer to mempolicy pointer for reference counted mempolicy
 * @nodemask: pointer to nodemask pointer for 'bind' and 'prefer-many' policy
 *
 * Returns a nid suitable for a huge page allocation and a pointer
 * to the struct mempolicy for conditional unref after allocation.
 * If the effective policy is 'bind' or 'prefer-many', returns a pointer
 * to the mempolicy's @nodemask for filtering the zonelist.
 */
int huge_node(struct vm_area_struct *vma, unsigned long addr, gfp_t gfp_flags,
		struct mempolicy **mpol, nodemask_t **nodemask)
{
	pgoff_t ilx;
	int nid;

	nid = numa_node_id();
	*mpol = get_vma_policy(vma, addr, hstate_vma(vma)->order, &ilx);
	*nodemask = policy_nodemask(gfp_flags, *mpol, ilx, &nid);
	return nid;
}

/*
 * init_nodemask_of_mempolicy
 *
 * If the current task's mempolicy is "default" [NULL], return 'false'
 * to indicate default policy.  Otherwise, extract the policy nodemask
 * for 'bind' or 'interleave' policy into the argument nodemask, or
 * initialize the argument nodemask to contain the single node for
 * 'preferred' or 'local' policy and return 'true' to indicate presence
 * of non-default mempolicy.
 *
 * We don't bother with reference counting the mempolicy [mpol_get/put]
 * because the current task is examining it's own mempolicy and a task's
 * mempolicy is only ever changed by the task itself.
 *
 * N.B., it is the caller's responsibility to free a returned nodemask.
 */
bool init_nodemask_of_mempolicy(nodemask_t *mask)
{
	struct mempolicy *mempolicy;

	if (!(mask && current->mempolicy))
		return false;

	task_lock(current);
	mempolicy = current->mempolicy;
	switch (mempolicy->mode) {
	case MPOL_PREFERRED:
	case MPOL_PREFERRED_MANY:
	case MPOL_BIND:
	case MPOL_INTERLEAVE:
	case MPOL_WEIGHTED_INTERLEAVE:
		*mask = mempolicy->nodes;
		break;

	case MPOL_LOCAL:
		init_nodemask_of_node(mask, numa_node_id());
		break;

	default:
		BUG();
	}
	task_unlock(current);

	return true;
}
#endif

/*
 * mempolicy_in_oom_domain
 *
 * If tsk's mempolicy is "bind", check for intersection between mask and
 * the policy nodemask. Otherwise, return true for all other policies
 * including "interleave", as a tsk with "interleave" policy may have
 * memory allocated from all nodes in system.
 *
 * Takes task_lock(tsk) to prevent freeing of its mempolicy.
 */
bool mempolicy_in_oom_domain(struct task_struct *tsk,
					const nodemask_t *mask)
{
	struct mempolicy *mempolicy;
	bool ret = true;

	if (!mask)
		return ret;

	task_lock(tsk);
	mempolicy = tsk->mempolicy;
	if (mempolicy && mempolicy->mode == MPOL_BIND)
		ret = nodes_intersects(mempolicy->nodes, *mask);
	task_unlock(tsk);

	return ret;
}

static struct page *alloc_pages_preferred_many(gfp_t gfp, unsigned int order,
						int nid, nodemask_t *nodemask)
{
	struct page *page;
	gfp_t preferred_gfp;

	/*
	 * This is a two pass approach. The first pass will only try the
	 * preferred nodes but skip the direct reclaim and allow the
	 * allocation to fail, while the second pass will try all the
	 * nodes in system.
	 */
	preferred_gfp = gfp | __GFP_NOWARN;
	preferred_gfp &= ~(__GFP_DIRECT_RECLAIM | __GFP_NOFAIL);
<<<<<<< HEAD
	page = __alloc_pages(preferred_gfp, order, nid, nodemask);
=======
	page = __alloc_pages_noprof(preferred_gfp, order, nid, nodemask);
>>>>>>> 0c383648
	if (!page)
		page = __alloc_pages_noprof(gfp, order, nid, NULL);

	return page;
}

/**
 * alloc_pages_mpol - Allocate pages according to NUMA mempolicy.
 * @gfp: GFP flags.
 * @order: Order of the page allocation.
 * @pol: Pointer to the NUMA mempolicy.
 * @ilx: Index for interleave mempolicy (also distinguishes alloc_pages()).
 * @nid: Preferred node (usually numa_node_id() but @mpol may override it).
 *
 * Return: The page on success or NULL if allocation fails.
 */
<<<<<<< HEAD
struct page *alloc_pages_mpol(gfp_t gfp, unsigned int order,
=======
struct page *alloc_pages_mpol_noprof(gfp_t gfp, unsigned int order,
>>>>>>> 0c383648
		struct mempolicy *pol, pgoff_t ilx, int nid)
{
	nodemask_t *nodemask;
	struct page *page;
<<<<<<< HEAD

	nodemask = policy_nodemask(gfp, pol, ilx, &nid);

=======

	nodemask = policy_nodemask(gfp, pol, ilx, &nid);

>>>>>>> 0c383648
	if (pol->mode == MPOL_PREFERRED_MANY)
		return alloc_pages_preferred_many(gfp, order, nid, nodemask);

	if (IS_ENABLED(CONFIG_TRANSPARENT_HUGEPAGE) &&
	    /* filter "hugepage" allocation, unless from alloc_pages() */
	    order == HPAGE_PMD_ORDER && ilx != NO_INTERLEAVE_INDEX) {
		/*
		 * For hugepage allocation and non-interleave policy which
		 * allows the current node (or other explicitly preferred
		 * node) we only try to allocate from the current/preferred
		 * node and don't fall back to other nodes, as the cost of
		 * remote accesses would likely offset THP benefits.
		 *
		 * If the policy is interleave or does not allow the current
		 * node in its nodemask, we allocate the standard way.
		 */
		if (pol->mode != MPOL_INTERLEAVE &&
		    pol->mode != MPOL_WEIGHTED_INTERLEAVE &&
		    (!nodemask || node_isset(nid, *nodemask))) {
			/*
			 * First, try to allocate THP only on local node, but
			 * don't reclaim unnecessarily, just compact.
			 */
<<<<<<< HEAD
			page = __alloc_pages_node(nid,
=======
			page = __alloc_pages_node_noprof(nid,
>>>>>>> 0c383648
				gfp | __GFP_THISNODE | __GFP_NORETRY, order);
			if (page || !(gfp & __GFP_DIRECT_RECLAIM))
				return page;
			/*
			 * If hugepage allocations are configured to always
			 * synchronous compact or the vma has been madvised
			 * to prefer hugepage backing, retry allowing remote
			 * memory with both reclaim and compact as well.
			 */
		}
	}

<<<<<<< HEAD
	page = __alloc_pages(gfp, order, nid, nodemask);
=======
	page = __alloc_pages_noprof(gfp, order, nid, nodemask);
>>>>>>> 0c383648

	if (unlikely(pol->mode == MPOL_INTERLEAVE) && page) {
		/* skip NUMA_INTERLEAVE_HIT update if numa stats is disabled */
		if (static_branch_likely(&vm_numa_stat_key) &&
		    page_to_nid(page) == nid) {
			preempt_disable();
			__count_numa_event(page_zone(page), NUMA_INTERLEAVE_HIT);
			preempt_enable();
		}
	}

	return page;
}

/**
 * vma_alloc_folio - Allocate a folio for a VMA.
 * @gfp: GFP flags.
 * @order: Order of the folio.
 * @vma: Pointer to VMA.
 * @addr: Virtual address of the allocation.  Must be inside @vma.
 * @hugepage: Unused (was: For hugepages try only preferred node if possible).
 *
 * Allocate a folio for a specific address in @vma, using the appropriate
 * NUMA policy.  The caller must hold the mmap_lock of the mm_struct of the
 * VMA to prevent it from going away.  Should be used for all allocations
 * for folios that will be mapped into user space, excepting hugetlbfs, and
 * excepting where direct use of alloc_pages_mpol() is more appropriate.
 *
 * Return: The folio on success or NULL if allocation fails.
 */
<<<<<<< HEAD
struct folio *vma_alloc_folio(gfp_t gfp, int order, struct vm_area_struct *vma,
=======
struct folio *vma_alloc_folio_noprof(gfp_t gfp, int order, struct vm_area_struct *vma,
>>>>>>> 0c383648
		unsigned long addr, bool hugepage)
{
	struct mempolicy *pol;
	pgoff_t ilx;
	struct page *page;

	pol = get_vma_policy(vma, addr, order, &ilx);
<<<<<<< HEAD
	page = alloc_pages_mpol(gfp | __GFP_COMP, order,
				pol, ilx, numa_node_id());
=======
	page = alloc_pages_mpol_noprof(gfp | __GFP_COMP, order,
				       pol, ilx, numa_node_id());
>>>>>>> 0c383648
	mpol_cond_put(pol);
	return page_rmappable_folio(page);
}
EXPORT_SYMBOL(vma_alloc_folio_noprof);

/**
 * alloc_pages - Allocate pages.
 * @gfp: GFP flags.
 * @order: Power of two of number of pages to allocate.
 *
 * Allocate 1 << @order contiguous pages.  The physical address of the
 * first page is naturally aligned (eg an order-3 allocation will be aligned
 * to a multiple of 8 * PAGE_SIZE bytes).  The NUMA policy of the current
 * process is honoured when in process context.
 *
 * Context: Can be called from any context, providing the appropriate GFP
 * flags are used.
 * Return: The page on success or NULL if allocation fails.
 */
<<<<<<< HEAD
struct page *alloc_pages(gfp_t gfp, unsigned int order)
=======
struct page *alloc_pages_noprof(gfp_t gfp, unsigned int order)
>>>>>>> 0c383648
{
	struct mempolicy *pol = &default_policy;

	/*
	 * No reference counting needed for current->mempolicy
	 * nor system default_policy
	 */
	if (!in_interrupt() && !(gfp & __GFP_THISNODE))
		pol = get_task_policy(current);

<<<<<<< HEAD
	return alloc_pages_mpol(gfp, order,
				pol, NO_INTERLEAVE_INDEX, numa_node_id());
=======
	return alloc_pages_mpol_noprof(gfp, order, pol, NO_INTERLEAVE_INDEX,
				       numa_node_id());
>>>>>>> 0c383648
}
EXPORT_SYMBOL(alloc_pages_noprof);

<<<<<<< HEAD
struct folio *folio_alloc(gfp_t gfp, unsigned int order)
{
	return page_rmappable_folio(alloc_pages(gfp | __GFP_COMP, order));
=======
struct folio *folio_alloc_noprof(gfp_t gfp, unsigned int order)
{
	return page_rmappable_folio(alloc_pages_noprof(gfp | __GFP_COMP, order));
>>>>>>> 0c383648
}
EXPORT_SYMBOL(folio_alloc_noprof);

static unsigned long alloc_pages_bulk_array_interleave(gfp_t gfp,
		struct mempolicy *pol, unsigned long nr_pages,
		struct page **page_array)
{
	int nodes;
	unsigned long nr_pages_per_node;
	int delta;
	int i;
	unsigned long nr_allocated;
	unsigned long total_allocated = 0;

	nodes = nodes_weight(pol->nodes);
	nr_pages_per_node = nr_pages / nodes;
	delta = nr_pages - nodes * nr_pages_per_node;

	for (i = 0; i < nodes; i++) {
		if (delta) {
			nr_allocated = alloc_pages_bulk_noprof(gfp,
					interleave_nodes(pol), NULL,
					nr_pages_per_node + 1, NULL,
					page_array);
			delta--;
		} else {
			nr_allocated = alloc_pages_bulk_noprof(gfp,
					interleave_nodes(pol), NULL,
					nr_pages_per_node, NULL, page_array);
		}

		page_array += nr_allocated;
		total_allocated += nr_allocated;
	}

	return total_allocated;
}

static unsigned long alloc_pages_bulk_array_weighted_interleave(gfp_t gfp,
		struct mempolicy *pol, unsigned long nr_pages,
		struct page **page_array)
{
	struct task_struct *me = current;
	unsigned int cpuset_mems_cookie;
	unsigned long total_allocated = 0;
	unsigned long nr_allocated = 0;
	unsigned long rounds;
	unsigned long node_pages, delta;
	u8 *table, *weights, weight;
	unsigned int weight_total = 0;
	unsigned long rem_pages = nr_pages;
	nodemask_t nodes;
	int nnodes, node;
	int resume_node = MAX_NUMNODES - 1;
	u8 resume_weight = 0;
	int prev_node;
	int i;

	if (!nr_pages)
		return 0;

	/* read the nodes onto the stack, retry if done during rebind */
	do {
		cpuset_mems_cookie = read_mems_allowed_begin();
		nnodes = read_once_policy_nodemask(pol, &nodes);
	} while (read_mems_allowed_retry(cpuset_mems_cookie));

	/* if the nodemask has become invalid, we cannot do anything */
	if (!nnodes)
		return 0;

	/* Continue allocating from most recent node and adjust the nr_pages */
	node = me->il_prev;
	weight = me->il_weight;
	if (weight && node_isset(node, nodes)) {
		node_pages = min(rem_pages, weight);
		nr_allocated = __alloc_pages_bulk(gfp, node, NULL, node_pages,
						  NULL, page_array);
		page_array += nr_allocated;
		total_allocated += nr_allocated;
		/* if that's all the pages, no need to interleave */
		if (rem_pages <= weight) {
			me->il_weight -= rem_pages;
			return total_allocated;
		}
		/* Otherwise we adjust remaining pages, continue from there */
		rem_pages -= weight;
	}
	/* clear active weight in case of an allocation failure */
	me->il_weight = 0;
	prev_node = node;

	/* create a local copy of node weights to operate on outside rcu */
	weights = kzalloc(nr_node_ids, GFP_KERNEL);
	if (!weights)
		return total_allocated;

	rcu_read_lock();
	table = rcu_dereference(iw_table);
	if (table)
		memcpy(weights, table, nr_node_ids);
	rcu_read_unlock();

	/* calculate total, detect system default usage */
	for_each_node_mask(node, nodes) {
		if (!weights[node])
			weights[node] = 1;
		weight_total += weights[node];
	}

	/*
	 * Calculate rounds/partial rounds to minimize __alloc_pages_bulk calls.
	 * Track which node weighted interleave should resume from.
	 *
	 * if (rounds > 0) and (delta == 0), resume_node will always be
	 * the node following prev_node and its weight.
	 */
	rounds = rem_pages / weight_total;
	delta = rem_pages % weight_total;
	resume_node = next_node_in(prev_node, nodes);
	resume_weight = weights[resume_node];
	for (i = 0; i < nnodes; i++) {
		node = next_node_in(prev_node, nodes);
		weight = weights[node];
		node_pages = weight * rounds;
		/* If a delta exists, add this node's portion of the delta */
		if (delta > weight) {
			node_pages += weight;
			delta -= weight;
		} else if (delta) {
			/* when delta is depleted, resume from that node */
			node_pages += delta;
			resume_node = node;
			resume_weight = weight - delta;
			delta = 0;
		}
		/* node_pages can be 0 if an allocation fails and rounds == 0 */
		if (!node_pages)
			break;
		nr_allocated = __alloc_pages_bulk(gfp, node, NULL, node_pages,
						  NULL, page_array);
		page_array += nr_allocated;
		total_allocated += nr_allocated;
		if (total_allocated == nr_pages)
			break;
		prev_node = node;
	}
	me->il_prev = resume_node;
	me->il_weight = resume_weight;
	kfree(weights);
	return total_allocated;
}

static unsigned long alloc_pages_bulk_array_preferred_many(gfp_t gfp, int nid,
		struct mempolicy *pol, unsigned long nr_pages,
		struct page **page_array)
{
	gfp_t preferred_gfp;
	unsigned long nr_allocated = 0;

	preferred_gfp = gfp | __GFP_NOWARN;
	preferred_gfp &= ~(__GFP_DIRECT_RECLAIM | __GFP_NOFAIL);

	nr_allocated  = alloc_pages_bulk_noprof(preferred_gfp, nid, &pol->nodes,
					   nr_pages, NULL, page_array);

	if (nr_allocated < nr_pages)
		nr_allocated += alloc_pages_bulk_noprof(gfp, numa_node_id(), NULL,
				nr_pages - nr_allocated, NULL,
				page_array + nr_allocated);
	return nr_allocated;
}

/* alloc pages bulk and mempolicy should be considered at the
 * same time in some situation such as vmalloc.
 *
 * It can accelerate memory allocation especially interleaving
 * allocate memory.
 */
unsigned long alloc_pages_bulk_array_mempolicy_noprof(gfp_t gfp,
		unsigned long nr_pages, struct page **page_array)
{
	struct mempolicy *pol = &default_policy;
	nodemask_t *nodemask;
	int nid;

	if (!in_interrupt() && !(gfp & __GFP_THISNODE))
		pol = get_task_policy(current);

	if (pol->mode == MPOL_INTERLEAVE)
		return alloc_pages_bulk_array_interleave(gfp, pol,
							 nr_pages, page_array);

	if (pol->mode == MPOL_WEIGHTED_INTERLEAVE)
		return alloc_pages_bulk_array_weighted_interleave(
				  gfp, pol, nr_pages, page_array);

	if (pol->mode == MPOL_PREFERRED_MANY)
		return alloc_pages_bulk_array_preferred_many(gfp,
				numa_node_id(), pol, nr_pages, page_array);

	nid = numa_node_id();
	nodemask = policy_nodemask(gfp, pol, NO_INTERLEAVE_INDEX, &nid);
<<<<<<< HEAD
	return __alloc_pages_bulk(gfp, nid, nodemask,
				  nr_pages, NULL, page_array);
=======
	return alloc_pages_bulk_noprof(gfp, nid, nodemask,
				       nr_pages, NULL, page_array);
>>>>>>> 0c383648
}

int vma_dup_policy(struct vm_area_struct *src, struct vm_area_struct *dst)
{
	struct mempolicy *pol = mpol_dup(src->vm_policy);

	if (IS_ERR(pol))
		return PTR_ERR(pol);
	dst->vm_policy = pol;
	return 0;
}

/*
 * If mpol_dup() sees current->cpuset == cpuset_being_rebound, then it
 * rebinds the mempolicy its copying by calling mpol_rebind_policy()
 * with the mems_allowed returned by cpuset_mems_allowed().  This
 * keeps mempolicies cpuset relative after its cpuset moves.  See
 * further kernel/cpuset.c update_nodemask().
 *
 * current's mempolicy may be rebinded by the other task(the task that changes
 * cpuset's mems), so we needn't do rebind work for current task.
 */

/* Slow path of a mempolicy duplicate */
struct mempolicy *__mpol_dup(struct mempolicy *old)
{
	struct mempolicy *new = kmem_cache_alloc(policy_cache, GFP_KERNEL);

	if (!new)
		return ERR_PTR(-ENOMEM);

	/* task's mempolicy is protected by alloc_lock */
	if (old == current->mempolicy) {
		task_lock(current);
		*new = *old;
		task_unlock(current);
	} else
		*new = *old;

	if (current_cpuset_is_being_rebound()) {
		nodemask_t mems = cpuset_mems_allowed(current);
		mpol_rebind_policy(new, &mems);
	}
	atomic_set(&new->refcnt, 1);
	return new;
}

/* Slow path of a mempolicy comparison */
bool __mpol_equal(struct mempolicy *a, struct mempolicy *b)
{
	if (!a || !b)
		return false;
	if (a->mode != b->mode)
		return false;
	if (a->flags != b->flags)
		return false;
	if (a->home_node != b->home_node)
		return false;
	if (mpol_store_user_nodemask(a))
		if (!nodes_equal(a->w.user_nodemask, b->w.user_nodemask))
			return false;

	switch (a->mode) {
	case MPOL_BIND:
	case MPOL_INTERLEAVE:
	case MPOL_PREFERRED:
	case MPOL_PREFERRED_MANY:
	case MPOL_WEIGHTED_INTERLEAVE:
		return !!nodes_equal(a->nodes, b->nodes);
	case MPOL_LOCAL:
		return true;
	default:
		BUG();
		return false;
	}
}

/*
 * Shared memory backing store policy support.
 *
 * Remember policies even when nobody has shared memory mapped.
 * The policies are kept in Red-Black tree linked from the inode.
 * They are protected by the sp->lock rwlock, which should be held
 * for any accesses to the tree.
 */

/*
 * lookup first element intersecting start-end.  Caller holds sp->lock for
 * reading or for writing
 */
static struct sp_node *sp_lookup(struct shared_policy *sp,
					pgoff_t start, pgoff_t end)
{
	struct rb_node *n = sp->root.rb_node;

	while (n) {
		struct sp_node *p = rb_entry(n, struct sp_node, nd);

		if (start >= p->end)
			n = n->rb_right;
		else if (end <= p->start)
			n = n->rb_left;
		else
			break;
	}
	if (!n)
		return NULL;
	for (;;) {
		struct sp_node *w = NULL;
		struct rb_node *prev = rb_prev(n);
		if (!prev)
			break;
		w = rb_entry(prev, struct sp_node, nd);
		if (w->end <= start)
			break;
		n = prev;
	}
	return rb_entry(n, struct sp_node, nd);
}

/*
 * Insert a new shared policy into the list.  Caller holds sp->lock for
 * writing.
 */
static void sp_insert(struct shared_policy *sp, struct sp_node *new)
{
	struct rb_node **p = &sp->root.rb_node;
	struct rb_node *parent = NULL;
	struct sp_node *nd;

	while (*p) {
		parent = *p;
		nd = rb_entry(parent, struct sp_node, nd);
		if (new->start < nd->start)
			p = &(*p)->rb_left;
		else if (new->end > nd->end)
			p = &(*p)->rb_right;
		else
			BUG();
	}
	rb_link_node(&new->nd, parent, p);
	rb_insert_color(&new->nd, &sp->root);
}

/* Find shared policy intersecting idx */
struct mempolicy *mpol_shared_policy_lookup(struct shared_policy *sp,
						pgoff_t idx)
{
	struct mempolicy *pol = NULL;
	struct sp_node *sn;

	if (!sp->root.rb_node)
		return NULL;
	read_lock(&sp->lock);
	sn = sp_lookup(sp, idx, idx+1);
	if (sn) {
		mpol_get(sn->policy);
		pol = sn->policy;
	}
	read_unlock(&sp->lock);
	return pol;
}

static void sp_free(struct sp_node *n)
{
	mpol_put(n->policy);
	kmem_cache_free(sn_cache, n);
}

/**
 * mpol_misplaced - check whether current folio node is valid in policy
 *
 * @folio: folio to be checked
<<<<<<< HEAD
 * @vma: vm area where folio mapped
=======
 * @vmf: structure describing the fault
>>>>>>> 0c383648
 * @addr: virtual address in @vma for shared policy lookup and interleave policy
 *
 * Lookup current policy node id for vma,addr and "compare to" folio's
 * node id.  Policy determination "mimics" alloc_page_vma().
 * Called from fault path where we know the vma and faulting address.
 *
 * Return: NUMA_NO_NODE if the page is in a node that is valid for this
 * policy, or a suitable node ID to allocate a replacement folio from.
 */
<<<<<<< HEAD
int mpol_misplaced(struct folio *folio, struct vm_area_struct *vma,
=======
int mpol_misplaced(struct folio *folio, struct vm_fault *vmf,
>>>>>>> 0c383648
		   unsigned long addr)
{
	struct mempolicy *pol;
	pgoff_t ilx;
	struct zoneref *z;
	int curnid = folio_nid(folio);
<<<<<<< HEAD
=======
	struct vm_area_struct *vma = vmf->vma;
>>>>>>> 0c383648
	int thiscpu = raw_smp_processor_id();
	int thisnid = numa_node_id();
	int polnid = NUMA_NO_NODE;
	int ret = NUMA_NO_NODE;

<<<<<<< HEAD
=======
	/*
	 * Make sure ptl is held so that we don't preempt and we
	 * have a stable smp processor id
	 */
	lockdep_assert_held(vmf->ptl);
>>>>>>> 0c383648
	pol = get_vma_policy(vma, addr, folio_order(folio), &ilx);
	if (!(pol->flags & MPOL_F_MOF))
		goto out;

	switch (pol->mode) {
	case MPOL_INTERLEAVE:
		polnid = interleave_nid(pol, ilx);
		break;

	case MPOL_WEIGHTED_INTERLEAVE:
		polnid = weighted_interleave_nid(pol, ilx);
		break;

	case MPOL_PREFERRED:
		if (node_isset(curnid, pol->nodes))
			goto out;
		polnid = first_node(pol->nodes);
		break;

	case MPOL_LOCAL:
		polnid = numa_node_id();
		break;

	case MPOL_BIND:
	case MPOL_PREFERRED_MANY:
		/*
		 * Even though MPOL_PREFERRED_MANY can allocate pages outside
		 * policy nodemask we don't allow numa migration to nodes
		 * outside policy nodemask for now. This is done so that if we
		 * want demotion to slow memory to happen, before allocating
		 * from some DRAM node say 'x', we will end up using a
		 * MPOL_PREFERRED_MANY mask excluding node 'x'. In such scenario
		 * we should not promote to node 'x' from slow memory node.
		 */
		if (pol->flags & MPOL_F_MORON) {
			/*
			 * Optimize placement among multiple nodes
			 * via NUMA balancing
			 */
			if (node_isset(thisnid, pol->nodes))
				break;
			goto out;
		}

		/*
		 * use current page if in policy nodemask,
		 * else select nearest allowed node, if any.
		 * If no allowed nodes, use current [!misplaced].
		 */
		if (node_isset(curnid, pol->nodes))
			goto out;
		z = first_zones_zonelist(
				node_zonelist(thisnid, GFP_HIGHUSER),
				gfp_zone(GFP_HIGHUSER),
				&pol->nodes);
		polnid = zone_to_nid(z->zone);
		break;

	default:
		BUG();
	}

	/* Migrate the folio towards the node whose CPU is referencing it */
	if (pol->flags & MPOL_F_MORON) {
		polnid = thisnid;

		if (!should_numa_migrate_memory(current, folio, curnid,
						thiscpu))
			goto out;
	}

	if (curnid != polnid)
		ret = polnid;
out:
	mpol_cond_put(pol);

	return ret;
}

/*
 * Drop the (possibly final) reference to task->mempolicy.  It needs to be
 * dropped after task->mempolicy is set to NULL so that any allocation done as
 * part of its kmem_cache_free(), such as by KASAN, doesn't reference a freed
 * policy.
 */
void mpol_put_task_policy(struct task_struct *task)
{
	struct mempolicy *pol;

	task_lock(task);
	pol = task->mempolicy;
	task->mempolicy = NULL;
	task_unlock(task);
	mpol_put(pol);
}

static void sp_delete(struct shared_policy *sp, struct sp_node *n)
{
	rb_erase(&n->nd, &sp->root);
	sp_free(n);
}

static void sp_node_init(struct sp_node *node, unsigned long start,
			unsigned long end, struct mempolicy *pol)
{
	node->start = start;
	node->end = end;
	node->policy = pol;
}

static struct sp_node *sp_alloc(unsigned long start, unsigned long end,
				struct mempolicy *pol)
{
	struct sp_node *n;
	struct mempolicy *newpol;

	n = kmem_cache_alloc(sn_cache, GFP_KERNEL);
	if (!n)
		return NULL;

	newpol = mpol_dup(pol);
	if (IS_ERR(newpol)) {
		kmem_cache_free(sn_cache, n);
		return NULL;
	}
	newpol->flags |= MPOL_F_SHARED;
	sp_node_init(n, start, end, newpol);

	return n;
}

/* Replace a policy range. */
static int shared_policy_replace(struct shared_policy *sp, pgoff_t start,
				 pgoff_t end, struct sp_node *new)
{
	struct sp_node *n;
	struct sp_node *n_new = NULL;
	struct mempolicy *mpol_new = NULL;
	int ret = 0;

restart:
	write_lock(&sp->lock);
	n = sp_lookup(sp, start, end);
	/* Take care of old policies in the same range. */
	while (n && n->start < end) {
		struct rb_node *next = rb_next(&n->nd);
		if (n->start >= start) {
			if (n->end <= end)
				sp_delete(sp, n);
			else
				n->start = end;
		} else {
			/* Old policy spanning whole new range. */
			if (n->end > end) {
				if (!n_new)
					goto alloc_new;

				*mpol_new = *n->policy;
				atomic_set(&mpol_new->refcnt, 1);
				sp_node_init(n_new, end, n->end, mpol_new);
				n->end = start;
				sp_insert(sp, n_new);
				n_new = NULL;
				mpol_new = NULL;
				break;
			} else
				n->end = start;
		}
		if (!next)
			break;
		n = rb_entry(next, struct sp_node, nd);
	}
	if (new)
		sp_insert(sp, new);
	write_unlock(&sp->lock);
	ret = 0;

err_out:
	if (mpol_new)
		mpol_put(mpol_new);
	if (n_new)
		kmem_cache_free(sn_cache, n_new);

	return ret;

alloc_new:
	write_unlock(&sp->lock);
	ret = -ENOMEM;
	n_new = kmem_cache_alloc(sn_cache, GFP_KERNEL);
	if (!n_new)
		goto err_out;
	mpol_new = kmem_cache_alloc(policy_cache, GFP_KERNEL);
	if (!mpol_new)
		goto err_out;
	atomic_set(&mpol_new->refcnt, 1);
	goto restart;
}

/**
 * mpol_shared_policy_init - initialize shared policy for inode
 * @sp: pointer to inode shared policy
 * @mpol:  struct mempolicy to install
 *
 * Install non-NULL @mpol in inode's shared policy rb-tree.
 * On entry, the current task has a reference on a non-NULL @mpol.
 * This must be released on exit.
 * This is called at get_inode() calls and we can use GFP_KERNEL.
 */
void mpol_shared_policy_init(struct shared_policy *sp, struct mempolicy *mpol)
{
	int ret;

	sp->root = RB_ROOT;		/* empty tree == default mempolicy */
	rwlock_init(&sp->lock);

	if (mpol) {
		struct sp_node *sn;
		struct mempolicy *npol;
		NODEMASK_SCRATCH(scratch);

		if (!scratch)
			goto put_mpol;

		/* contextualize the tmpfs mount point mempolicy to this file */
		npol = mpol_new(mpol->mode, mpol->flags, &mpol->w.user_nodemask);
		if (IS_ERR(npol))
			goto free_scratch; /* no valid nodemask intersection */

		task_lock(current);
		ret = mpol_set_nodemask(npol, &mpol->w.user_nodemask, scratch);
		task_unlock(current);
		if (ret)
			goto put_npol;

		/* alloc node covering entire file; adds ref to file's npol */
		sn = sp_alloc(0, MAX_LFS_FILESIZE >> PAGE_SHIFT, npol);
		if (sn)
			sp_insert(sp, sn);
put_npol:
		mpol_put(npol);	/* drop initial ref on file's npol */
free_scratch:
		NODEMASK_SCRATCH_FREE(scratch);
put_mpol:
		mpol_put(mpol);	/* drop our incoming ref on sb mpol */
	}
}

int mpol_set_shared_policy(struct shared_policy *sp,
			struct vm_area_struct *vma, struct mempolicy *pol)
{
	int err;
	struct sp_node *new = NULL;
	unsigned long sz = vma_pages(vma);

	if (pol) {
		new = sp_alloc(vma->vm_pgoff, vma->vm_pgoff + sz, pol);
		if (!new)
			return -ENOMEM;
	}
	err = shared_policy_replace(sp, vma->vm_pgoff, vma->vm_pgoff + sz, new);
	if (err && new)
		sp_free(new);
	return err;
}

/* Free a backing policy store on inode delete. */
void mpol_free_shared_policy(struct shared_policy *sp)
{
	struct sp_node *n;
	struct rb_node *next;

	if (!sp->root.rb_node)
		return;
	write_lock(&sp->lock);
	next = rb_first(&sp->root);
	while (next) {
		n = rb_entry(next, struct sp_node, nd);
		next = rb_next(&n->nd);
		sp_delete(sp, n);
	}
	write_unlock(&sp->lock);
}

#ifdef CONFIG_NUMA_BALANCING
static int __initdata numabalancing_override;

static void __init check_numabalancing_enable(void)
{
	bool numabalancing_default = false;

	if (IS_ENABLED(CONFIG_NUMA_BALANCING_DEFAULT_ENABLED))
		numabalancing_default = true;

	/* Parsed by setup_numabalancing. override == 1 enables, -1 disables */
	if (numabalancing_override)
		set_numabalancing_state(numabalancing_override == 1);

	if (num_online_nodes() > 1 && !numabalancing_override) {
		pr_info("%s automatic NUMA balancing. Configure with numa_balancing= or the kernel.numa_balancing sysctl\n",
			numabalancing_default ? "Enabling" : "Disabling");
		set_numabalancing_state(numabalancing_default);
	}
}

static int __init setup_numabalancing(char *str)
{
	int ret = 0;
	if (!str)
		goto out;

	if (!strcmp(str, "enable")) {
		numabalancing_override = 1;
		ret = 1;
	} else if (!strcmp(str, "disable")) {
		numabalancing_override = -1;
		ret = 1;
	}
out:
	if (!ret)
		pr_warn("Unable to parse numa_balancing=\n");

	return ret;
}
__setup("numa_balancing=", setup_numabalancing);
#else
static inline void __init check_numabalancing_enable(void)
{
}
#endif /* CONFIG_NUMA_BALANCING */

void __init numa_policy_init(void)
{
	nodemask_t interleave_nodes;
	unsigned long largest = 0;
	int nid, prefer = 0;

	policy_cache = kmem_cache_create("numa_policy",
					 sizeof(struct mempolicy),
					 0, SLAB_PANIC, NULL);

	sn_cache = kmem_cache_create("shared_policy_node",
				     sizeof(struct sp_node),
				     0, SLAB_PANIC, NULL);

	for_each_node(nid) {
		preferred_node_policy[nid] = (struct mempolicy) {
			.refcnt = ATOMIC_INIT(1),
			.mode = MPOL_PREFERRED,
			.flags = MPOL_F_MOF | MPOL_F_MORON,
			.nodes = nodemask_of_node(nid),
		};
	}

	/*
	 * Set interleaving policy for system init. Interleaving is only
	 * enabled across suitably sized nodes (default is >= 16MB), or
	 * fall back to the largest node if they're all smaller.
	 */
	nodes_clear(interleave_nodes);
	for_each_node_state(nid, N_MEMORY) {
		unsigned long total_pages = node_present_pages(nid);

		/* Preserve the largest node */
		if (largest < total_pages) {
			largest = total_pages;
			prefer = nid;
		}

		/* Interleave this node? */
		if ((total_pages << PAGE_SHIFT) >= (16 << 20))
			node_set(nid, interleave_nodes);
	}

	/* All too small, use the largest */
	if (unlikely(nodes_empty(interleave_nodes)))
		node_set(prefer, interleave_nodes);

	if (do_set_mempolicy(MPOL_INTERLEAVE, 0, &interleave_nodes))
		pr_err("%s: interleaving failed\n", __func__);

	check_numabalancing_enable();
}

/* Reset policy of current process to default */
void numa_default_policy(void)
{
	do_set_mempolicy(MPOL_DEFAULT, 0, NULL);
}

/*
 * Parse and format mempolicy from/to strings
 */
static const char * const policy_modes[] =
{
	[MPOL_DEFAULT]    = "default",
	[MPOL_PREFERRED]  = "prefer",
	[MPOL_BIND]       = "bind",
	[MPOL_INTERLEAVE] = "interleave",
	[MPOL_WEIGHTED_INTERLEAVE] = "weighted interleave",
	[MPOL_LOCAL]      = "local",
	[MPOL_PREFERRED_MANY]  = "prefer (many)",
};

#ifdef CONFIG_TMPFS
/**
 * mpol_parse_str - parse string to mempolicy, for tmpfs mpol mount option.
 * @str:  string containing mempolicy to parse
 * @mpol:  pointer to struct mempolicy pointer, returned on success.
 *
 * Format of input:
 *	<mode>[=<flags>][:<nodelist>]
 *
 * Return: %0 on success, else %1
 */
int mpol_parse_str(char *str, struct mempolicy **mpol)
{
	struct mempolicy *new = NULL;
	unsigned short mode_flags;
	nodemask_t nodes;
	char *nodelist = strchr(str, ':');
	char *flags = strchr(str, '=');
	int err = 1, mode;

	if (flags)
		*flags++ = '\0';	/* terminate mode string */

	if (nodelist) {
		/* NUL-terminate mode or flags string */
		*nodelist++ = '\0';
		if (nodelist_parse(nodelist, nodes))
			goto out;
		if (!nodes_subset(nodes, node_states[N_MEMORY]))
			goto out;
	} else
		nodes_clear(nodes);

	mode = match_string(policy_modes, MPOL_MAX, str);
	if (mode < 0)
		goto out;

	switch (mode) {
	case MPOL_PREFERRED:
		/*
		 * Insist on a nodelist of one node only, although later
		 * we use first_node(nodes) to grab a single node, so here
		 * nodelist (or nodes) cannot be empty.
		 */
		if (nodelist) {
			char *rest = nodelist;
			while (isdigit(*rest))
				rest++;
			if (*rest)
				goto out;
			if (nodes_empty(nodes))
				goto out;
		}
		break;
	case MPOL_INTERLEAVE:
	case MPOL_WEIGHTED_INTERLEAVE:
		/*
		 * Default to online nodes with memory if no nodelist
		 */
		if (!nodelist)
			nodes = node_states[N_MEMORY];
		break;
	case MPOL_LOCAL:
		/*
		 * Don't allow a nodelist;  mpol_new() checks flags
		 */
		if (nodelist)
			goto out;
		break;
	case MPOL_DEFAULT:
		/*
		 * Insist on a empty nodelist
		 */
		if (!nodelist)
			err = 0;
		goto out;
	case MPOL_PREFERRED_MANY:
	case MPOL_BIND:
		/*
		 * Insist on a nodelist
		 */
		if (!nodelist)
			goto out;
	}

	mode_flags = 0;
	if (flags) {
		/*
		 * Currently, we only support two mutually exclusive
		 * mode flags.
		 */
		if (!strcmp(flags, "static"))
			mode_flags |= MPOL_F_STATIC_NODES;
		else if (!strcmp(flags, "relative"))
			mode_flags |= MPOL_F_RELATIVE_NODES;
		else
			goto out;
	}

	new = mpol_new(mode, mode_flags, &nodes);
	if (IS_ERR(new))
		goto out;

	/*
	 * Save nodes for mpol_to_str() to show the tmpfs mount options
	 * for /proc/mounts, /proc/pid/mounts and /proc/pid/mountinfo.
	 */
	if (mode != MPOL_PREFERRED) {
		new->nodes = nodes;
	} else if (nodelist) {
		nodes_clear(new->nodes);
		node_set(first_node(nodes), new->nodes);
	} else {
		new->mode = MPOL_LOCAL;
	}

	/*
	 * Save nodes for contextualization: this will be used to "clone"
	 * the mempolicy in a specific context [cpuset] at a later time.
	 */
	new->w.user_nodemask = nodes;

	err = 0;

out:
	/* Restore string for error message */
	if (nodelist)
		*--nodelist = ':';
	if (flags)
		*--flags = '=';
	if (!err)
		*mpol = new;
	return err;
}
#endif /* CONFIG_TMPFS */

/**
 * mpol_to_str - format a mempolicy structure for printing
 * @buffer:  to contain formatted mempolicy string
 * @maxlen:  length of @buffer
 * @pol:  pointer to mempolicy to be formatted
 *
 * Convert @pol into a string.  If @buffer is too short, truncate the string.
 * Recommend a @maxlen of at least 32 for the longest mode, "interleave", the
 * longest flag, "relative", and to display at least a few node ids.
 */
void mpol_to_str(char *buffer, int maxlen, struct mempolicy *pol)
{
	char *p = buffer;
	nodemask_t nodes = NODE_MASK_NONE;
	unsigned short mode = MPOL_DEFAULT;
	unsigned short flags = 0;

	if (pol && pol != &default_policy && !(pol->flags & MPOL_F_MORON)) {
		mode = pol->mode;
		flags = pol->flags;
	}

	switch (mode) {
	case MPOL_DEFAULT:
	case MPOL_LOCAL:
		break;
	case MPOL_PREFERRED:
	case MPOL_PREFERRED_MANY:
	case MPOL_BIND:
	case MPOL_INTERLEAVE:
	case MPOL_WEIGHTED_INTERLEAVE:
		nodes = pol->nodes;
		break;
	default:
		WARN_ON_ONCE(1);
		snprintf(p, maxlen, "unknown");
		return;
	}

	p += snprintf(p, maxlen, "%s", policy_modes[mode]);

	if (flags & MPOL_MODE_FLAGS) {
		p += snprintf(p, buffer + maxlen - p, "=");

		/*
		 * Currently, the only defined flags are mutually exclusive
		 */
		if (flags & MPOL_F_STATIC_NODES)
			p += snprintf(p, buffer + maxlen - p, "static");
		else if (flags & MPOL_F_RELATIVE_NODES)
			p += snprintf(p, buffer + maxlen - p, "relative");
	}

	if (!nodes_empty(nodes))
		p += scnprintf(p, buffer + maxlen - p, ":%*pbl",
			       nodemask_pr_args(&nodes));
}

#ifdef CONFIG_SYSFS
struct iw_node_attr {
	struct kobj_attribute kobj_attr;
	int nid;
};

static ssize_t node_show(struct kobject *kobj, struct kobj_attribute *attr,
			 char *buf)
{
	struct iw_node_attr *node_attr;
	u8 weight;

	node_attr = container_of(attr, struct iw_node_attr, kobj_attr);
	weight = get_il_weight(node_attr->nid);
	return sysfs_emit(buf, "%d\n", weight);
}

static ssize_t node_store(struct kobject *kobj, struct kobj_attribute *attr,
			  const char *buf, size_t count)
{
	struct iw_node_attr *node_attr;
	u8 *new;
	u8 *old;
	u8 weight = 0;

	node_attr = container_of(attr, struct iw_node_attr, kobj_attr);
	if (count == 0 || sysfs_streq(buf, ""))
		weight = 0;
	else if (kstrtou8(buf, 0, &weight))
		return -EINVAL;

	new = kzalloc(nr_node_ids, GFP_KERNEL);
	if (!new)
		return -ENOMEM;

	mutex_lock(&iw_table_lock);
	old = rcu_dereference_protected(iw_table,
					lockdep_is_held(&iw_table_lock));
	if (old)
		memcpy(new, old, nr_node_ids);
	new[node_attr->nid] = weight;
	rcu_assign_pointer(iw_table, new);
	mutex_unlock(&iw_table_lock);
	synchronize_rcu();
	kfree(old);
	return count;
}

static struct iw_node_attr **node_attrs;

static void sysfs_wi_node_release(struct iw_node_attr *node_attr,
				  struct kobject *parent)
{
	if (!node_attr)
		return;
	sysfs_remove_file(parent, &node_attr->kobj_attr.attr);
	kfree(node_attr->kobj_attr.attr.name);
	kfree(node_attr);
}

static void sysfs_wi_release(struct kobject *wi_kobj)
{
	int i;

	for (i = 0; i < nr_node_ids; i++)
		sysfs_wi_node_release(node_attrs[i], wi_kobj);
	kobject_put(wi_kobj);
}

static const struct kobj_type wi_ktype = {
	.sysfs_ops = &kobj_sysfs_ops,
	.release = sysfs_wi_release,
};

static int add_weight_node(int nid, struct kobject *wi_kobj)
{
	struct iw_node_attr *node_attr;
	char *name;

	node_attr = kzalloc(sizeof(*node_attr), GFP_KERNEL);
	if (!node_attr)
		return -ENOMEM;

	name = kasprintf(GFP_KERNEL, "node%d", nid);
	if (!name) {
		kfree(node_attr);
		return -ENOMEM;
	}

	sysfs_attr_init(&node_attr->kobj_attr.attr);
	node_attr->kobj_attr.attr.name = name;
	node_attr->kobj_attr.attr.mode = 0644;
	node_attr->kobj_attr.show = node_show;
	node_attr->kobj_attr.store = node_store;
	node_attr->nid = nid;

	if (sysfs_create_file(wi_kobj, &node_attr->kobj_attr.attr)) {
		kfree(node_attr->kobj_attr.attr.name);
		kfree(node_attr);
		pr_err("failed to add attribute to weighted_interleave\n");
		return -ENOMEM;
	}

	node_attrs[nid] = node_attr;
	return 0;
}

static int add_weighted_interleave_group(struct kobject *root_kobj)
{
	struct kobject *wi_kobj;
	int nid, err;

	wi_kobj = kzalloc(sizeof(struct kobject), GFP_KERNEL);
	if (!wi_kobj)
		return -ENOMEM;

	err = kobject_init_and_add(wi_kobj, &wi_ktype, root_kobj,
				   "weighted_interleave");
	if (err) {
		kfree(wi_kobj);
		return err;
	}

	for_each_node_state(nid, N_POSSIBLE) {
		err = add_weight_node(nid, wi_kobj);
		if (err) {
			pr_err("failed to add sysfs [node%d]\n", nid);
			break;
		}
	}
	if (err)
		kobject_put(wi_kobj);
	return 0;
}

static void mempolicy_kobj_release(struct kobject *kobj)
{
	u8 *old;

	mutex_lock(&iw_table_lock);
	old = rcu_dereference_protected(iw_table,
					lockdep_is_held(&iw_table_lock));
	rcu_assign_pointer(iw_table, NULL);
	mutex_unlock(&iw_table_lock);
	synchronize_rcu();
	kfree(old);
	kfree(node_attrs);
	kfree(kobj);
}

static const struct kobj_type mempolicy_ktype = {
	.release = mempolicy_kobj_release
};

static int __init mempolicy_sysfs_init(void)
{
	int err;
	static struct kobject *mempolicy_kobj;

	mempolicy_kobj = kzalloc(sizeof(*mempolicy_kobj), GFP_KERNEL);
	if (!mempolicy_kobj) {
		err = -ENOMEM;
		goto err_out;
	}

	node_attrs = kcalloc(nr_node_ids, sizeof(struct iw_node_attr *),
			     GFP_KERNEL);
	if (!node_attrs) {
		err = -ENOMEM;
		goto mempol_out;
	}

	err = kobject_init_and_add(mempolicy_kobj, &mempolicy_ktype, mm_kobj,
				   "mempolicy");
	if (err)
		goto node_out;

	err = add_weighted_interleave_group(mempolicy_kobj);
	if (err) {
		pr_err("mempolicy sysfs structure failed to initialize\n");
		kobject_put(mempolicy_kobj);
		return err;
	}

	return err;
node_out:
	kfree(node_attrs);
mempol_out:
	kfree(mempolicy_kobj);
err_out:
	pr_err("failed to add mempolicy kobject to the system\n");
	return err;
}

late_initcall(mempolicy_sysfs_init);
#endif /* CONFIG_SYSFS */<|MERGE_RESOLUTION|>--- conflicted
+++ resolved
@@ -558,19 +558,11 @@
 	for (; addr != end; pte++, addr += PAGE_SIZE) {
 		ptent = ptep_get(pte);
 		if (pte_none(ptent))
-<<<<<<< HEAD
 			continue;
 		if (!pte_present(ptent)) {
 			if (is_migration_entry(pte_to_swp_entry(ptent)))
 				qp->nr_failed++;
 			continue;
-=======
-			continue;
-		if (!pte_present(ptent)) {
-			if (is_migration_entry(pte_to_swp_entry(ptent)))
-				qp->nr_failed++;
-			continue;
->>>>>>> 0c383648
 		}
 		folio = vm_normal_folio(vma, addr, ptent);
 		if (!folio || folio_is_zone_device(folio))
@@ -650,20 +642,11 @@
 	 * Unless MPOL_MF_MOVE_ALL, we try to avoid migrating a shared folio.
 	 * Choosing not to migrate a shared folio is not counted as a failure.
 	 *
-<<<<<<< HEAD
-	 * To check if the folio is shared, ideally we want to make sure
-	 * every page is mapped to the same process. Doing that is very
-	 * expensive, so check the estimated sharers of the folio instead.
-	 */
-	if ((flags & MPOL_MF_MOVE_ALL) ||
-	    (folio_estimated_sharers(folio) == 1 && !hugetlb_pmd_shared(pte)))
-=======
 	 * See folio_likely_mapped_shared() on possible imprecision when we
 	 * cannot easily detect if a folio is shared.
 	 */
 	if ((flags & MPOL_MF_MOVE_ALL) ||
 	    (!folio_likely_mapped_shared(folio) && !hugetlb_pmd_shared(pte)))
->>>>>>> 0c383648
 		if (!isolate_hugetlb(folio, qp->pagelist))
 			qp->nr_failed++;
 unlock:
@@ -1048,14 +1031,8 @@
 	 * Unless MPOL_MF_MOVE_ALL, we try to avoid migrating a shared folio.
 	 * Choosing not to migrate a shared folio is not counted as a failure.
 	 *
-<<<<<<< HEAD
-	 * To check if the folio is shared, ideally we want to make sure
-	 * every page is mapped to the same process. Doing that is very
-	 * expensive, so check the estimated sharers of the folio instead.
-=======
 	 * See folio_likely_mapped_shared() on possible imprecision when we
 	 * cannot easily detect if a folio is shared.
->>>>>>> 0c383648
 	 */
 	if ((flags & MPOL_MF_MOVE_ALL) || !folio_likely_mapped_shared(folio)) {
 		if (folio_isolate_lru(folio)) {
@@ -1249,12 +1226,8 @@
 		h = folio_hstate(src);
 		gfp = htlb_alloc_mask(h);
 		nodemask = policy_nodemask(gfp, pol, ilx, &nid);
-<<<<<<< HEAD
-		return alloc_hugetlb_folio_nodemask(h, nid, nodemask, gfp);
-=======
 		return alloc_hugetlb_folio_nodemask(h, nid, nodemask, gfp,
 				htlb_allow_alloc_fallback(MR_MEMPOLICY_MBIND));
->>>>>>> 0c383648
 	}
 
 	if (folio_test_large(src))
@@ -2228,11 +2201,7 @@
 	 */
 	preferred_gfp = gfp | __GFP_NOWARN;
 	preferred_gfp &= ~(__GFP_DIRECT_RECLAIM | __GFP_NOFAIL);
-<<<<<<< HEAD
-	page = __alloc_pages(preferred_gfp, order, nid, nodemask);
-=======
 	page = __alloc_pages_noprof(preferred_gfp, order, nid, nodemask);
->>>>>>> 0c383648
 	if (!page)
 		page = __alloc_pages_noprof(gfp, order, nid, NULL);
 
@@ -2249,24 +2218,14 @@
  *
  * Return: The page on success or NULL if allocation fails.
  */
-<<<<<<< HEAD
-struct page *alloc_pages_mpol(gfp_t gfp, unsigned int order,
-=======
 struct page *alloc_pages_mpol_noprof(gfp_t gfp, unsigned int order,
->>>>>>> 0c383648
 		struct mempolicy *pol, pgoff_t ilx, int nid)
 {
 	nodemask_t *nodemask;
 	struct page *page;
-<<<<<<< HEAD
 
 	nodemask = policy_nodemask(gfp, pol, ilx, &nid);
 
-=======
-
-	nodemask = policy_nodemask(gfp, pol, ilx, &nid);
-
->>>>>>> 0c383648
 	if (pol->mode == MPOL_PREFERRED_MANY)
 		return alloc_pages_preferred_many(gfp, order, nid, nodemask);
 
@@ -2290,11 +2249,7 @@
 			 * First, try to allocate THP only on local node, but
 			 * don't reclaim unnecessarily, just compact.
 			 */
-<<<<<<< HEAD
-			page = __alloc_pages_node(nid,
-=======
 			page = __alloc_pages_node_noprof(nid,
->>>>>>> 0c383648
 				gfp | __GFP_THISNODE | __GFP_NORETRY, order);
 			if (page || !(gfp & __GFP_DIRECT_RECLAIM))
 				return page;
@@ -2307,11 +2262,7 @@
 		}
 	}
 
-<<<<<<< HEAD
-	page = __alloc_pages(gfp, order, nid, nodemask);
-=======
 	page = __alloc_pages_noprof(gfp, order, nid, nodemask);
->>>>>>> 0c383648
 
 	if (unlikely(pol->mode == MPOL_INTERLEAVE) && page) {
 		/* skip NUMA_INTERLEAVE_HIT update if numa stats is disabled */
@@ -2342,11 +2293,7 @@
  *
  * Return: The folio on success or NULL if allocation fails.
  */
-<<<<<<< HEAD
-struct folio *vma_alloc_folio(gfp_t gfp, int order, struct vm_area_struct *vma,
-=======
 struct folio *vma_alloc_folio_noprof(gfp_t gfp, int order, struct vm_area_struct *vma,
->>>>>>> 0c383648
 		unsigned long addr, bool hugepage)
 {
 	struct mempolicy *pol;
@@ -2354,13 +2301,8 @@
 	struct page *page;
 
 	pol = get_vma_policy(vma, addr, order, &ilx);
-<<<<<<< HEAD
-	page = alloc_pages_mpol(gfp | __GFP_COMP, order,
-				pol, ilx, numa_node_id());
-=======
 	page = alloc_pages_mpol_noprof(gfp | __GFP_COMP, order,
 				       pol, ilx, numa_node_id());
->>>>>>> 0c383648
 	mpol_cond_put(pol);
 	return page_rmappable_folio(page);
 }
@@ -2380,11 +2322,7 @@
  * flags are used.
  * Return: The page on success or NULL if allocation fails.
  */
-<<<<<<< HEAD
-struct page *alloc_pages(gfp_t gfp, unsigned int order)
-=======
 struct page *alloc_pages_noprof(gfp_t gfp, unsigned int order)
->>>>>>> 0c383648
 {
 	struct mempolicy *pol = &default_policy;
 
@@ -2395,25 +2333,14 @@
 	if (!in_interrupt() && !(gfp & __GFP_THISNODE))
 		pol = get_task_policy(current);
 
-<<<<<<< HEAD
-	return alloc_pages_mpol(gfp, order,
-				pol, NO_INTERLEAVE_INDEX, numa_node_id());
-=======
 	return alloc_pages_mpol_noprof(gfp, order, pol, NO_INTERLEAVE_INDEX,
 				       numa_node_id());
->>>>>>> 0c383648
 }
 EXPORT_SYMBOL(alloc_pages_noprof);
 
-<<<<<<< HEAD
-struct folio *folio_alloc(gfp_t gfp, unsigned int order)
-{
-	return page_rmappable_folio(alloc_pages(gfp | __GFP_COMP, order));
-=======
 struct folio *folio_alloc_noprof(gfp_t gfp, unsigned int order)
 {
 	return page_rmappable_folio(alloc_pages_noprof(gfp | __GFP_COMP, order));
->>>>>>> 0c383648
 }
 EXPORT_SYMBOL(folio_alloc_noprof);
 
@@ -2617,13 +2544,8 @@
 
 	nid = numa_node_id();
 	nodemask = policy_nodemask(gfp, pol, NO_INTERLEAVE_INDEX, &nid);
-<<<<<<< HEAD
-	return __alloc_pages_bulk(gfp, nid, nodemask,
-				  nr_pages, NULL, page_array);
-=======
 	return alloc_pages_bulk_noprof(gfp, nid, nodemask,
 				       nr_pages, NULL, page_array);
->>>>>>> 0c383648
 }
 
 int vma_dup_policy(struct vm_area_struct *src, struct vm_area_struct *dst)
@@ -2797,11 +2719,7 @@
  * mpol_misplaced - check whether current folio node is valid in policy
  *
  * @folio: folio to be checked
-<<<<<<< HEAD
- * @vma: vm area where folio mapped
-=======
  * @vmf: structure describing the fault
->>>>>>> 0c383648
  * @addr: virtual address in @vma for shared policy lookup and interleave policy
  *
  * Lookup current policy node id for vma,addr and "compare to" folio's
@@ -2811,34 +2729,24 @@
  * Return: NUMA_NO_NODE if the page is in a node that is valid for this
  * policy, or a suitable node ID to allocate a replacement folio from.
  */
-<<<<<<< HEAD
-int mpol_misplaced(struct folio *folio, struct vm_area_struct *vma,
-=======
 int mpol_misplaced(struct folio *folio, struct vm_fault *vmf,
->>>>>>> 0c383648
 		   unsigned long addr)
 {
 	struct mempolicy *pol;
 	pgoff_t ilx;
 	struct zoneref *z;
 	int curnid = folio_nid(folio);
-<<<<<<< HEAD
-=======
 	struct vm_area_struct *vma = vmf->vma;
->>>>>>> 0c383648
 	int thiscpu = raw_smp_processor_id();
 	int thisnid = numa_node_id();
 	int polnid = NUMA_NO_NODE;
 	int ret = NUMA_NO_NODE;
 
-<<<<<<< HEAD
-=======
 	/*
 	 * Make sure ptl is held so that we don't preempt and we
 	 * have a stable smp processor id
 	 */
 	lockdep_assert_held(vmf->ptl);
->>>>>>> 0c383648
 	pol = get_vma_policy(vma, addr, folio_order(folio), &ilx);
 	if (!(pol->flags & MPOL_F_MOF))
 		goto out;
