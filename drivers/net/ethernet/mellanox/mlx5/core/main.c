/*
 * Copyright (c) 2013-2015, Mellanox Technologies. All rights reserved.
 *
 * This software is available to you under a choice of one of two
 * licenses.  You may choose to be licensed under the terms of the GNU
 * General Public License (GPL) Version 2, available from the file
 * COPYING in the main directory of this source tree, or the
 * OpenIB.org BSD license below:
 *
 *     Redistribution and use in source and binary forms, with or
 *     without modification, are permitted provided that the following
 *     conditions are met:
 *
 *      - Redistributions of source code must retain the above
 *        copyright notice, this list of conditions and the following
 *        disclaimer.
 *
 *      - Redistributions in binary form must reproduce the above
 *        copyright notice, this list of conditions and the following
 *        disclaimer in the documentation and/or other materials
 *        provided with the distribution.
 *
 * THE SOFTWARE IS PROVIDED "AS IS", WITHOUT WARRANTY OF ANY KIND,
 * EXPRESS OR IMPLIED, INCLUDING BUT NOT LIMITED TO THE WARRANTIES OF
 * MERCHANTABILITY, FITNESS FOR A PARTICULAR PURPOSE AND
 * NONINFRINGEMENT. IN NO EVENT SHALL THE AUTHORS OR COPYRIGHT HOLDERS
 * BE LIABLE FOR ANY CLAIM, DAMAGES OR OTHER LIABILITY, WHETHER IN AN
 * ACTION OF CONTRACT, TORT OR OTHERWISE, ARISING FROM, OUT OF OR IN
 * CONNECTION WITH THE SOFTWARE OR THE USE OR OTHER DEALINGS IN THE
 * SOFTWARE.
 */

#include <linux/highmem.h>
#include <linux/module.h>
#include <linux/init.h>
#include <linux/errno.h>
#include <linux/pci.h>
#include <linux/dma-mapping.h>
#include <linux/slab.h>
#include <linux/interrupt.h>
#include <linux/delay.h>
#include <linux/mlx5/driver.h>
#include <linux/mlx5/cq.h>
#include <linux/mlx5/qp.h>
#include <linux/debugfs.h>
#include <linux/kmod.h>
#include <linux/mlx5/mlx5_ifc.h>
#include <linux/mlx5/vport.h>
#include <linux/version.h>
#include <net/devlink.h>
#include "mlx5_core.h"
#include "lib/eq.h"
#include "fs_core.h"
#include "lib/mpfs.h"
#include "eswitch.h"
#include "devlink.h"
#include "fw_reset.h"
#include "lib/mlx5.h"
#include "lib/tout.h"
#include "fpga/core.h"
#include "en_accel/ipsec.h"
#include "lib/clock.h"
#include "lib/vxlan.h"
#include "lib/geneve.h"
#include "lib/devcom.h"
#include "lib/pci_vsc.h"
#include "diag/fw_tracer.h"
#include "ecpf.h"
#include "lib/hv_vhca.h"
#include "diag/rsc_dump.h"
#include "sf/vhca_event.h"
#include "sf/dev/dev.h"
#include "sf/sf.h"
#include "mlx5_irq.h"
#include "hwmon.h"
#include "lag/lag.h"

MODULE_AUTHOR("Eli Cohen <eli@mellanox.com>");
MODULE_DESCRIPTION("Mellanox 5th generation network adapters (ConnectX series) core driver");
MODULE_LICENSE("Dual BSD/GPL");

unsigned int mlx5_core_debug_mask;
module_param_named(debug_mask, mlx5_core_debug_mask, uint, 0644);
MODULE_PARM_DESC(debug_mask, "debug mask: 1 = dump cmd data, 2 = dump cmd exec time, 3 = both. Default=0");

static unsigned int prof_sel = MLX5_DEFAULT_PROF;
module_param_named(prof_sel, prof_sel, uint, 0444);
MODULE_PARM_DESC(prof_sel, "profile selector. Valid range 0 - 2");

static u32 sw_owner_id[4];
#define MAX_SW_VHCA_ID (BIT(__mlx5_bit_sz(cmd_hca_cap_2, sw_vhca_id)) - 1)
static DEFINE_IDA(sw_vhca_ida);

enum {
	MLX5_ATOMIC_REQ_MODE_BE = 0x0,
	MLX5_ATOMIC_REQ_MODE_HOST_ENDIANNESS = 0x1,
};

#define LOG_MAX_SUPPORTED_QPS 0xff

static struct mlx5_profile profile[] = {
	[0] = {
		.mask           = 0,
		.num_cmd_caches = MLX5_NUM_COMMAND_CACHES,
	},
	[1] = {
		.mask		= MLX5_PROF_MASK_QP_SIZE,
		.log_max_qp	= 12,
		.num_cmd_caches = MLX5_NUM_COMMAND_CACHES,

	},
	[2] = {
		.mask		= MLX5_PROF_MASK_QP_SIZE |
				  MLX5_PROF_MASK_MR_CACHE,
		.log_max_qp	= LOG_MAX_SUPPORTED_QPS,
		.num_cmd_caches = MLX5_NUM_COMMAND_CACHES,
		.mr_cache[0]	= {
			.size	= 500,
			.limit	= 250
		},
		.mr_cache[1]	= {
			.size	= 500,
			.limit	= 250
		},
		.mr_cache[2]	= {
			.size	= 500,
			.limit	= 250
		},
		.mr_cache[3]	= {
			.size	= 500,
			.limit	= 250
		},
		.mr_cache[4]	= {
			.size	= 500,
			.limit	= 250
		},
		.mr_cache[5]	= {
			.size	= 500,
			.limit	= 250
		},
		.mr_cache[6]	= {
			.size	= 500,
			.limit	= 250
		},
		.mr_cache[7]	= {
			.size	= 500,
			.limit	= 250
		},
		.mr_cache[8]	= {
			.size	= 500,
			.limit	= 250
		},
		.mr_cache[9]	= {
			.size	= 500,
			.limit	= 250
		},
		.mr_cache[10]	= {
			.size	= 500,
			.limit	= 250
		},
		.mr_cache[11]	= {
			.size	= 500,
			.limit	= 250
		},
		.mr_cache[12]	= {
			.size	= 64,
			.limit	= 32
		},
		.mr_cache[13]	= {
			.size	= 32,
			.limit	= 16
		},
		.mr_cache[14]	= {
			.size	= 16,
			.limit	= 8
		},
		.mr_cache[15]	= {
			.size	= 8,
			.limit	= 4
		},
	},
	[3] = {
		.mask		= MLX5_PROF_MASK_QP_SIZE,
		.log_max_qp	= LOG_MAX_SUPPORTED_QPS,
		.num_cmd_caches = 0,
	},
};

static int wait_fw_init(struct mlx5_core_dev *dev, u32 max_wait_mili,
			u32 warn_time_mili, const char *init_state)
{
	unsigned long warn = jiffies + msecs_to_jiffies(warn_time_mili);
	unsigned long end = jiffies + msecs_to_jiffies(max_wait_mili);
	u32 fw_initializing;

	do {
		fw_initializing = ioread32be(&dev->iseg->initializing);
		if (!(fw_initializing >> 31))
			break;
		if (time_after(jiffies, end)) {
			mlx5_core_err(dev, "Firmware over %u MS in %s state, aborting\n",
				      max_wait_mili, init_state);
			return -ETIMEDOUT;
		}
		if (test_bit(MLX5_BREAK_FW_WAIT, &dev->intf_state)) {
			mlx5_core_warn(dev, "device is being removed, stop waiting for FW %s\n",
				       init_state);
			return -ENODEV;
		}
		if (warn_time_mili && time_after(jiffies, warn)) {
			mlx5_core_warn(dev, "Waiting for FW %s, timeout abort in %ds (0x%x)\n",
				       init_state, jiffies_to_msecs(end - warn) / 1000,
				       fw_initializing);
			warn = jiffies + msecs_to_jiffies(warn_time_mili);
		}
		msleep(mlx5_tout_ms(dev, FW_PRE_INIT_WAIT));
	} while (true);

	return 0;
}

static void mlx5_set_driver_version(struct mlx5_core_dev *dev)
{
	int driver_ver_sz = MLX5_FLD_SZ_BYTES(set_driver_version_in,
					      driver_version);
	u8 in[MLX5_ST_SZ_BYTES(set_driver_version_in)] = {};
	char *string;

	if (!MLX5_CAP_GEN(dev, driver_version))
		return;

	string = MLX5_ADDR_OF(set_driver_version_in, in, driver_version);

	snprintf(string, driver_ver_sz, "Linux,%s,%u.%u.%u",
		 KBUILD_MODNAME, LINUX_VERSION_MAJOR,
		 LINUX_VERSION_PATCHLEVEL, LINUX_VERSION_SUBLEVEL);

	/*Send the command*/
	MLX5_SET(set_driver_version_in, in, opcode,
		 MLX5_CMD_OP_SET_DRIVER_VERSION);

	mlx5_cmd_exec_in(dev, set_driver_version, in);
}

static int set_dma_caps(struct pci_dev *pdev)
{
	int err;

	err = dma_set_mask_and_coherent(&pdev->dev, DMA_BIT_MASK(64));
	if (err) {
		dev_warn(&pdev->dev, "Warning: couldn't set 64-bit PCI DMA mask\n");
		err = dma_set_mask_and_coherent(&pdev->dev, DMA_BIT_MASK(32));
		if (err) {
			dev_err(&pdev->dev, "Can't set PCI DMA mask, aborting\n");
			return err;
		}
	}

	dma_set_max_seg_size(&pdev->dev, 2u * 1024 * 1024 * 1024);
	return err;
}

static int mlx5_pci_enable_device(struct mlx5_core_dev *dev)
{
	struct pci_dev *pdev = dev->pdev;
	int err = 0;

	mutex_lock(&dev->pci_status_mutex);
	if (dev->pci_status == MLX5_PCI_STATUS_DISABLED) {
		err = pci_enable_device(pdev);
		if (!err)
			dev->pci_status = MLX5_PCI_STATUS_ENABLED;
	}
	mutex_unlock(&dev->pci_status_mutex);

	return err;
}

static void mlx5_pci_disable_device(struct mlx5_core_dev *dev)
{
	struct pci_dev *pdev = dev->pdev;

	mutex_lock(&dev->pci_status_mutex);
	if (dev->pci_status == MLX5_PCI_STATUS_ENABLED) {
		pci_disable_device(pdev);
		dev->pci_status = MLX5_PCI_STATUS_DISABLED;
	}
	mutex_unlock(&dev->pci_status_mutex);
}

static int request_bar(struct pci_dev *pdev)
{
	int err = 0;

	if (!(pci_resource_flags(pdev, 0) & IORESOURCE_MEM)) {
		dev_err(&pdev->dev, "Missing registers BAR, aborting\n");
		return -ENODEV;
	}

	err = pci_request_regions(pdev, KBUILD_MODNAME);
	if (err)
		dev_err(&pdev->dev, "Couldn't get PCI resources, aborting\n");

	return err;
}

static void release_bar(struct pci_dev *pdev)
{
	pci_release_regions(pdev);
}

struct mlx5_reg_host_endianness {
	u8	he;
	u8      rsvd[15];
};

static u16 to_fw_pkey_sz(struct mlx5_core_dev *dev, u32 size)
{
	switch (size) {
	case 128:
		return 0;
	case 256:
		return 1;
	case 512:
		return 2;
	case 1024:
		return 3;
	case 2048:
		return 4;
	case 4096:
		return 5;
	default:
		mlx5_core_warn(dev, "invalid pkey table size %d\n", size);
		return 0;
	}
}

void mlx5_core_uplink_netdev_set(struct mlx5_core_dev *dev, struct net_device *netdev)
{
	mutex_lock(&dev->mlx5e_res.uplink_netdev_lock);
	dev->mlx5e_res.uplink_netdev = netdev;
	mlx5_blocking_notifier_call_chain(dev, MLX5_DRIVER_EVENT_UPLINK_NETDEV,
					  netdev);
	mutex_unlock(&dev->mlx5e_res.uplink_netdev_lock);
}

void mlx5_core_uplink_netdev_event_replay(struct mlx5_core_dev *dev)
{
	mutex_lock(&dev->mlx5e_res.uplink_netdev_lock);
	mlx5_blocking_notifier_call_chain(dev, MLX5_DRIVER_EVENT_UPLINK_NETDEV,
					  dev->mlx5e_res.uplink_netdev);
	mutex_unlock(&dev->mlx5e_res.uplink_netdev_lock);
}
EXPORT_SYMBOL(mlx5_core_uplink_netdev_event_replay);

void mlx5_core_mp_event_replay(struct mlx5_core_dev *dev, u32 event, void *data)
{
	mlx5_blocking_notifier_call_chain(dev, event, data);
}
EXPORT_SYMBOL(mlx5_core_mp_event_replay);

int mlx5_core_get_caps_mode(struct mlx5_core_dev *dev, enum mlx5_cap_type cap_type,
			    enum mlx5_cap_mode cap_mode)
{
	u8 in[MLX5_ST_SZ_BYTES(query_hca_cap_in)];
	int out_sz = MLX5_ST_SZ_BYTES(query_hca_cap_out);
	void *out, *hca_caps;
	u16 opmod = (cap_type << 1) | (cap_mode & 0x01);
	int err;

	memset(in, 0, sizeof(in));
	out = kzalloc(out_sz, GFP_KERNEL);
	if (!out)
		return -ENOMEM;

	MLX5_SET(query_hca_cap_in, in, opcode, MLX5_CMD_OP_QUERY_HCA_CAP);
	MLX5_SET(query_hca_cap_in, in, op_mod, opmod);
	err = mlx5_cmd_exec_inout(dev, query_hca_cap, in, out);
	if (err) {
		mlx5_core_warn(dev,
			       "QUERY_HCA_CAP : type(%x) opmode(%x) Failed(%d)\n",
			       cap_type, cap_mode, err);
		goto query_ex;
	}

	hca_caps =  MLX5_ADDR_OF(query_hca_cap_out, out, capability);

	switch (cap_mode) {
	case HCA_CAP_OPMOD_GET_MAX:
		memcpy(dev->caps.hca[cap_type]->max, hca_caps,
		       MLX5_UN_SZ_BYTES(hca_cap_union));
		break;
	case HCA_CAP_OPMOD_GET_CUR:
		memcpy(dev->caps.hca[cap_type]->cur, hca_caps,
		       MLX5_UN_SZ_BYTES(hca_cap_union));
		break;
	default:
		mlx5_core_warn(dev,
			       "Tried to query dev cap type(%x) with wrong opmode(%x)\n",
			       cap_type, cap_mode);
		err = -EINVAL;
		break;
	}
query_ex:
	kfree(out);
	return err;
}

int mlx5_core_get_caps(struct mlx5_core_dev *dev, enum mlx5_cap_type cap_type)
{
	int ret;

	ret = mlx5_core_get_caps_mode(dev, cap_type, HCA_CAP_OPMOD_GET_CUR);
	if (ret)
		return ret;
	return mlx5_core_get_caps_mode(dev, cap_type, HCA_CAP_OPMOD_GET_MAX);
}

static int set_caps(struct mlx5_core_dev *dev, void *in, int opmod)
{
	MLX5_SET(set_hca_cap_in, in, opcode, MLX5_CMD_OP_SET_HCA_CAP);
	MLX5_SET(set_hca_cap_in, in, op_mod, opmod << 1);
	return mlx5_cmd_exec_in(dev, set_hca_cap, in);
}

static int handle_hca_cap_atomic(struct mlx5_core_dev *dev, void *set_ctx)
{
	void *set_hca_cap;
	int req_endianness;
	int err;

	if (!MLX5_CAP_GEN(dev, atomic))
		return 0;

	err = mlx5_core_get_caps(dev, MLX5_CAP_ATOMIC);
	if (err)
		return err;

	req_endianness =
		MLX5_CAP_ATOMIC(dev,
				supported_atomic_req_8B_endianness_mode_1);

	if (req_endianness != MLX5_ATOMIC_REQ_MODE_HOST_ENDIANNESS)
		return 0;

	set_hca_cap = MLX5_ADDR_OF(set_hca_cap_in, set_ctx, capability);

	/* Set requestor to host endianness */
	MLX5_SET(atomic_caps, set_hca_cap, atomic_req_8B_endianness_mode,
		 MLX5_ATOMIC_REQ_MODE_HOST_ENDIANNESS);

	return set_caps(dev, set_ctx, MLX5_SET_HCA_CAP_OP_MOD_ATOMIC);
}

static int handle_hca_cap_odp(struct mlx5_core_dev *dev, void *set_ctx)
{
	void *set_hca_cap;
	bool do_set = false;
	int err;

	if (!IS_ENABLED(CONFIG_INFINIBAND_ON_DEMAND_PAGING) ||
	    !MLX5_CAP_GEN(dev, pg))
		return 0;

	err = mlx5_core_get_caps(dev, MLX5_CAP_ODP);
	if (err)
		return err;

	set_hca_cap = MLX5_ADDR_OF(set_hca_cap_in, set_ctx, capability);
	memcpy(set_hca_cap, dev->caps.hca[MLX5_CAP_ODP]->cur,
	       MLX5_ST_SZ_BYTES(odp_cap));

#define ODP_CAP_SET_MAX(dev, field)                                            \
	do {                                                                   \
		u32 _res = MLX5_CAP_ODP_MAX(dev, field);                       \
		if (_res) {                                                    \
			do_set = true;                                         \
			MLX5_SET(odp_cap, set_hca_cap, field, _res);           \
		}                                                              \
	} while (0)

	ODP_CAP_SET_MAX(dev, ud_odp_caps.srq_receive);
	ODP_CAP_SET_MAX(dev, rc_odp_caps.srq_receive);
	ODP_CAP_SET_MAX(dev, xrc_odp_caps.srq_receive);
	ODP_CAP_SET_MAX(dev, xrc_odp_caps.send);
	ODP_CAP_SET_MAX(dev, xrc_odp_caps.receive);
	ODP_CAP_SET_MAX(dev, xrc_odp_caps.write);
	ODP_CAP_SET_MAX(dev, xrc_odp_caps.read);
	ODP_CAP_SET_MAX(dev, xrc_odp_caps.atomic);
	ODP_CAP_SET_MAX(dev, dc_odp_caps.srq_receive);
	ODP_CAP_SET_MAX(dev, dc_odp_caps.send);
	ODP_CAP_SET_MAX(dev, dc_odp_caps.receive);
	ODP_CAP_SET_MAX(dev, dc_odp_caps.write);
	ODP_CAP_SET_MAX(dev, dc_odp_caps.read);
	ODP_CAP_SET_MAX(dev, dc_odp_caps.atomic);

	if (!do_set)
		return 0;

	return set_caps(dev, set_ctx, MLX5_SET_HCA_CAP_OP_MOD_ODP);
}

static int max_uc_list_get_devlink_param(struct mlx5_core_dev *dev)
{
	struct devlink *devlink = priv_to_devlink(dev);
	union devlink_param_value val;
	int err;

	err = devl_param_driverinit_value_get(devlink,
					      DEVLINK_PARAM_GENERIC_ID_MAX_MACS,
					      &val);
	if (!err)
		return val.vu32;
	mlx5_core_dbg(dev, "Failed to get param. err = %d\n", err);
	return err;
}

bool mlx5_is_roce_on(struct mlx5_core_dev *dev)
{
	struct devlink *devlink = priv_to_devlink(dev);
	union devlink_param_value val;
	int err;

	err = devl_param_driverinit_value_get(devlink,
					      DEVLINK_PARAM_GENERIC_ID_ENABLE_ROCE,
					      &val);

	if (!err)
		return val.vbool;

	mlx5_core_dbg(dev, "Failed to get param. err = %d\n", err);
	return MLX5_CAP_GEN(dev, roce);
}
EXPORT_SYMBOL(mlx5_is_roce_on);

static int handle_hca_cap_2(struct mlx5_core_dev *dev, void *set_ctx)
{
	void *set_hca_cap;
	int err;

	if (!MLX5_CAP_GEN_MAX(dev, hca_cap_2))
		return 0;

	err = mlx5_core_get_caps(dev, MLX5_CAP_GENERAL_2);
	if (err)
		return err;

	if (!MLX5_CAP_GEN_2_MAX(dev, sw_vhca_id_valid) ||
	    !(dev->priv.sw_vhca_id > 0))
		return 0;

	set_hca_cap = MLX5_ADDR_OF(set_hca_cap_in, set_ctx,
				   capability);
	memcpy(set_hca_cap, dev->caps.hca[MLX5_CAP_GENERAL_2]->cur,
	       MLX5_ST_SZ_BYTES(cmd_hca_cap_2));
	MLX5_SET(cmd_hca_cap_2, set_hca_cap, sw_vhca_id_valid, 1);

	return set_caps(dev, set_ctx, MLX5_CAP_GENERAL_2);
}

static int handle_hca_cap(struct mlx5_core_dev *dev, void *set_ctx)
{
	struct mlx5_profile *prof = &dev->profile;
	void *set_hca_cap;
	int max_uc_list;
	int err;

	err = mlx5_core_get_caps(dev, MLX5_CAP_GENERAL);
	if (err)
		return err;

	set_hca_cap = MLX5_ADDR_OF(set_hca_cap_in, set_ctx,
				   capability);
	memcpy(set_hca_cap, dev->caps.hca[MLX5_CAP_GENERAL]->cur,
	       MLX5_ST_SZ_BYTES(cmd_hca_cap));

	mlx5_core_dbg(dev, "Current Pkey table size %d Setting new size %d\n",
		      mlx5_to_sw_pkey_sz(MLX5_CAP_GEN(dev, pkey_table_size)),
		      128);
	/* we limit the size of the pkey table to 128 entries for now */
	MLX5_SET(cmd_hca_cap, set_hca_cap, pkey_table_size,
		 to_fw_pkey_sz(dev, 128));

	/* Check log_max_qp from HCA caps to set in current profile */
	if (prof->log_max_qp == LOG_MAX_SUPPORTED_QPS) {
		prof->log_max_qp = min_t(u8, 18, MLX5_CAP_GEN_MAX(dev, log_max_qp));
	} else if (MLX5_CAP_GEN_MAX(dev, log_max_qp) < prof->log_max_qp) {
		mlx5_core_warn(dev, "log_max_qp value in current profile is %d, changing it to HCA capability limit (%d)\n",
			       prof->log_max_qp,
			       MLX5_CAP_GEN_MAX(dev, log_max_qp));
		prof->log_max_qp = MLX5_CAP_GEN_MAX(dev, log_max_qp);
	}
	if (prof->mask & MLX5_PROF_MASK_QP_SIZE)
		MLX5_SET(cmd_hca_cap, set_hca_cap, log_max_qp,
			 prof->log_max_qp);

	/* disable cmdif checksum */
	MLX5_SET(cmd_hca_cap, set_hca_cap, cmdif_checksum, 0);

	/* Enable 4K UAR only when HCA supports it and page size is bigger
	 * than 4K.
	 */
	if (MLX5_CAP_GEN_MAX(dev, uar_4k) && PAGE_SIZE > 4096)
		MLX5_SET(cmd_hca_cap, set_hca_cap, uar_4k, 1);

	MLX5_SET(cmd_hca_cap, set_hca_cap, log_uar_page_sz, PAGE_SHIFT - 12);

	if (MLX5_CAP_GEN_MAX(dev, cache_line_128byte))
		MLX5_SET(cmd_hca_cap,
			 set_hca_cap,
			 cache_line_128byte,
			 cache_line_size() >= 128 ? 1 : 0);

	if (MLX5_CAP_GEN_MAX(dev, dct))
		MLX5_SET(cmd_hca_cap, set_hca_cap, dct, 1);

	if (MLX5_CAP_GEN_MAX(dev, pci_sync_for_fw_update_event))
		MLX5_SET(cmd_hca_cap, set_hca_cap, pci_sync_for_fw_update_event, 1);
	if (MLX5_CAP_GEN_MAX(dev, pci_sync_for_fw_update_with_driver_unload))
		MLX5_SET(cmd_hca_cap, set_hca_cap,
			 pci_sync_for_fw_update_with_driver_unload, 1);

	if (MLX5_CAP_GEN_MAX(dev, num_vhca_ports))
		MLX5_SET(cmd_hca_cap,
			 set_hca_cap,
			 num_vhca_ports,
			 MLX5_CAP_GEN_MAX(dev, num_vhca_ports));

	if (MLX5_CAP_GEN_MAX(dev, release_all_pages))
		MLX5_SET(cmd_hca_cap, set_hca_cap, release_all_pages, 1);

	if (MLX5_CAP_GEN_MAX(dev, mkey_by_name))
		MLX5_SET(cmd_hca_cap, set_hca_cap, mkey_by_name, 1);

	mlx5_vhca_state_cap_handle(dev, set_hca_cap);

	if (MLX5_CAP_GEN_MAX(dev, num_total_dynamic_vf_msix))
		MLX5_SET(cmd_hca_cap, set_hca_cap, num_total_dynamic_vf_msix,
			 MLX5_CAP_GEN_MAX(dev, num_total_dynamic_vf_msix));

	if (MLX5_CAP_GEN(dev, roce_rw_supported) && MLX5_CAP_GEN_MAX(dev, roce))
		MLX5_SET(cmd_hca_cap, set_hca_cap, roce,
			 mlx5_is_roce_on(dev));

	max_uc_list = max_uc_list_get_devlink_param(dev);
	if (max_uc_list > 0)
		MLX5_SET(cmd_hca_cap, set_hca_cap, log_max_current_uc_list,
			 ilog2(max_uc_list));

	return set_caps(dev, set_ctx, MLX5_SET_HCA_CAP_OP_MOD_GENERAL_DEVICE);
}

/* Cached MLX5_CAP_GEN(dev, roce) can be out of sync this early in the
 * boot process.
 * In case RoCE cap is writable in FW and user/devlink requested to change the
 * cap, we are yet to query the final state of the above cap.
 * Hence, the need for this function.
 *
 * Returns
 * True:
 * 1) RoCE cap is read only in FW and already disabled
 * OR:
 * 2) RoCE cap is writable in FW and user/devlink requested it off.
 *
 * In any other case, return False.
 */
static bool is_roce_fw_disabled(struct mlx5_core_dev *dev)
{
	return (MLX5_CAP_GEN(dev, roce_rw_supported) && !mlx5_is_roce_on(dev)) ||
		(!MLX5_CAP_GEN(dev, roce_rw_supported) && !MLX5_CAP_GEN(dev, roce));
}

static int handle_hca_cap_roce(struct mlx5_core_dev *dev, void *set_ctx)
{
	void *set_hca_cap;
	int err;

	if (is_roce_fw_disabled(dev))
		return 0;

	err = mlx5_core_get_caps(dev, MLX5_CAP_ROCE);
	if (err)
		return err;

	if (MLX5_CAP_ROCE(dev, sw_r_roce_src_udp_port) ||
	    !MLX5_CAP_ROCE_MAX(dev, sw_r_roce_src_udp_port))
		return 0;

	set_hca_cap = MLX5_ADDR_OF(set_hca_cap_in, set_ctx, capability);
	memcpy(set_hca_cap, dev->caps.hca[MLX5_CAP_ROCE]->cur,
	       MLX5_ST_SZ_BYTES(roce_cap));
	MLX5_SET(roce_cap, set_hca_cap, sw_r_roce_src_udp_port, 1);

	if (MLX5_CAP_ROCE_MAX(dev, qp_ooo_transmit_default))
		MLX5_SET(roce_cap, set_hca_cap, qp_ooo_transmit_default, 1);

	err = set_caps(dev, set_ctx, MLX5_SET_HCA_CAP_OP_MOD_ROCE);
	return err;
}

static int handle_hca_cap_port_selection(struct mlx5_core_dev *dev,
					 void *set_ctx)
{
	void *set_hca_cap;
	int err;

	if (!MLX5_CAP_GEN(dev, port_selection_cap))
		return 0;

	err = mlx5_core_get_caps(dev, MLX5_CAP_PORT_SELECTION);
	if (err)
		return err;

	if (MLX5_CAP_PORT_SELECTION(dev, port_select_flow_table_bypass) ||
	    !MLX5_CAP_PORT_SELECTION_MAX(dev, port_select_flow_table_bypass))
		return 0;

	set_hca_cap = MLX5_ADDR_OF(set_hca_cap_in, set_ctx, capability);
	memcpy(set_hca_cap, dev->caps.hca[MLX5_CAP_PORT_SELECTION]->cur,
	       MLX5_ST_SZ_BYTES(port_selection_cap));
	MLX5_SET(port_selection_cap, set_hca_cap, port_select_flow_table_bypass, 1);

	err = set_caps(dev, set_ctx, MLX5_SET_HCA_CAP_OP_MOD_PORT_SELECTION);

	return err;
}

static int set_hca_cap(struct mlx5_core_dev *dev)
{
	int set_sz = MLX5_ST_SZ_BYTES(set_hca_cap_in);
	void *set_ctx;
	int err;

	set_ctx = kzalloc(set_sz, GFP_KERNEL);
	if (!set_ctx)
		return -ENOMEM;

	err = handle_hca_cap(dev, set_ctx);
	if (err) {
		mlx5_core_err(dev, "handle_hca_cap failed\n");
		goto out;
	}

	memset(set_ctx, 0, set_sz);
	err = handle_hca_cap_atomic(dev, set_ctx);
	if (err) {
		mlx5_core_err(dev, "handle_hca_cap_atomic failed\n");
		goto out;
	}

	memset(set_ctx, 0, set_sz);
	err = handle_hca_cap_odp(dev, set_ctx);
	if (err) {
		mlx5_core_err(dev, "handle_hca_cap_odp failed\n");
		goto out;
	}

	memset(set_ctx, 0, set_sz);
	err = handle_hca_cap_roce(dev, set_ctx);
	if (err) {
		mlx5_core_err(dev, "handle_hca_cap_roce failed\n");
		goto out;
	}

	memset(set_ctx, 0, set_sz);
	err = handle_hca_cap_2(dev, set_ctx);
	if (err) {
		mlx5_core_err(dev, "handle_hca_cap_2 failed\n");
		goto out;
	}

	memset(set_ctx, 0, set_sz);
	err = handle_hca_cap_port_selection(dev, set_ctx);
	if (err) {
		mlx5_core_err(dev, "handle_hca_cap_port_selection failed\n");
		goto out;
	}

out:
	kfree(set_ctx);
	return err;
}

static int set_hca_ctrl(struct mlx5_core_dev *dev)
{
	struct mlx5_reg_host_endianness he_in;
	struct mlx5_reg_host_endianness he_out;
	int err;

	if (!mlx5_core_is_pf(dev))
		return 0;

	memset(&he_in, 0, sizeof(he_in));
	he_in.he = MLX5_SET_HOST_ENDIANNESS;
	err = mlx5_core_access_reg(dev, &he_in,  sizeof(he_in),
					&he_out, sizeof(he_out),
					MLX5_REG_HOST_ENDIANNESS, 0, 1);
	return err;
}

static int mlx5_core_set_hca_defaults(struct mlx5_core_dev *dev)
{
	int ret = 0;

	/* Disable local_lb by default */
	if (MLX5_CAP_GEN(dev, port_type) == MLX5_CAP_PORT_TYPE_ETH)
		ret = mlx5_nic_vport_update_local_lb(dev, false);

	return ret;
}

int mlx5_core_enable_hca(struct mlx5_core_dev *dev, u16 func_id)
{
	u32 in[MLX5_ST_SZ_DW(enable_hca_in)] = {};

	MLX5_SET(enable_hca_in, in, opcode, MLX5_CMD_OP_ENABLE_HCA);
	MLX5_SET(enable_hca_in, in, function_id, func_id);
	MLX5_SET(enable_hca_in, in, embedded_cpu_function,
		 dev->caps.embedded_cpu);
	return mlx5_cmd_exec_in(dev, enable_hca, in);
}

int mlx5_core_disable_hca(struct mlx5_core_dev *dev, u16 func_id)
{
	u32 in[MLX5_ST_SZ_DW(disable_hca_in)] = {};

	MLX5_SET(disable_hca_in, in, opcode, MLX5_CMD_OP_DISABLE_HCA);
	MLX5_SET(disable_hca_in, in, function_id, func_id);
	MLX5_SET(enable_hca_in, in, embedded_cpu_function,
		 dev->caps.embedded_cpu);
	return mlx5_cmd_exec_in(dev, disable_hca, in);
}

static int mlx5_core_set_issi(struct mlx5_core_dev *dev)
{
	u32 query_out[MLX5_ST_SZ_DW(query_issi_out)] = {};
	u32 query_in[MLX5_ST_SZ_DW(query_issi_in)] = {};
	u32 sup_issi;
	int err;

	MLX5_SET(query_issi_in, query_in, opcode, MLX5_CMD_OP_QUERY_ISSI);
	err = mlx5_cmd_exec_inout(dev, query_issi, query_in, query_out);
	if (err) {
		u32 syndrome = MLX5_GET(query_issi_out, query_out, syndrome);
		u8 status = MLX5_GET(query_issi_out, query_out, status);

		if (!status || syndrome == MLX5_DRIVER_SYND) {
			mlx5_core_err(dev, "Failed to query ISSI err(%d) status(%d) synd(%d)\n",
				      err, status, syndrome);
			return err;
		}

		mlx5_core_warn(dev, "Query ISSI is not supported by FW, ISSI is 0\n");
		dev->issi = 0;
		return 0;
	}

	sup_issi = MLX5_GET(query_issi_out, query_out, supported_issi_dw0);

	if (sup_issi & (1 << 1)) {
		u32 set_in[MLX5_ST_SZ_DW(set_issi_in)] = {};

		MLX5_SET(set_issi_in, set_in, opcode, MLX5_CMD_OP_SET_ISSI);
		MLX5_SET(set_issi_in, set_in, current_issi, 1);
		err = mlx5_cmd_exec_in(dev, set_issi, set_in);
		if (err) {
			mlx5_core_err(dev, "Failed to set ISSI to 1 err(%d)\n",
				      err);
			return err;
		}

		dev->issi = 1;

		return 0;
	} else if (sup_issi & (1 << 0) || !sup_issi) {
		return 0;
	}

	return -EOPNOTSUPP;
}

static int mlx5_pci_init(struct mlx5_core_dev *dev, struct pci_dev *pdev,
			 const struct pci_device_id *id)
{
	int err = 0;

	mutex_init(&dev->pci_status_mutex);
	pci_set_drvdata(dev->pdev, dev);

	dev->bar_addr = pci_resource_start(pdev, 0);

	err = mlx5_pci_enable_device(dev);
	if (err) {
		mlx5_core_err(dev, "Cannot enable PCI device, aborting\n");
		return err;
	}

	err = request_bar(pdev);
	if (err) {
		mlx5_core_err(dev, "error requesting BARs, aborting\n");
		goto err_disable;
	}

	pci_set_master(pdev);

	err = set_dma_caps(pdev);
	if (err) {
		mlx5_core_err(dev, "Failed setting DMA capabilities mask, aborting\n");
		goto err_clr_master;
	}

	if (pci_enable_atomic_ops_to_root(pdev, PCI_EXP_DEVCAP2_ATOMIC_COMP32) &&
	    pci_enable_atomic_ops_to_root(pdev, PCI_EXP_DEVCAP2_ATOMIC_COMP64) &&
	    pci_enable_atomic_ops_to_root(pdev, PCI_EXP_DEVCAP2_ATOMIC_COMP128))
		mlx5_core_dbg(dev, "Enabling pci atomics failed\n");

	dev->iseg_base = dev->bar_addr;
	dev->iseg = ioremap(dev->iseg_base, sizeof(*dev->iseg));
	if (!dev->iseg) {
		err = -ENOMEM;
		mlx5_core_err(dev, "Failed mapping initialization segment, aborting\n");
		goto err_clr_master;
	}

	mlx5_pci_vsc_init(dev);
	return 0;

err_clr_master:
	release_bar(dev->pdev);
err_disable:
	mlx5_pci_disable_device(dev);
	return err;
}

static void mlx5_pci_close(struct mlx5_core_dev *dev)
{
	/* health work might still be active, and it needs pci bar in
	 * order to know the NIC state. Therefore, drain the health WQ
	 * before removing the pci bars
	 */
	mlx5_drain_health_wq(dev);
	iounmap(dev->iseg);
	release_bar(dev->pdev);
	mlx5_pci_disable_device(dev);
}

static void mlx5_register_hca_devcom_comp(struct mlx5_core_dev *dev)
{
	/* This component is use to sync adding core_dev to lag_dev and to sync
	 * changes of mlx5_adev_devices between LAG layer and other layers.
	 */
	if (!mlx5_lag_is_supported(dev))
		return;

	dev->priv.hca_devcom_comp =
		mlx5_devcom_register_component(dev->priv.devc, MLX5_DEVCOM_HCA_PORTS,
					       mlx5_query_nic_system_image_guid(dev),
					       NULL, dev);
	if (IS_ERR(dev->priv.hca_devcom_comp))
		mlx5_core_err(dev, "Failed to register devcom HCA component\n");
}

static void mlx5_unregister_hca_devcom_comp(struct mlx5_core_dev *dev)
{
	mlx5_devcom_unregister_component(dev->priv.hca_devcom_comp);
}

static int mlx5_init_once(struct mlx5_core_dev *dev)
{
	int err;

	dev->priv.devc = mlx5_devcom_register_device(dev);
	if (IS_ERR(dev->priv.devc))
		mlx5_core_warn(dev, "failed to register devcom device %ld\n",
			       PTR_ERR(dev->priv.devc));
	mlx5_register_hca_devcom_comp(dev);

	err = mlx5_query_board_id(dev);
	if (err) {
		mlx5_core_err(dev, "query board id failed\n");
		goto err_devcom;
	}

	err = mlx5_irq_table_init(dev);
	if (err) {
		mlx5_core_err(dev, "failed to initialize irq table\n");
		goto err_devcom;
	}

	err = mlx5_eq_table_init(dev);
	if (err) {
		mlx5_core_err(dev, "failed to initialize eq\n");
		goto err_irq_cleanup;
	}

	err = mlx5_events_init(dev);
	if (err) {
		mlx5_core_err(dev, "failed to initialize events\n");
		goto err_eq_cleanup;
	}

	err = mlx5_fw_reset_init(dev);
	if (err) {
		mlx5_core_err(dev, "failed to initialize fw reset events\n");
		goto err_events_cleanup;
	}

	mlx5_cq_debugfs_init(dev);

	mlx5_init_reserved_gids(dev);

	mlx5_init_clock(dev);

	dev->vxlan = mlx5_vxlan_create(dev);
	dev->geneve = mlx5_geneve_create(dev);

	err = mlx5_init_rl_table(dev);
	if (err) {
		mlx5_core_err(dev, "Failed to init rate limiting\n");
		goto err_tables_cleanup;
	}

	err = mlx5_mpfs_init(dev);
	if (err) {
		mlx5_core_err(dev, "Failed to init l2 table %d\n", err);
		goto err_rl_cleanup;
	}

	err = mlx5_sriov_init(dev);
	if (err) {
		mlx5_core_err(dev, "Failed to init sriov %d\n", err);
		goto err_mpfs_cleanup;
	}

	err = mlx5_eswitch_init(dev);
	if (err) {
		mlx5_core_err(dev, "Failed to init eswitch %d\n", err);
		goto err_sriov_cleanup;
	}

	err = mlx5_fpga_init(dev);
	if (err) {
		mlx5_core_err(dev, "Failed to init fpga device %d\n", err);
		goto err_eswitch_cleanup;
	}

	err = mlx5_vhca_event_init(dev);
	if (err) {
		mlx5_core_err(dev, "Failed to init vhca event notifier %d\n", err);
		goto err_fpga_cleanup;
	}

	err = mlx5_sf_hw_table_init(dev);
	if (err) {
		mlx5_core_err(dev, "Failed to init SF HW table %d\n", err);
		goto err_sf_hw_table_cleanup;
	}

	err = mlx5_sf_table_init(dev);
	if (err) {
		mlx5_core_err(dev, "Failed to init SF table %d\n", err);
		goto err_sf_table_cleanup;
	}

	err = mlx5_fs_core_alloc(dev);
	if (err) {
		mlx5_core_err(dev, "Failed to alloc flow steering\n");
		goto err_fs;
	}

	dev->dm = mlx5_dm_create(dev);
	if (IS_ERR(dev->dm))
		mlx5_core_warn(dev, "Failed to init device memory %ld\n", PTR_ERR(dev->dm));

	dev->tracer = mlx5_fw_tracer_create(dev);
	dev->hv_vhca = mlx5_hv_vhca_create(dev);
	dev->rsc_dump = mlx5_rsc_dump_create(dev);

	return 0;

err_fs:
	mlx5_sf_table_cleanup(dev);
err_sf_table_cleanup:
	mlx5_sf_hw_table_cleanup(dev);
err_sf_hw_table_cleanup:
	mlx5_vhca_event_cleanup(dev);
err_fpga_cleanup:
	mlx5_fpga_cleanup(dev);
err_eswitch_cleanup:
	mlx5_eswitch_cleanup(dev->priv.eswitch);
err_sriov_cleanup:
	mlx5_sriov_cleanup(dev);
err_mpfs_cleanup:
	mlx5_mpfs_cleanup(dev);
err_rl_cleanup:
	mlx5_cleanup_rl_table(dev);
err_tables_cleanup:
	mlx5_geneve_destroy(dev->geneve);
	mlx5_vxlan_destroy(dev->vxlan);
	mlx5_cleanup_clock(dev);
	mlx5_cleanup_reserved_gids(dev);
	mlx5_cq_debugfs_cleanup(dev);
	mlx5_fw_reset_cleanup(dev);
err_events_cleanup:
	mlx5_events_cleanup(dev);
err_eq_cleanup:
	mlx5_eq_table_cleanup(dev);
err_irq_cleanup:
	mlx5_irq_table_cleanup(dev);
err_devcom:
	mlx5_unregister_hca_devcom_comp(dev);
	mlx5_devcom_unregister_device(dev->priv.devc);

	return err;
}

static void mlx5_cleanup_once(struct mlx5_core_dev *dev)
{
	mlx5_rsc_dump_destroy(dev);
	mlx5_hv_vhca_destroy(dev->hv_vhca);
	mlx5_fw_tracer_destroy(dev->tracer);
	mlx5_dm_cleanup(dev);
	mlx5_fs_core_free(dev);
	mlx5_sf_table_cleanup(dev);
	mlx5_sf_hw_table_cleanup(dev);
	mlx5_vhca_event_cleanup(dev);
	mlx5_fpga_cleanup(dev);
	mlx5_eswitch_cleanup(dev->priv.eswitch);
	mlx5_sriov_cleanup(dev);
	mlx5_mpfs_cleanup(dev);
	mlx5_cleanup_rl_table(dev);
	mlx5_geneve_destroy(dev->geneve);
	mlx5_vxlan_destroy(dev->vxlan);
	mlx5_cleanup_clock(dev);
	mlx5_cleanup_reserved_gids(dev);
	mlx5_cq_debugfs_cleanup(dev);
	mlx5_fw_reset_cleanup(dev);
	mlx5_events_cleanup(dev);
	mlx5_eq_table_cleanup(dev);
	mlx5_irq_table_cleanup(dev);
	mlx5_unregister_hca_devcom_comp(dev);
	mlx5_devcom_unregister_device(dev->priv.devc);
}

static int mlx5_function_enable(struct mlx5_core_dev *dev, bool boot, u64 timeout)
{
	int err;

	mlx5_core_info(dev, "firmware version: %d.%d.%d\n", fw_rev_maj(dev),
		       fw_rev_min(dev), fw_rev_sub(dev));

	/* Only PFs hold the relevant PCIe information for this query */
	if (mlx5_core_is_pf(dev))
		pcie_print_link_status(dev->pdev);

	/* wait for firmware to accept initialization segments configurations
	 */
	err = wait_fw_init(dev, timeout,
			   mlx5_tout_ms(dev, FW_PRE_INIT_WARN_MESSAGE_INTERVAL),
			   "pre-initializing");
	if (err)
		return err;

	err = mlx5_cmd_enable(dev);
	if (err) {
		mlx5_core_err(dev, "Failed initializing command interface, aborting\n");
		return err;
	}

	mlx5_tout_query_iseg(dev);

	err = wait_fw_init(dev, mlx5_tout_ms(dev, FW_INIT), 0, "initializing");
	if (err)
		goto err_cmd_cleanup;

	dev->caps.embedded_cpu = mlx5_read_embedded_cpu(dev);
	mlx5_cmd_set_state(dev, MLX5_CMDIF_STATE_UP);

	mlx5_start_health_poll(dev);

	err = mlx5_core_enable_hca(dev, 0);
	if (err) {
		mlx5_core_err(dev, "enable hca failed\n");
		goto stop_health_poll;
	}

	err = mlx5_core_set_issi(dev);
	if (err) {
		mlx5_core_err(dev, "failed to set issi\n");
		goto err_disable_hca;
	}

	err = mlx5_satisfy_startup_pages(dev, 1);
	if (err) {
		mlx5_core_err(dev, "failed to allocate boot pages\n");
		goto err_disable_hca;
	}

	err = mlx5_tout_query_dtor(dev);
	if (err) {
		mlx5_core_err(dev, "failed to read dtor\n");
		goto reclaim_boot_pages;
	}

	return 0;

reclaim_boot_pages:
	mlx5_reclaim_startup_pages(dev);
err_disable_hca:
	mlx5_core_disable_hca(dev, 0);
stop_health_poll:
	mlx5_stop_health_poll(dev, boot);
err_cmd_cleanup:
	mlx5_cmd_set_state(dev, MLX5_CMDIF_STATE_DOWN);
	mlx5_cmd_disable(dev);

	return err;
}

static void mlx5_function_disable(struct mlx5_core_dev *dev, bool boot)
{
	mlx5_reclaim_startup_pages(dev);
	mlx5_core_disable_hca(dev, 0);
	mlx5_stop_health_poll(dev, boot);
	mlx5_cmd_set_state(dev, MLX5_CMDIF_STATE_DOWN);
	mlx5_cmd_disable(dev);
}

static int mlx5_function_open(struct mlx5_core_dev *dev)
{
	int err;

	err = set_hca_ctrl(dev);
	if (err) {
		mlx5_core_err(dev, "set_hca_ctrl failed\n");
		return err;
	}

	err = set_hca_cap(dev);
	if (err) {
		mlx5_core_err(dev, "set_hca_cap failed\n");
		return err;
	}

	err = mlx5_satisfy_startup_pages(dev, 0);
	if (err) {
		mlx5_core_err(dev, "failed to allocate init pages\n");
		return err;
	}

	err = mlx5_cmd_init_hca(dev, sw_owner_id);
	if (err) {
		mlx5_core_err(dev, "init hca failed\n");
		return err;
	}

	mlx5_set_driver_version(dev);

	err = mlx5_query_hca_caps(dev);
	if (err) {
		mlx5_core_err(dev, "query hca failed\n");
		return err;
	}
	mlx5_start_health_fw_log_up(dev);
	return 0;
}

static int mlx5_function_close(struct mlx5_core_dev *dev)
{
	int err;

	err = mlx5_cmd_teardown_hca(dev);
	if (err) {
		mlx5_core_err(dev, "tear_down_hca failed, skip cleanup\n");
		return err;
	}

	return 0;
}

static int mlx5_function_setup(struct mlx5_core_dev *dev, bool boot, u64 timeout)
{
	int err;

	err = mlx5_function_enable(dev, boot, timeout);
	if (err)
		return err;

	err = mlx5_function_open(dev);
	if (err)
		mlx5_function_disable(dev, boot);
	return err;
}

static int mlx5_function_teardown(struct mlx5_core_dev *dev, bool boot)
{
	int err = mlx5_function_close(dev);

	if (!err)
		mlx5_function_disable(dev, boot);
	else
		mlx5_stop_health_poll(dev, boot);

	return err;
}

static int mlx5_load(struct mlx5_core_dev *dev)
{
	int err;

	dev->priv.uar = mlx5_get_uars_page(dev);
	if (IS_ERR(dev->priv.uar)) {
		mlx5_core_err(dev, "Failed allocating uar, aborting\n");
		err = PTR_ERR(dev->priv.uar);
		return err;
	}

	mlx5_events_start(dev);
	mlx5_pagealloc_start(dev);

	err = mlx5_irq_table_create(dev);
	if (err) {
		mlx5_core_err(dev, "Failed to alloc IRQs\n");
		goto err_irq_table;
	}

	err = mlx5_eq_table_create(dev);
	if (err) {
		mlx5_core_err(dev, "Failed to create EQs\n");
		goto err_eq_table;
	}

	err = mlx5_fw_tracer_init(dev->tracer);
	if (err) {
		mlx5_core_err(dev, "Failed to init FW tracer %d\n", err);
		mlx5_fw_tracer_destroy(dev->tracer);
		dev->tracer = NULL;
	}

	mlx5_fw_reset_events_start(dev);
	mlx5_hv_vhca_init(dev->hv_vhca);

	err = mlx5_rsc_dump_init(dev);
	if (err) {
		mlx5_core_err(dev, "Failed to init Resource dump %d\n", err);
		mlx5_rsc_dump_destroy(dev);
		dev->rsc_dump = NULL;
	}

	err = mlx5_fpga_device_start(dev);
	if (err) {
		mlx5_core_err(dev, "fpga device start failed %d\n", err);
		goto err_fpga_start;
	}

	err = mlx5_fs_core_init(dev);
	if (err) {
		mlx5_core_err(dev, "Failed to init flow steering\n");
		goto err_fs;
	}

	err = mlx5_core_set_hca_defaults(dev);
	if (err) {
		mlx5_core_err(dev, "Failed to set hca defaults\n");
		goto err_set_hca;
	}

	mlx5_vhca_event_start(dev);

	err = mlx5_sf_hw_table_create(dev);
	if (err) {
		mlx5_core_err(dev, "sf table create failed %d\n", err);
		goto err_vhca;
	}

	err = mlx5_ec_init(dev);
	if (err) {
		mlx5_core_err(dev, "Failed to init embedded CPU\n");
		goto err_ec;
	}

	mlx5_lag_add_mdev(dev);
	err = mlx5_sriov_attach(dev);
	if (err) {
		mlx5_core_err(dev, "sriov init failed %d\n", err);
		goto err_sriov;
	}

	mlx5_sf_dev_table_create(dev);

	err = mlx5_devlink_traps_register(priv_to_devlink(dev));
	if (err)
		goto err_traps_reg;

	return 0;

err_traps_reg:
	mlx5_sf_dev_table_destroy(dev);
	mlx5_sriov_detach(dev);
err_sriov:
	mlx5_lag_remove_mdev(dev);
	mlx5_ec_cleanup(dev);
err_ec:
	mlx5_sf_hw_table_destroy(dev);
err_vhca:
	mlx5_vhca_event_stop(dev);
err_set_hca:
	mlx5_fs_core_cleanup(dev);
err_fs:
	mlx5_fpga_device_stop(dev);
err_fpga_start:
	mlx5_rsc_dump_cleanup(dev);
	mlx5_hv_vhca_cleanup(dev->hv_vhca);
	mlx5_fw_reset_events_stop(dev);
	mlx5_fw_tracer_cleanup(dev->tracer);
	mlx5_eq_table_destroy(dev);
err_eq_table:
	mlx5_irq_table_destroy(dev);
err_irq_table:
	mlx5_pagealloc_stop(dev);
	mlx5_events_stop(dev);
	mlx5_put_uars_page(dev, dev->priv.uar);
	return err;
}

static void mlx5_unload(struct mlx5_core_dev *dev)
{
	mlx5_eswitch_disable(dev->priv.eswitch);
	mlx5_devlink_traps_unregister(priv_to_devlink(dev));
	mlx5_sf_dev_table_destroy(dev);
	mlx5_sriov_detach(dev);
	mlx5_lag_remove_mdev(dev);
	mlx5_ec_cleanup(dev);
	mlx5_sf_hw_table_destroy(dev);
	mlx5_vhca_event_stop(dev);
	mlx5_fs_core_cleanup(dev);
	mlx5_fpga_device_stop(dev);
	mlx5_rsc_dump_cleanup(dev);
	mlx5_hv_vhca_cleanup(dev->hv_vhca);
	mlx5_fw_reset_events_stop(dev);
	mlx5_fw_tracer_cleanup(dev->tracer);
	mlx5_eq_table_destroy(dev);
	mlx5_irq_table_destroy(dev);
	mlx5_pagealloc_stop(dev);
	mlx5_events_stop(dev);
	mlx5_put_uars_page(dev, dev->priv.uar);
}

int mlx5_init_one_devl_locked(struct mlx5_core_dev *dev)
{
	bool light_probe = mlx5_dev_is_lightweight(dev);
	int err = 0;

	mutex_lock(&dev->intf_state_mutex);
	dev->state = MLX5_DEVICE_STATE_UP;

	err = mlx5_function_setup(dev, true, mlx5_tout_ms(dev, FW_PRE_INIT_TIMEOUT));
	if (err)
		goto err_function;

	err = mlx5_init_once(dev);
	if (err) {
		mlx5_core_err(dev, "sw objs init failed\n");
		goto function_teardown;
	}

	/* In case of light_probe, mlx5_devlink is already registered.
	 * Hence, don't register devlink again.
	 */
	if (!light_probe) {
		err = mlx5_devlink_params_register(priv_to_devlink(dev));
		if (err)
			goto err_devlink_params_reg;
	}

	err = mlx5_load(dev);
	if (err)
		goto err_load;

	set_bit(MLX5_INTERFACE_STATE_UP, &dev->intf_state);

	err = mlx5_register_device(dev);
	if (err)
		goto err_register;

	err = mlx5_crdump_enable(dev);
	if (err)
		mlx5_core_err(dev, "mlx5_crdump_enable failed with error code %d\n", err);

	err = mlx5_hwmon_dev_register(dev);
	if (err)
		mlx5_core_err(dev, "mlx5_hwmon_dev_register failed with error code %d\n", err);

	mutex_unlock(&dev->intf_state_mutex);
	return 0;

err_register:
	clear_bit(MLX5_INTERFACE_STATE_UP, &dev->intf_state);
	mlx5_unload(dev);
err_load:
	if (!light_probe)
		mlx5_devlink_params_unregister(priv_to_devlink(dev));
err_devlink_params_reg:
	mlx5_cleanup_once(dev);
function_teardown:
	mlx5_function_teardown(dev, true);
err_function:
	dev->state = MLX5_DEVICE_STATE_INTERNAL_ERROR;
	mutex_unlock(&dev->intf_state_mutex);
	return err;
}

int mlx5_init_one(struct mlx5_core_dev *dev)
{
	struct devlink *devlink = priv_to_devlink(dev);
	int err;

	devl_lock(devlink);
	devl_register(devlink);
	err = mlx5_init_one_devl_locked(dev);
	if (err)
		devl_unregister(devlink);
	devl_unlock(devlink);
	return err;
}

void mlx5_uninit_one(struct mlx5_core_dev *dev)
{
	struct devlink *devlink = priv_to_devlink(dev);

	devl_lock(devlink);
	mutex_lock(&dev->intf_state_mutex);

	mlx5_hwmon_dev_unregister(dev);
	mlx5_crdump_disable(dev);
	mlx5_unregister_device(dev);

	if (!test_bit(MLX5_INTERFACE_STATE_UP, &dev->intf_state)) {
		mlx5_core_warn(dev, "%s: interface is down, NOP\n",
			       __func__);
		mlx5_devlink_params_unregister(priv_to_devlink(dev));
		mlx5_cleanup_once(dev);
		goto out;
	}

	clear_bit(MLX5_INTERFACE_STATE_UP, &dev->intf_state);
	mlx5_unload(dev);
	mlx5_devlink_params_unregister(priv_to_devlink(dev));
	mlx5_cleanup_once(dev);
	mlx5_function_teardown(dev, true);
out:
	mutex_unlock(&dev->intf_state_mutex);
	devl_unregister(devlink);
	devl_unlock(devlink);
}

int mlx5_load_one_devl_locked(struct mlx5_core_dev *dev, bool recovery)
{
	int err = 0;
	u64 timeout;

	devl_assert_locked(priv_to_devlink(dev));
	mutex_lock(&dev->intf_state_mutex);
	if (test_bit(MLX5_INTERFACE_STATE_UP, &dev->intf_state)) {
		mlx5_core_warn(dev, "interface is up, NOP\n");
		goto out;
	}
	/* remove any previous indication of internal error */
	dev->state = MLX5_DEVICE_STATE_UP;

	if (recovery)
		timeout = mlx5_tout_ms(dev, FW_PRE_INIT_ON_RECOVERY_TIMEOUT);
	else
		timeout = mlx5_tout_ms(dev, FW_PRE_INIT_TIMEOUT);
	err = mlx5_function_setup(dev, false, timeout);
	if (err)
		goto err_function;

	err = mlx5_load(dev);
	if (err)
		goto err_load;

	set_bit(MLX5_INTERFACE_STATE_UP, &dev->intf_state);

	err = mlx5_attach_device(dev);
	if (err)
		goto err_attach;

	mutex_unlock(&dev->intf_state_mutex);
	return 0;

err_attach:
	clear_bit(MLX5_INTERFACE_STATE_UP, &dev->intf_state);
	mlx5_unload(dev);
err_load:
	mlx5_function_teardown(dev, false);
err_function:
	dev->state = MLX5_DEVICE_STATE_INTERNAL_ERROR;
out:
	mutex_unlock(&dev->intf_state_mutex);
	return err;
}

int mlx5_load_one(struct mlx5_core_dev *dev, bool recovery)
{
	struct devlink *devlink = priv_to_devlink(dev);
	int ret;

	devl_lock(devlink);
	ret = mlx5_load_one_devl_locked(dev, recovery);
	devl_unlock(devlink);
	return ret;
}

void mlx5_unload_one_devl_locked(struct mlx5_core_dev *dev, bool suspend)
{
	devl_assert_locked(priv_to_devlink(dev));
	mutex_lock(&dev->intf_state_mutex);

	mlx5_detach_device(dev, suspend);

	if (!test_bit(MLX5_INTERFACE_STATE_UP, &dev->intf_state)) {
		mlx5_core_warn(dev, "%s: interface is down, NOP\n",
			       __func__);
		goto out;
	}

	clear_bit(MLX5_INTERFACE_STATE_UP, &dev->intf_state);
	mlx5_unload(dev);
	mlx5_function_teardown(dev, false);
out:
	mutex_unlock(&dev->intf_state_mutex);
}

void mlx5_unload_one(struct mlx5_core_dev *dev, bool suspend)
{
	struct devlink *devlink = priv_to_devlink(dev);

	devl_lock(devlink);
	mlx5_unload_one_devl_locked(dev, suspend);
	devl_unlock(devlink);
}

/* In case of light probe, we don't need a full query of hca_caps, but only the bellow caps.
 * A full query of hca_caps will be done when the device will reload.
 */
static int mlx5_query_hca_caps_light(struct mlx5_core_dev *dev)
{
	int err;

	err = mlx5_core_get_caps(dev, MLX5_CAP_GENERAL);
	if (err)
		return err;

	if (MLX5_CAP_GEN(dev, eth_net_offloads)) {
		err = mlx5_core_get_caps_mode(dev, MLX5_CAP_ETHERNET_OFFLOADS,
					      HCA_CAP_OPMOD_GET_CUR);
		if (err)
			return err;
	}

	if (MLX5_CAP_GEN(dev, nic_flow_table) ||
	    MLX5_CAP_GEN(dev, ipoib_enhanced_offloads)) {
		err = mlx5_core_get_caps_mode(dev, MLX5_CAP_FLOW_TABLE,
					      HCA_CAP_OPMOD_GET_CUR);
		if (err)
			return err;
	}

	if (MLX5_CAP_GEN_64(dev, general_obj_types) &
		MLX5_GENERAL_OBJ_TYPES_CAP_VIRTIO_NET_Q) {
		err = mlx5_core_get_caps_mode(dev, MLX5_CAP_VDPA_EMULATION,
					      HCA_CAP_OPMOD_GET_CUR);
		if (err)
			return err;
	}

	return 0;
}

int mlx5_init_one_light(struct mlx5_core_dev *dev)
{
	struct devlink *devlink = priv_to_devlink(dev);
	int err;

	devl_lock(devlink);
	devl_register(devlink);
	dev->state = MLX5_DEVICE_STATE_UP;
	err = mlx5_function_enable(dev, true, mlx5_tout_ms(dev, FW_PRE_INIT_TIMEOUT));
	if (err) {
		mlx5_core_warn(dev, "mlx5_function_enable err=%d\n", err);
		goto out;
	}

	err = mlx5_query_hca_caps_light(dev);
	if (err) {
		mlx5_core_warn(dev, "mlx5_query_hca_caps_light err=%d\n", err);
		goto query_hca_caps_err;
	}

<<<<<<< HEAD
	devl_lock(devlink);
	devl_register(devlink);

=======
>>>>>>> 0c383648
	err = mlx5_devlink_params_register(priv_to_devlink(dev));
	if (err) {
		mlx5_core_warn(dev, "mlx5_devlink_param_reg err = %d\n", err);
		goto params_reg_err;
	}

	devl_unlock(devlink);
	return 0;

params_reg_err:
	devl_unregister(devlink);
	devl_unlock(devlink);
query_hca_caps_err:
	devl_unregister(devlink);
	devl_unlock(devlink);
	mlx5_function_disable(dev, true);
out:
	dev->state = MLX5_DEVICE_STATE_INTERNAL_ERROR;
	devl_unregister(devlink);
	devl_unlock(devlink);
	return err;
}

void mlx5_uninit_one_light(struct mlx5_core_dev *dev)
{
	struct devlink *devlink = priv_to_devlink(dev);

	devl_lock(devlink);
	mlx5_devlink_params_unregister(priv_to_devlink(dev));
	devl_unregister(devlink);
	devl_unlock(devlink);
	if (dev->state != MLX5_DEVICE_STATE_UP)
		return;
	mlx5_function_disable(dev, true);
}

/* xxx_light() function are used in order to configure the device without full
 * init (light init). e.g.: There isn't a point in reload a device to light state.
 * Hence, mlx5_load_one_light() isn't needed.
 */

void mlx5_unload_one_light(struct mlx5_core_dev *dev)
{
	if (dev->state != MLX5_DEVICE_STATE_UP)
		return;
	mlx5_function_disable(dev, false);
	dev->state = MLX5_DEVICE_STATE_INTERNAL_ERROR;
}

static const int types[] = {
	MLX5_CAP_GENERAL,
	MLX5_CAP_GENERAL_2,
	MLX5_CAP_ETHERNET_OFFLOADS,
	MLX5_CAP_IPOIB_ENHANCED_OFFLOADS,
	MLX5_CAP_ODP,
	MLX5_CAP_ATOMIC,
	MLX5_CAP_ROCE,
	MLX5_CAP_IPOIB_OFFLOADS,
	MLX5_CAP_FLOW_TABLE,
	MLX5_CAP_ESWITCH_FLOW_TABLE,
	MLX5_CAP_ESWITCH,
	MLX5_CAP_QOS,
	MLX5_CAP_DEBUG,
	MLX5_CAP_DEV_MEM,
	MLX5_CAP_DEV_EVENT,
	MLX5_CAP_TLS,
	MLX5_CAP_VDPA_EMULATION,
	MLX5_CAP_IPSEC,
	MLX5_CAP_PORT_SELECTION,
	MLX5_CAP_MACSEC,
	MLX5_CAP_ADV_VIRTUALIZATION,
	MLX5_CAP_CRYPTO,
};

static void mlx5_hca_caps_free(struct mlx5_core_dev *dev)
{
	int type;
	int i;

	for (i = 0; i < ARRAY_SIZE(types); i++) {
		type = types[i];
		kfree(dev->caps.hca[type]);
	}
}

static int mlx5_hca_caps_alloc(struct mlx5_core_dev *dev)
{
	struct mlx5_hca_cap *cap;
	int type;
	int i;

	for (i = 0; i < ARRAY_SIZE(types); i++) {
		cap = kzalloc(sizeof(*cap), GFP_KERNEL);
		if (!cap)
			goto err;
		type = types[i];
		dev->caps.hca[type] = cap;
	}

	return 0;

err:
	mlx5_hca_caps_free(dev);
	return -ENOMEM;
}

static int vhca_id_show(struct seq_file *file, void *priv)
{
	struct mlx5_core_dev *dev = file->private;

	seq_printf(file, "0x%x\n", MLX5_CAP_GEN(dev, vhca_id));
	return 0;
}

DEFINE_SHOW_ATTRIBUTE(vhca_id);

int mlx5_mdev_init(struct mlx5_core_dev *dev, int profile_idx)
{
	struct mlx5_priv *priv = &dev->priv;
	int err;

	memcpy(&dev->profile, &profile[profile_idx], sizeof(dev->profile));
	lockdep_register_key(&dev->lock_key);
	mutex_init(&dev->intf_state_mutex);
	lockdep_set_class(&dev->intf_state_mutex, &dev->lock_key);
	mutex_init(&dev->mlx5e_res.uplink_netdev_lock);

	mutex_init(&priv->bfregs.reg_head.lock);
	mutex_init(&priv->bfregs.wc_head.lock);
	INIT_LIST_HEAD(&priv->bfregs.reg_head.list);
	INIT_LIST_HEAD(&priv->bfregs.wc_head.list);

	mutex_init(&priv->alloc_mutex);
	mutex_init(&priv->pgdir_mutex);
	INIT_LIST_HEAD(&priv->pgdir_list);

	priv->numa_node = dev_to_node(mlx5_core_dma_dev(dev));
	priv->dbg.dbg_root = debugfs_create_dir(dev_name(dev->device),
						mlx5_debugfs_root);
	debugfs_create_file("vhca_id", 0400, priv->dbg.dbg_root, dev, &vhca_id_fops);
	INIT_LIST_HEAD(&priv->traps);

	err = mlx5_cmd_init(dev);
	if (err) {
		mlx5_core_err(dev, "Failed initializing cmdif SW structs, aborting\n");
		goto err_cmd_init;
	}

	err = mlx5_tout_init(dev);
	if (err) {
		mlx5_core_err(dev, "Failed initializing timeouts, aborting\n");
		goto err_timeout_init;
	}

	err = mlx5_health_init(dev);
	if (err)
		goto err_health_init;

	err = mlx5_pagealloc_init(dev);
	if (err)
		goto err_pagealloc_init;

	err = mlx5_adev_init(dev);
	if (err)
		goto err_adev_init;

	err = mlx5_hca_caps_alloc(dev);
	if (err)
		goto err_hca_caps;

	/* The conjunction of sw_vhca_id with sw_owner_id will be a global
	 * unique id per function which uses mlx5_core.
	 * Those values are supplied to FW as part of the init HCA command to
	 * be used by both driver and FW when it's applicable.
	 */
	dev->priv.sw_vhca_id = ida_alloc_range(&sw_vhca_ida, 1,
					       MAX_SW_VHCA_ID,
					       GFP_KERNEL);
	if (dev->priv.sw_vhca_id < 0)
		mlx5_core_err(dev, "failed to allocate sw_vhca_id, err=%d\n",
			      dev->priv.sw_vhca_id);

	return 0;

err_hca_caps:
	mlx5_adev_cleanup(dev);
err_adev_init:
	mlx5_pagealloc_cleanup(dev);
err_pagealloc_init:
	mlx5_health_cleanup(dev);
err_health_init:
	mlx5_tout_cleanup(dev);
err_timeout_init:
	mlx5_cmd_cleanup(dev);
err_cmd_init:
	debugfs_remove(dev->priv.dbg.dbg_root);
	mutex_destroy(&priv->pgdir_mutex);
	mutex_destroy(&priv->alloc_mutex);
	mutex_destroy(&priv->bfregs.wc_head.lock);
	mutex_destroy(&priv->bfregs.reg_head.lock);
	mutex_destroy(&dev->intf_state_mutex);
	lockdep_unregister_key(&dev->lock_key);
	return err;
}

void mlx5_mdev_uninit(struct mlx5_core_dev *dev)
{
	struct mlx5_priv *priv = &dev->priv;

	if (priv->sw_vhca_id > 0)
		ida_free(&sw_vhca_ida, dev->priv.sw_vhca_id);

	mlx5_hca_caps_free(dev);
	mlx5_adev_cleanup(dev);
	mlx5_pagealloc_cleanup(dev);
	mlx5_health_cleanup(dev);
	mlx5_tout_cleanup(dev);
	mlx5_cmd_cleanup(dev);
	debugfs_remove_recursive(dev->priv.dbg.dbg_root);
	mutex_destroy(&priv->pgdir_mutex);
	mutex_destroy(&priv->alloc_mutex);
	mutex_destroy(&priv->bfregs.wc_head.lock);
	mutex_destroy(&priv->bfregs.reg_head.lock);
	mutex_destroy(&dev->mlx5e_res.uplink_netdev_lock);
	mutex_destroy(&dev->intf_state_mutex);
	lockdep_unregister_key(&dev->lock_key);
}

static int probe_one(struct pci_dev *pdev, const struct pci_device_id *id)
{
	struct mlx5_core_dev *dev;
	struct devlink *devlink;
	int err;

	devlink = mlx5_devlink_alloc(&pdev->dev);
	if (!devlink) {
		dev_err(&pdev->dev, "devlink alloc failed\n");
		return -ENOMEM;
	}

	dev = devlink_priv(devlink);
	dev->device = &pdev->dev;
	dev->pdev = pdev;

	dev->coredev_type = id->driver_data & MLX5_PCI_DEV_IS_VF ?
			 MLX5_COREDEV_VF : MLX5_COREDEV_PF;

	dev->priv.adev_idx = mlx5_adev_idx_alloc();
	if (dev->priv.adev_idx < 0) {
		err = dev->priv.adev_idx;
		goto adev_init_err;
	}

	err = mlx5_mdev_init(dev, prof_sel);
	if (err)
		goto mdev_init_err;

	err = mlx5_pci_init(dev, pdev, id);
	if (err) {
		mlx5_core_err(dev, "mlx5_pci_init failed with error code %d\n",
			      err);
		goto pci_init_err;
	}

	err = mlx5_init_one(dev);
	if (err) {
		mlx5_core_err(dev, "mlx5_init_one failed with error code %d\n",
			      err);
		goto err_init_one;
	}

	pci_save_state(pdev);
	return 0;

err_init_one:
	mlx5_pci_close(dev);
pci_init_err:
	mlx5_mdev_uninit(dev);
mdev_init_err:
	mlx5_adev_idx_free(dev->priv.adev_idx);
adev_init_err:
	mlx5_devlink_free(devlink);

	return err;
}

static void remove_one(struct pci_dev *pdev)
{
	struct mlx5_core_dev *dev  = pci_get_drvdata(pdev);
	struct devlink *devlink = priv_to_devlink(dev);

	set_bit(MLX5_BREAK_FW_WAIT, &dev->intf_state);
	mlx5_drain_fw_reset(dev);
	mlx5_drain_health_wq(dev);
	mlx5_sriov_disable(pdev, false);
	mlx5_uninit_one(dev);
	mlx5_pci_close(dev);
	mlx5_mdev_uninit(dev);
	mlx5_adev_idx_free(dev->priv.adev_idx);
	mlx5_devlink_free(devlink);
}

#define mlx5_pci_trace(dev, fmt, ...) ({ \
	struct mlx5_core_dev *__dev = (dev); \
	mlx5_core_info(__dev, "%s Device state = %d health sensors: %d pci_status: %d. " fmt, \
		       __func__, __dev->state, mlx5_health_check_fatal_sensors(__dev), \
		       __dev->pci_status, ##__VA_ARGS__); \
})

static const char *result2str(enum pci_ers_result result)
{
	return  result == PCI_ERS_RESULT_NEED_RESET ? "need reset" :
		result == PCI_ERS_RESULT_DISCONNECT ? "disconnect" :
		result == PCI_ERS_RESULT_RECOVERED  ? "recovered" :
		"unknown";
}

static pci_ers_result_t mlx5_pci_err_detected(struct pci_dev *pdev,
					      pci_channel_state_t state)
{
	struct mlx5_core_dev *dev = pci_get_drvdata(pdev);
	enum pci_ers_result res;

	mlx5_pci_trace(dev, "Enter, pci channel state = %d\n", state);

	mlx5_enter_error_state(dev, false);
	mlx5_error_sw_reset(dev);
	mlx5_unload_one(dev, false);
	mlx5_drain_health_wq(dev);
	mlx5_pci_disable_device(dev);

	res = state == pci_channel_io_perm_failure ?
		PCI_ERS_RESULT_DISCONNECT : PCI_ERS_RESULT_NEED_RESET;

	mlx5_core_info(dev, "%s Device state = %d pci_status: %d. Exit, result = %d, %s\n",
		       __func__, dev->state, dev->pci_status, res, result2str(res));
	return res;
}

/* wait for the device to show vital signs by waiting
 * for the health counter to start counting.
 */
static int wait_vital(struct pci_dev *pdev)
{
	struct mlx5_core_dev *dev = pci_get_drvdata(pdev);
	struct mlx5_core_health *health = &dev->priv.health;
	const int niter = 100;
	u32 last_count = 0;
	u32 count;
	int i;

	for (i = 0; i < niter; i++) {
		count = ioread32be(health->health_counter);
		if (count && count != 0xffffffff) {
			if (last_count && last_count != count) {
				mlx5_core_info(dev,
					       "wait vital counter value 0x%x after %d iterations\n",
					       count, i);
				return 0;
			}
			last_count = count;
		}
		msleep(50);
	}

	return -ETIMEDOUT;
}

static pci_ers_result_t mlx5_pci_slot_reset(struct pci_dev *pdev)
{
	enum pci_ers_result res = PCI_ERS_RESULT_DISCONNECT;
	struct mlx5_core_dev *dev = pci_get_drvdata(pdev);
	int err;

	mlx5_core_info(dev, "%s Device state = %d pci_status: %d. Enter\n",
		       __func__, dev->state, dev->pci_status);

	err = mlx5_pci_enable_device(dev);
	if (err) {
		mlx5_core_err(dev, "%s: mlx5_pci_enable_device failed with error code: %d\n",
			      __func__, err);
		goto out;
	}

	pci_set_master(pdev);
	pci_restore_state(pdev);
	pci_save_state(pdev);

	err = wait_vital(pdev);
	if (err) {
		mlx5_core_err(dev, "%s: wait vital failed with error code: %d\n",
			      __func__, err);
		goto out;
	}

	res = PCI_ERS_RESULT_RECOVERED;
out:
	mlx5_core_info(dev, "%s Device state = %d pci_status: %d. Exit, err = %d, result = %d, %s\n",
		       __func__, dev->state, dev->pci_status, err, res, result2str(res));
	return res;
}

static void mlx5_pci_resume(struct pci_dev *pdev)
{
	struct mlx5_core_dev *dev = pci_get_drvdata(pdev);
	int err;

	mlx5_pci_trace(dev, "Enter, loading driver..\n");

	err = mlx5_load_one(dev, false);

	if (!err)
		devlink_health_reporter_state_update(dev->priv.health.fw_fatal_reporter,
						     DEVLINK_HEALTH_REPORTER_STATE_HEALTHY);

	mlx5_pci_trace(dev, "Done, err = %d, device %s\n", err,
		       !err ? "recovered" : "Failed");
}

static const struct pci_error_handlers mlx5_err_handler = {
	.error_detected = mlx5_pci_err_detected,
	.slot_reset	= mlx5_pci_slot_reset,
	.resume		= mlx5_pci_resume
};

static int mlx5_try_fast_unload(struct mlx5_core_dev *dev)
{
	bool fast_teardown = false, force_teardown = false;
	int ret = 1;

	fast_teardown = MLX5_CAP_GEN(dev, fast_teardown);
	force_teardown = MLX5_CAP_GEN(dev, force_teardown);

	mlx5_core_dbg(dev, "force teardown firmware support=%d\n", force_teardown);
	mlx5_core_dbg(dev, "fast teardown firmware support=%d\n", fast_teardown);

	if (!fast_teardown && !force_teardown)
		return -EOPNOTSUPP;

	if (dev->state == MLX5_DEVICE_STATE_INTERNAL_ERROR) {
		mlx5_core_dbg(dev, "Device in internal error state, giving up\n");
		return -EAGAIN;
	}

	/* Panic tear down fw command will stop the PCI bus communication
	 * with the HCA, so the health poll is no longer needed.
	 */
	mlx5_drain_health_wq(dev);
	mlx5_stop_health_poll(dev, false);

	ret = mlx5_cmd_fast_teardown_hca(dev);
	if (!ret)
		goto succeed;

	ret = mlx5_cmd_force_teardown_hca(dev);
	if (!ret)
		goto succeed;

	mlx5_core_dbg(dev, "Firmware couldn't do fast unload error: %d\n", ret);
	mlx5_start_health_poll(dev);
	return ret;

succeed:
	mlx5_enter_error_state(dev, true);

	/* Some platforms requiring freeing the IRQ's in the shutdown
	 * flow. If they aren't freed they can't be allocated after
	 * kexec. There is no need to cleanup the mlx5_core software
	 * contexts.
	 */
	mlx5_core_eq_free_irqs(dev);

	return 0;
}

static void shutdown(struct pci_dev *pdev)
{
	struct mlx5_core_dev *dev  = pci_get_drvdata(pdev);
	int err;

	mlx5_core_info(dev, "Shutdown was called\n");
	set_bit(MLX5_BREAK_FW_WAIT, &dev->intf_state);
	err = mlx5_try_fast_unload(dev);
	if (err)
		mlx5_unload_one(dev, false);
	mlx5_pci_disable_device(dev);
}

static int mlx5_suspend(struct pci_dev *pdev, pm_message_t state)
{
	struct mlx5_core_dev *dev = pci_get_drvdata(pdev);

	mlx5_unload_one(dev, true);

	return 0;
}

static int mlx5_resume(struct pci_dev *pdev)
{
	struct mlx5_core_dev *dev = pci_get_drvdata(pdev);

	return mlx5_load_one(dev, false);
}

static const struct pci_device_id mlx5_core_pci_table[] = {
	{ PCI_VDEVICE(MELLANOX, PCI_DEVICE_ID_MELLANOX_CONNECTIB) },
	{ PCI_VDEVICE(MELLANOX, 0x1012), MLX5_PCI_DEV_IS_VF},	/* Connect-IB VF */
	{ PCI_VDEVICE(MELLANOX, PCI_DEVICE_ID_MELLANOX_CONNECTX4) },
	{ PCI_VDEVICE(MELLANOX, 0x1014), MLX5_PCI_DEV_IS_VF},	/* ConnectX-4 VF */
	{ PCI_VDEVICE(MELLANOX, PCI_DEVICE_ID_MELLANOX_CONNECTX4_LX) },
	{ PCI_VDEVICE(MELLANOX, 0x1016), MLX5_PCI_DEV_IS_VF},	/* ConnectX-4LX VF */
	{ PCI_VDEVICE(MELLANOX, 0x1017) },			/* ConnectX-5, PCIe 3.0 */
	{ PCI_VDEVICE(MELLANOX, 0x1018), MLX5_PCI_DEV_IS_VF},	/* ConnectX-5 VF */
	{ PCI_VDEVICE(MELLANOX, 0x1019) },			/* ConnectX-5 Ex */
	{ PCI_VDEVICE(MELLANOX, 0x101a), MLX5_PCI_DEV_IS_VF},	/* ConnectX-5 Ex VF */
	{ PCI_VDEVICE(MELLANOX, 0x101b) },			/* ConnectX-6 */
	{ PCI_VDEVICE(MELLANOX, 0x101c), MLX5_PCI_DEV_IS_VF},	/* ConnectX-6 VF */
	{ PCI_VDEVICE(MELLANOX, 0x101d) },			/* ConnectX-6 Dx */
	{ PCI_VDEVICE(MELLANOX, 0x101e), MLX5_PCI_DEV_IS_VF},	/* ConnectX Family mlx5Gen Virtual Function */
	{ PCI_VDEVICE(MELLANOX, 0x101f) },			/* ConnectX-6 LX */
	{ PCI_VDEVICE(MELLANOX, 0x1021) },			/* ConnectX-7 */
	{ PCI_VDEVICE(MELLANOX, 0x1023) },			/* ConnectX-8 */
	{ PCI_VDEVICE(MELLANOX, 0xa2d2) },			/* BlueField integrated ConnectX-5 network controller */
	{ PCI_VDEVICE(MELLANOX, 0xa2d3), MLX5_PCI_DEV_IS_VF},	/* BlueField integrated ConnectX-5 network controller VF */
	{ PCI_VDEVICE(MELLANOX, 0xa2d6) },			/* BlueField-2 integrated ConnectX-6 Dx network controller */
	{ PCI_VDEVICE(MELLANOX, 0xa2dc) },			/* BlueField-3 integrated ConnectX-7 network controller */
	{ PCI_VDEVICE(MELLANOX, 0xa2df) },			/* BlueField-4 integrated ConnectX-8 network controller */
	{ 0, }
};

MODULE_DEVICE_TABLE(pci, mlx5_core_pci_table);

void mlx5_disable_device(struct mlx5_core_dev *dev)
{
	mlx5_error_sw_reset(dev);
	mlx5_unload_one_devl_locked(dev, false);
}

int mlx5_recover_device(struct mlx5_core_dev *dev)
{
	if (!mlx5_core_is_sf(dev)) {
		mlx5_pci_disable_device(dev);
		if (mlx5_pci_slot_reset(dev->pdev) != PCI_ERS_RESULT_RECOVERED)
			return -EIO;
	}

	return mlx5_load_one_devl_locked(dev, true);
}

static struct pci_driver mlx5_core_driver = {
	.name           = KBUILD_MODNAME,
	.id_table       = mlx5_core_pci_table,
	.probe          = probe_one,
	.remove         = remove_one,
	.suspend        = mlx5_suspend,
	.resume         = mlx5_resume,
	.shutdown	= shutdown,
	.err_handler	= &mlx5_err_handler,
	.sriov_configure   = mlx5_core_sriov_configure,
	.sriov_get_vf_total_msix = mlx5_sriov_get_vf_total_msix,
	.sriov_set_msix_vec_count = mlx5_core_sriov_set_msix_vec_count,
};

/**
 * mlx5_vf_get_core_dev - Get the mlx5 core device from a given VF PCI device if
 *                     mlx5_core is its driver.
 * @pdev: The associated PCI device.
 *
 * Upon return the interface state lock stay held to let caller uses it safely.
 * Caller must ensure to use the returned mlx5 device for a narrow window
 * and put it back with mlx5_vf_put_core_dev() immediately once usage was over.
 *
 * Return: Pointer to the associated mlx5_core_dev or NULL.
 */
struct mlx5_core_dev *mlx5_vf_get_core_dev(struct pci_dev *pdev)
{
	struct mlx5_core_dev *mdev;

	mdev = pci_iov_get_pf_drvdata(pdev, &mlx5_core_driver);
	if (IS_ERR(mdev))
		return NULL;

	mutex_lock(&mdev->intf_state_mutex);
	if (!test_bit(MLX5_INTERFACE_STATE_UP, &mdev->intf_state)) {
		mutex_unlock(&mdev->intf_state_mutex);
		return NULL;
	}

	return mdev;
}
EXPORT_SYMBOL(mlx5_vf_get_core_dev);

/**
 * mlx5_vf_put_core_dev - Put the mlx5 core device back.
 * @mdev: The mlx5 core device.
 *
 * Upon return the interface state lock is unlocked and caller should not
 * access the mdev any more.
 */
void mlx5_vf_put_core_dev(struct mlx5_core_dev *mdev)
{
	mutex_unlock(&mdev->intf_state_mutex);
}
EXPORT_SYMBOL(mlx5_vf_put_core_dev);

static void mlx5_core_verify_params(void)
{
	if (prof_sel >= ARRAY_SIZE(profile)) {
		pr_warn("mlx5_core: WARNING: Invalid module parameter prof_sel %d, valid range 0-%zu, changing back to default(%d)\n",
			prof_sel,
			ARRAY_SIZE(profile) - 1,
			MLX5_DEFAULT_PROF);
		prof_sel = MLX5_DEFAULT_PROF;
	}
}

static int __init mlx5_init(void)
{
	int err;

	WARN_ONCE(strcmp(MLX5_ADEV_NAME, KBUILD_MODNAME),
		  "mlx5_core name not in sync with kernel module name");

	get_random_bytes(&sw_owner_id, sizeof(sw_owner_id));

	mlx5_core_verify_params();
	mlx5_register_debugfs();

	err = mlx5e_init();
	if (err)
		goto err_debug;

	err = mlx5_sf_driver_register();
	if (err)
		goto err_sf;

	err = pci_register_driver(&mlx5_core_driver);
	if (err)
		goto err_pci;

	return 0;

err_pci:
	mlx5_sf_driver_unregister();
err_sf:
	mlx5e_cleanup();
err_debug:
	mlx5_unregister_debugfs();
	return err;
}

static void __exit mlx5_cleanup(void)
{
	pci_unregister_driver(&mlx5_core_driver);
	mlx5_sf_driver_unregister();
	mlx5e_cleanup();
	mlx5_unregister_debugfs();
}

module_init(mlx5_init);
module_exit(mlx5_cleanup);<|MERGE_RESOLUTION|>--- conflicted
+++ resolved
@@ -1698,27 +1698,16 @@
 		goto query_hca_caps_err;
 	}
 
-<<<<<<< HEAD
-	devl_lock(devlink);
-	devl_register(devlink);
-
-=======
->>>>>>> 0c383648
 	err = mlx5_devlink_params_register(priv_to_devlink(dev));
 	if (err) {
 		mlx5_core_warn(dev, "mlx5_devlink_param_reg err = %d\n", err);
-		goto params_reg_err;
+		goto query_hca_caps_err;
 	}
 
 	devl_unlock(devlink);
 	return 0;
 
-params_reg_err:
-	devl_unregister(devlink);
-	devl_unlock(devlink);
 query_hca_caps_err:
-	devl_unregister(devlink);
-	devl_unlock(devlink);
 	mlx5_function_disable(dev, true);
 out:
 	dev->state = MLX5_DEVICE_STATE_INTERNAL_ERROR;
