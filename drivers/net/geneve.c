/*
 * GENEVE: Generic Network Virtualization Encapsulation
 *
 * Copyright (c) 2015 Red Hat, Inc.
 *
 * This program is free software; you can redistribute it and/or modify
 * it under the terms of the GNU General Public License version 2 as
 * published by the Free Software Foundation.
 */

#define pr_fmt(fmt) KBUILD_MODNAME ": " fmt

#include <linux/kernel.h>
#include <linux/module.h>
#include <linux/etherdevice.h>
#include <linux/hash.h>
#include <net/dst_metadata.h>
#include <net/gro_cells.h>
#include <net/rtnetlink.h>
#include <net/geneve.h>
#include <net/protocol.h>

#define GENEVE_NETDEV_VER	"0.6"

#define GENEVE_UDP_PORT		6081

#define GENEVE_N_VID		(1u << 24)
#define GENEVE_VID_MASK		(GENEVE_N_VID - 1)

#define VNI_HASH_BITS		10
#define VNI_HASH_SIZE		(1<<VNI_HASH_BITS)

static bool log_ecn_error = true;
module_param(log_ecn_error, bool, 0644);
MODULE_PARM_DESC(log_ecn_error, "Log packets received with corrupted ECN");

#define GENEVE_VER 0
#define GENEVE_BASE_HLEN (sizeof(struct udphdr) + sizeof(struct genevehdr))

/* per-network namespace private data for this module */
struct geneve_net {
	struct list_head	geneve_list;
	struct list_head	sock_list;
};

static unsigned int geneve_net_id;

/* Pseudo network device */
struct geneve_dev {
	struct hlist_node  hlist;	/* vni hash table */
	struct net	   *net;	/* netns for packet i/o */
	struct net_device  *dev;	/* netdev for geneve tunnel */
<<<<<<< HEAD
=======
	struct ip_tunnel_info info;
>>>>>>> c470abd4
	struct geneve_sock __rcu *sock4;	/* IPv4 socket used for geneve tunnel */
#if IS_ENABLED(CONFIG_IPV6)
	struct geneve_sock __rcu *sock6;	/* IPv6 socket used for geneve tunnel */
#endif
	struct list_head   next;	/* geneve's per namespace list */
	struct gro_cells   gro_cells;
	bool		   collect_md;
	bool		   use_udp6_rx_checksums;
};

struct geneve_sock {
	bool			collect_md;
	struct list_head	list;
	struct socket		*sock;
	struct rcu_head		rcu;
	int			refcnt;
	struct hlist_head	vni_list[VNI_HASH_SIZE];
};

static inline __u32 geneve_net_vni_hash(u8 vni[3])
{
	__u32 vnid;

	vnid = (vni[0] << 16) | (vni[1] << 8) | vni[2];
	return hash_32(vnid, VNI_HASH_BITS);
}

static __be64 vni_to_tunnel_id(const __u8 *vni)
{
#ifdef __BIG_ENDIAN
	return (vni[0] << 16) | (vni[1] << 8) | vni[2];
#else
	return (__force __be64)(((__force u64)vni[0] << 40) |
				((__force u64)vni[1] << 48) |
				((__force u64)vni[2] << 56));
#endif
}

/* Convert 64 bit tunnel ID to 24 bit VNI. */
static void tunnel_id_to_vni(__be64 tun_id, __u8 *vni)
{
#ifdef __BIG_ENDIAN
	vni[0] = (__force __u8)(tun_id >> 16);
	vni[1] = (__force __u8)(tun_id >> 8);
	vni[2] = (__force __u8)tun_id;
#else
	vni[0] = (__force __u8)((__force u64)tun_id >> 40);
	vni[1] = (__force __u8)((__force u64)tun_id >> 48);
	vni[2] = (__force __u8)((__force u64)tun_id >> 56);
#endif
}

static bool eq_tun_id_and_vni(u8 *tun_id, u8 *vni)
{
#ifdef __BIG_ENDIAN
	return (vni[0] == tun_id[2]) &&
	       (vni[1] == tun_id[1]) &&
	       (vni[2] == tun_id[0]);
#else
	return !memcmp(vni, &tun_id[5], 3);
#endif
}

static sa_family_t geneve_get_sk_family(struct geneve_sock *gs)
{
	return gs->sock->sk->sk_family;
}

static struct geneve_dev *geneve_lookup(struct geneve_sock *gs,
					__be32 addr, u8 vni[])
{
	struct hlist_head *vni_list_head;
	struct geneve_dev *geneve;
	__u32 hash;

	/* Find the device for this VNI */
	hash = geneve_net_vni_hash(vni);
	vni_list_head = &gs->vni_list[hash];
	hlist_for_each_entry_rcu(geneve, vni_list_head, hlist) {
		if (eq_tun_id_and_vni((u8 *)&geneve->info.key.tun_id, vni) &&
		    addr == geneve->info.key.u.ipv4.dst)
			return geneve;
	}
	return NULL;
}

#if IS_ENABLED(CONFIG_IPV6)
static struct geneve_dev *geneve6_lookup(struct geneve_sock *gs,
					 struct in6_addr addr6, u8 vni[])
{
	struct hlist_head *vni_list_head;
	struct geneve_dev *geneve;
	__u32 hash;

	/* Find the device for this VNI */
	hash = geneve_net_vni_hash(vni);
	vni_list_head = &gs->vni_list[hash];
	hlist_for_each_entry_rcu(geneve, vni_list_head, hlist) {
		if (eq_tun_id_and_vni((u8 *)&geneve->info.key.tun_id, vni) &&
		    ipv6_addr_equal(&addr6, &geneve->info.key.u.ipv6.dst))
			return geneve;
	}
	return NULL;
}
#endif

static inline struct genevehdr *geneve_hdr(const struct sk_buff *skb)
{
	return (struct genevehdr *)(udp_hdr(skb) + 1);
}

static struct geneve_dev *geneve_lookup_skb(struct geneve_sock *gs,
					    struct sk_buff *skb)
{
	static u8 zero_vni[3];
	u8 *vni;

	if (geneve_get_sk_family(gs) == AF_INET) {
		struct iphdr *iph;
		__be32 addr;

		iph = ip_hdr(skb); /* outer IP header... */

		if (gs->collect_md) {
			vni = zero_vni;
			addr = 0;
		} else {
			vni = geneve_hdr(skb)->vni;
			addr = iph->saddr;
		}

		return geneve_lookup(gs, addr, vni);
#if IS_ENABLED(CONFIG_IPV6)
	} else if (geneve_get_sk_family(gs) == AF_INET6) {
		static struct in6_addr zero_addr6;
		struct ipv6hdr *ip6h;
		struct in6_addr addr6;

		ip6h = ipv6_hdr(skb); /* outer IPv6 header... */

		if (gs->collect_md) {
			vni = zero_vni;
			addr6 = zero_addr6;
		} else {
			vni = geneve_hdr(skb)->vni;
			addr6 = ip6h->saddr;
		}

		return geneve6_lookup(gs, addr6, vni);
#endif
	}
	return NULL;
}

/* geneve receive/decap routine */
static void geneve_rx(struct geneve_dev *geneve, struct geneve_sock *gs,
		      struct sk_buff *skb)
{
	struct genevehdr *gnvh = geneve_hdr(skb);
	struct metadata_dst *tun_dst = NULL;
	struct pcpu_sw_netstats *stats;
	int err = 0;
	void *oiph;

	if (ip_tunnel_collect_metadata() || gs->collect_md) {
		__be16 flags;

		flags = TUNNEL_KEY | TUNNEL_GENEVE_OPT |
			(gnvh->oam ? TUNNEL_OAM : 0) |
			(gnvh->critical ? TUNNEL_CRIT_OPT : 0);

		tun_dst = udp_tun_rx_dst(skb, geneve_get_sk_family(gs), flags,
					 vni_to_tunnel_id(gnvh->vni),
					 gnvh->opt_len * 4);
		if (!tun_dst)
			goto drop;
		/* Update tunnel dst according to Geneve options. */
		ip_tunnel_info_opts_set(&tun_dst->u.tun_info,
					gnvh->options, gnvh->opt_len * 4);
	} else {
		/* Drop packets w/ critical options,
		 * since we don't support any...
		 */
		if (gnvh->critical)
			goto drop;
	}

	skb_reset_mac_header(skb);
	skb->protocol = eth_type_trans(skb, geneve->dev);
	skb_postpull_rcsum(skb, eth_hdr(skb), ETH_HLEN);

	if (tun_dst)
		skb_dst_set(skb, &tun_dst->dst);

	/* Ignore packet loops (and multicast echo) */
	if (ether_addr_equal(eth_hdr(skb)->h_source, geneve->dev->dev_addr))
		goto drop;

	oiph = skb_network_header(skb);
	skb_reset_network_header(skb);

	if (geneve_get_sk_family(gs) == AF_INET)
		err = IP_ECN_decapsulate(oiph, skb);
#if IS_ENABLED(CONFIG_IPV6)
	else
		err = IP6_ECN_decapsulate(oiph, skb);
#endif

	if (unlikely(err)) {
		if (log_ecn_error) {
			if (geneve_get_sk_family(gs) == AF_INET)
				net_info_ratelimited("non-ECT from %pI4 "
						     "with TOS=%#x\n",
						     &((struct iphdr *)oiph)->saddr,
						     ((struct iphdr *)oiph)->tos);
#if IS_ENABLED(CONFIG_IPV6)
			else
				net_info_ratelimited("non-ECT from %pI6\n",
						     &((struct ipv6hdr *)oiph)->saddr);
#endif
		}
		if (err > 1) {
			++geneve->dev->stats.rx_frame_errors;
			++geneve->dev->stats.rx_errors;
			goto drop;
		}
	}

	stats = this_cpu_ptr(geneve->dev->tstats);
	u64_stats_update_begin(&stats->syncp);
	stats->rx_packets++;
	stats->rx_bytes += skb->len;
	u64_stats_update_end(&stats->syncp);

	gro_cells_receive(&geneve->gro_cells, skb);
	return;
drop:
	/* Consume bad packet */
	kfree_skb(skb);
}

/* Setup stats when device is created */
static int geneve_init(struct net_device *dev)
{
	struct geneve_dev *geneve = netdev_priv(dev);
	int err;

	dev->tstats = netdev_alloc_pcpu_stats(struct pcpu_sw_netstats);
	if (!dev->tstats)
		return -ENOMEM;

	err = gro_cells_init(&geneve->gro_cells, dev);
	if (err) {
		free_percpu(dev->tstats);
		return err;
	}

	err = dst_cache_init(&geneve->info.dst_cache, GFP_KERNEL);
	if (err) {
		free_percpu(dev->tstats);
		gro_cells_destroy(&geneve->gro_cells);
		return err;
	}
	return 0;
}

static void geneve_uninit(struct net_device *dev)
{
	struct geneve_dev *geneve = netdev_priv(dev);

	dst_cache_destroy(&geneve->info.dst_cache);
	gro_cells_destroy(&geneve->gro_cells);
	free_percpu(dev->tstats);
}

/* Callback from net/ipv4/udp.c to receive packets */
static int geneve_udp_encap_recv(struct sock *sk, struct sk_buff *skb)
{
	struct genevehdr *geneveh;
	struct geneve_dev *geneve;
	struct geneve_sock *gs;
	int opts_len;

	/* Need Geneve and inner Ethernet header to be present */
	if (unlikely(!pskb_may_pull(skb, GENEVE_BASE_HLEN)))
		goto drop;

	/* Return packets with reserved bits set */
	geneveh = geneve_hdr(skb);
	if (unlikely(geneveh->ver != GENEVE_VER))
		goto drop;

	if (unlikely(geneveh->proto_type != htons(ETH_P_TEB)))
		goto drop;

	gs = rcu_dereference_sk_user_data(sk);
	if (!gs)
		goto drop;

	geneve = geneve_lookup_skb(gs, skb);
	if (!geneve)
		goto drop;

	opts_len = geneveh->opt_len * 4;
	if (iptunnel_pull_header(skb, GENEVE_BASE_HLEN + opts_len,
				 htons(ETH_P_TEB),
				 !net_eq(geneve->net, dev_net(geneve->dev))))
		goto drop;

	geneve_rx(geneve, gs, skb);
	return 0;

drop:
	/* Consume bad packet */
	kfree_skb(skb);
	return 0;
}

static struct socket *geneve_create_sock(struct net *net, bool ipv6,
					 __be16 port, bool ipv6_rx_csum)
{
	struct socket *sock;
	struct udp_port_cfg udp_conf;
	int err;

	memset(&udp_conf, 0, sizeof(udp_conf));

	if (ipv6) {
		udp_conf.family = AF_INET6;
		udp_conf.ipv6_v6only = 1;
		udp_conf.use_udp6_rx_checksums = ipv6_rx_csum;
	} else {
		udp_conf.family = AF_INET;
		udp_conf.local_ip.s_addr = htonl(INADDR_ANY);
	}

	udp_conf.local_udp_port = port;

	/* Open UDP socket */
	err = udp_sock_create(net, &udp_conf, &sock);
	if (err < 0)
		return ERR_PTR(err);

	return sock;
}

static int geneve_hlen(struct genevehdr *gh)
{
	return sizeof(*gh) + gh->opt_len * 4;
}

static struct sk_buff **geneve_gro_receive(struct sock *sk,
					   struct sk_buff **head,
					   struct sk_buff *skb)
{
	struct sk_buff *p, **pp = NULL;
	struct genevehdr *gh, *gh2;
	unsigned int hlen, gh_len, off_gnv;
	const struct packet_offload *ptype;
	__be16 type;
	int flush = 1;

	off_gnv = skb_gro_offset(skb);
	hlen = off_gnv + sizeof(*gh);
	gh = skb_gro_header_fast(skb, off_gnv);
	if (skb_gro_header_hard(skb, hlen)) {
		gh = skb_gro_header_slow(skb, hlen, off_gnv);
		if (unlikely(!gh))
			goto out;
	}

	if (gh->ver != GENEVE_VER || gh->oam)
		goto out;
	gh_len = geneve_hlen(gh);

	hlen = off_gnv + gh_len;
	if (skb_gro_header_hard(skb, hlen)) {
		gh = skb_gro_header_slow(skb, hlen, off_gnv);
		if (unlikely(!gh))
			goto out;
	}

	for (p = *head; p; p = p->next) {
		if (!NAPI_GRO_CB(p)->same_flow)
			continue;

		gh2 = (struct genevehdr *)(p->data + off_gnv);
		if (gh->opt_len != gh2->opt_len ||
		    memcmp(gh, gh2, gh_len)) {
			NAPI_GRO_CB(p)->same_flow = 0;
			continue;
		}
	}

	type = gh->proto_type;

	rcu_read_lock();
	ptype = gro_find_receive_by_type(type);
	if (!ptype)
		goto out_unlock;

	skb_gro_pull(skb, gh_len);
	skb_gro_postpull_rcsum(skb, gh, gh_len);
	pp = call_gro_receive(ptype->callbacks.gro_receive, head, skb);
	flush = 0;

out_unlock:
	rcu_read_unlock();
out:
	NAPI_GRO_CB(skb)->flush |= flush;

	return pp;
}

static int geneve_gro_complete(struct sock *sk, struct sk_buff *skb,
			       int nhoff)
{
	struct genevehdr *gh;
	struct packet_offload *ptype;
	__be16 type;
	int gh_len;
	int err = -ENOSYS;

	gh = (struct genevehdr *)(skb->data + nhoff);
	gh_len = geneve_hlen(gh);
	type = gh->proto_type;

	rcu_read_lock();
	ptype = gro_find_complete_by_type(type);
	if (ptype)
		err = ptype->callbacks.gro_complete(skb, nhoff + gh_len);

	rcu_read_unlock();

	skb_set_inner_mac_header(skb, nhoff + gh_len);

	return err;
}

/* Create new listen socket if needed */
static struct geneve_sock *geneve_socket_create(struct net *net, __be16 port,
						bool ipv6, bool ipv6_rx_csum)
{
	struct geneve_net *gn = net_generic(net, geneve_net_id);
	struct geneve_sock *gs;
	struct socket *sock;
	struct udp_tunnel_sock_cfg tunnel_cfg;
	int h;

	gs = kzalloc(sizeof(*gs), GFP_KERNEL);
	if (!gs)
		return ERR_PTR(-ENOMEM);

	sock = geneve_create_sock(net, ipv6, port, ipv6_rx_csum);
	if (IS_ERR(sock)) {
		kfree(gs);
		return ERR_CAST(sock);
	}

	gs->sock = sock;
	gs->refcnt = 1;
	for (h = 0; h < VNI_HASH_SIZE; ++h)
		INIT_HLIST_HEAD(&gs->vni_list[h]);

	/* Initialize the geneve udp offloads structure */
	udp_tunnel_notify_add_rx_port(gs->sock, UDP_TUNNEL_TYPE_GENEVE);

	/* Mark socket as an encapsulation socket */
	memset(&tunnel_cfg, 0, sizeof(tunnel_cfg));
	tunnel_cfg.sk_user_data = gs;
	tunnel_cfg.encap_type = 1;
	tunnel_cfg.gro_receive = geneve_gro_receive;
	tunnel_cfg.gro_complete = geneve_gro_complete;
	tunnel_cfg.encap_rcv = geneve_udp_encap_recv;
	tunnel_cfg.encap_destroy = NULL;
	setup_udp_tunnel_sock(net, sock, &tunnel_cfg);
	list_add(&gs->list, &gn->sock_list);
	return gs;
}

static void __geneve_sock_release(struct geneve_sock *gs)
{
	if (!gs || --gs->refcnt)
		return;

	list_del(&gs->list);
	udp_tunnel_notify_del_rx_port(gs->sock, UDP_TUNNEL_TYPE_GENEVE);
	udp_tunnel_sock_release(gs->sock);
	kfree_rcu(gs, rcu);
}

static void geneve_sock_release(struct geneve_dev *geneve)
{
	struct geneve_sock *gs4 = rtnl_dereference(geneve->sock4);
<<<<<<< HEAD
#if IS_ENABLED(CONFIG_IPV6)
	struct geneve_sock *gs6 = rtnl_dereference(geneve->sock6);

	rcu_assign_pointer(geneve->sock6, NULL);
#endif

	rcu_assign_pointer(geneve->sock4, NULL);
	synchronize_net();

	__geneve_sock_release(gs4);
#if IS_ENABLED(CONFIG_IPV6)
=======
#if IS_ENABLED(CONFIG_IPV6)
	struct geneve_sock *gs6 = rtnl_dereference(geneve->sock6);

	rcu_assign_pointer(geneve->sock6, NULL);
#endif

	rcu_assign_pointer(geneve->sock4, NULL);
	synchronize_net();

	__geneve_sock_release(gs4);
#if IS_ENABLED(CONFIG_IPV6)
>>>>>>> c470abd4
	__geneve_sock_release(gs6);
#endif
}

static struct geneve_sock *geneve_find_sock(struct geneve_net *gn,
					    sa_family_t family,
					    __be16 dst_port)
{
	struct geneve_sock *gs;

	list_for_each_entry(gs, &gn->sock_list, list) {
		if (inet_sk(gs->sock->sk)->inet_sport == dst_port &&
		    geneve_get_sk_family(gs) == family) {
			return gs;
		}
	}
	return NULL;
}

static int geneve_sock_add(struct geneve_dev *geneve, bool ipv6)
{
	struct net *net = geneve->net;
	struct geneve_net *gn = net_generic(net, geneve_net_id);
	struct geneve_sock *gs;
	__u8 vni[3];
	__u32 hash;

	gs = geneve_find_sock(gn, ipv6 ? AF_INET6 : AF_INET, geneve->info.key.tp_dst);
	if (gs) {
		gs->refcnt++;
		goto out;
	}

	gs = geneve_socket_create(net, geneve->info.key.tp_dst, ipv6,
				  geneve->use_udp6_rx_checksums);
	if (IS_ERR(gs))
		return PTR_ERR(gs);

out:
	gs->collect_md = geneve->collect_md;
#if IS_ENABLED(CONFIG_IPV6)
	if (ipv6)
		rcu_assign_pointer(geneve->sock6, gs);
	else
#endif
		rcu_assign_pointer(geneve->sock4, gs);

	tunnel_id_to_vni(geneve->info.key.tun_id, vni);
	hash = geneve_net_vni_hash(vni);
	hlist_add_head_rcu(&geneve->hlist, &gs->vni_list[hash]);
	return 0;
}

static int geneve_open(struct net_device *dev)
{
	struct geneve_dev *geneve = netdev_priv(dev);
	bool ipv6 = !!(geneve->info.mode & IP_TUNNEL_INFO_IPV6);
	bool metadata = geneve->collect_md;
	int ret = 0;

#if IS_ENABLED(CONFIG_IPV6)
	if (ipv6 || metadata)
		ret = geneve_sock_add(geneve, true);
#endif
	if (!ret && (!ipv6 || metadata))
		ret = geneve_sock_add(geneve, false);
	if (ret < 0)
		geneve_sock_release(geneve);

	return ret;
}

static int geneve_stop(struct net_device *dev)
{
	struct geneve_dev *geneve = netdev_priv(dev);

	if (!hlist_unhashed(&geneve->hlist))
		hlist_del_rcu(&geneve->hlist);
	geneve_sock_release(geneve);
	return 0;
}

static void geneve_build_header(struct genevehdr *geneveh,
				const struct ip_tunnel_info *info)
{
	geneveh->ver = GENEVE_VER;
	geneveh->opt_len = info->options_len / 4;
	geneveh->oam = !!(info->key.tun_flags & TUNNEL_OAM);
	geneveh->critical = !!(info->key.tun_flags & TUNNEL_CRIT_OPT);
	geneveh->rsvd1 = 0;
	tunnel_id_to_vni(info->key.tun_id, geneveh->vni);
	geneveh->proto_type = htons(ETH_P_TEB);
	geneveh->rsvd2 = 0;

	ip_tunnel_info_opts_get(geneveh->options, info);
}

static int geneve_build_skb(struct dst_entry *dst, struct sk_buff *skb,
			    const struct ip_tunnel_info *info,
			    bool xnet, int ip_hdr_len)
{
	bool udp_sum = !!(info->key.tun_flags & TUNNEL_CSUM);
	struct genevehdr *gnvh;
	int min_headroom;
	int err;

	skb_reset_mac_header(skb);
	skb_scrub_packet(skb, xnet);

	min_headroom = LL_RESERVED_SPACE(dst->dev) + dst->header_len +
		       GENEVE_BASE_HLEN + info->options_len + ip_hdr_len;
	err = skb_cow_head(skb, min_headroom);
	if (unlikely(err))
		goto free_dst;

	err = udp_tunnel_handle_offloads(skb, udp_sum);
	if (err)
		goto free_dst;

	gnvh = (struct genevehdr *)__skb_push(skb, sizeof(*gnvh) +
						   info->options_len);
	geneve_build_header(gnvh, info);
	skb_set_inner_protocol(skb, htons(ETH_P_TEB));
	return 0;

free_dst:
	dst_release(dst);
	return err;
}

static struct rtable *geneve_get_v4_rt(struct sk_buff *skb,
				       struct net_device *dev,
				       struct flowi4 *fl4,
				       const struct ip_tunnel_info *info)
{
	bool use_cache = ip_tunnel_dst_cache_usable(skb, info);
	struct geneve_dev *geneve = netdev_priv(dev);
	struct dst_cache *dst_cache;
	struct rtable *rt = NULL;
	__u8 tos;

	if (!rcu_dereference(geneve->sock4))
		return ERR_PTR(-EIO);

	memset(fl4, 0, sizeof(*fl4));
	fl4->flowi4_mark = skb->mark;
	fl4->flowi4_proto = IPPROTO_UDP;
	fl4->daddr = info->key.u.ipv4.dst;
	fl4->saddr = info->key.u.ipv4.src;

	tos = info->key.tos;
	if ((tos == 1) && !geneve->collect_md) {
		tos = ip_tunnel_get_dsfield(ip_hdr(skb), skb);
		use_cache = false;
	}
	fl4->flowi4_tos = RT_TOS(tos);

	dst_cache = (struct dst_cache *)&info->dst_cache;
	if (use_cache) {
		rt = dst_cache_get_ip4(dst_cache, &fl4->saddr);
		if (rt)
			return rt;
	}
	rt = ip_route_output_key(geneve->net, fl4);
	if (IS_ERR(rt)) {
		netdev_dbg(dev, "no route to %pI4\n", &fl4->daddr);
		return ERR_PTR(-ENETUNREACH);
	}
	if (rt->dst.dev == dev) { /* is this necessary? */
		netdev_dbg(dev, "circular route to %pI4\n", &fl4->daddr);
		ip_rt_put(rt);
		return ERR_PTR(-ELOOP);
	}
	if (use_cache)
		dst_cache_set_ip4(dst_cache, &rt->dst, fl4->saddr);
	return rt;
}

#if IS_ENABLED(CONFIG_IPV6)
static struct dst_entry *geneve_get_v6_dst(struct sk_buff *skb,
					   struct net_device *dev,
					   struct flowi6 *fl6,
					   const struct ip_tunnel_info *info)
{
	bool use_cache = ip_tunnel_dst_cache_usable(skb, info);
	struct geneve_dev *geneve = netdev_priv(dev);
	struct dst_entry *dst = NULL;
	struct dst_cache *dst_cache;
	struct geneve_sock *gs6;
	__u8 prio;

	gs6 = rcu_dereference(geneve->sock6);
	if (!gs6)
		return ERR_PTR(-EIO);

	memset(fl6, 0, sizeof(*fl6));
	fl6->flowi6_mark = skb->mark;
	fl6->flowi6_proto = IPPROTO_UDP;
	fl6->daddr = info->key.u.ipv6.dst;
	fl6->saddr = info->key.u.ipv6.src;
	prio = info->key.tos;
	if ((prio == 1) && !geneve->collect_md) {
		prio = ip_tunnel_get_dsfield(ip_hdr(skb), skb);
		use_cache = false;
	}

	fl6->flowlabel = ip6_make_flowinfo(RT_TOS(prio),
					   info->key.label);
	dst_cache = (struct dst_cache *)&info->dst_cache;
	if (use_cache) {
		dst = dst_cache_get_ip6(dst_cache, &fl6->saddr);
		if (dst)
			return dst;
	}
	if (ipv6_stub->ipv6_dst_lookup(geneve->net, gs6->sock->sk, &dst, fl6)) {
		netdev_dbg(dev, "no route to %pI6\n", &fl6->daddr);
		return ERR_PTR(-ENETUNREACH);
	}
	if (dst->dev == dev) { /* is this necessary? */
		netdev_dbg(dev, "circular route to %pI6\n", &fl6->daddr);
		dst_release(dst);
		return ERR_PTR(-ELOOP);
	}

	if (use_cache)
		dst_cache_set_ip6(dst_cache, dst, &fl6->saddr);
	return dst;
}
#endif

static int geneve_xmit_skb(struct sk_buff *skb, struct net_device *dev,
			   struct geneve_dev *geneve,
			   const struct ip_tunnel_info *info)
{
<<<<<<< HEAD
	struct geneve_dev *geneve = netdev_priv(dev);
	struct geneve_sock *gs4;
	struct rtable *rt = NULL;
	int err = -EINVAL;
=======
	bool xnet = !net_eq(geneve->net, dev_net(geneve->dev));
	struct geneve_sock *gs4 = rcu_dereference(geneve->sock4);
	const struct ip_tunnel_key *key = &info->key;
	struct rtable *rt;
>>>>>>> c470abd4
	struct flowi4 fl4;
	__u8 tos, ttl;
	__be16 sport;
	__be16 df;
<<<<<<< HEAD
	bool xnet = !net_eq(geneve->net, dev_net(geneve->dev));
	u32 flags = geneve->flags;

	gs4 = rcu_dereference(geneve->sock4);
	if (!gs4)
		goto tx_error;

	if (geneve->collect_md) {
		if (unlikely(!info || !(info->mode & IP_TUNNEL_INFO_TX))) {
			netdev_dbg(dev, "no tunnel metadata\n");
			goto tx_error;
		}
		if (info && ip_tunnel_info_af(info) != AF_INET)
			goto tx_error;
	}
=======
	int err;
>>>>>>> c470abd4

	rt = geneve_get_v4_rt(skb, dev, &fl4, info);
	if (IS_ERR(rt))
		return PTR_ERR(rt);

	sport = udp_flow_src_port(geneve->net, skb, 1, USHRT_MAX, true);
<<<<<<< HEAD
	skb_reset_mac_header(skb);

	if (info) {
		const struct ip_tunnel_key *key = &info->key;
		u8 *opts = NULL;
		u8 vni[3];

		tunnel_id_to_vni(key->tun_id, vni);
		if (info->options_len)
			opts = ip_tunnel_info_opts(info);

		if (key->tun_flags & TUNNEL_CSUM)
			flags &= ~GENEVE_F_UDP_ZERO_CSUM_TX;
		else
			flags |= GENEVE_F_UDP_ZERO_CSUM_TX;

		err = geneve_build_skb(rt, skb, key->tun_flags, vni,
				       info->options_len, opts, flags, xnet);
		if (unlikely(err))
			goto tx_error;

=======
	if (geneve->collect_md) {
>>>>>>> c470abd4
		tos = ip_tunnel_ecn_encap(key->tos, ip_hdr(skb), skb);
		ttl = key->ttl;
	} else {
<<<<<<< HEAD
		err = geneve_build_skb(rt, skb, 0, geneve->vni,
				       0, NULL, flags, xnet);
		if (unlikely(err))
			goto tx_error;

		tos = ip_tunnel_ecn_encap(fl4.flowi4_tos, ip_hdr(skb), skb);
		ttl = geneve->ttl;
		if (!ttl && IN_MULTICAST(ntohl(fl4.daddr)))
			ttl = 1;
		ttl = ttl ? : ip4_dst_hoplimit(&rt->dst);
		df = 0;
=======
		tos = ip_tunnel_ecn_encap(fl4.flowi4_tos, ip_hdr(skb), skb);
		ttl = key->ttl ? : ip4_dst_hoplimit(&rt->dst);
>>>>>>> c470abd4
	}
	df = key->tun_flags & TUNNEL_DONT_FRAGMENT ? htons(IP_DF) : 0;

	err = geneve_build_skb(&rt->dst, skb, info, xnet, sizeof(struct iphdr));
	if (unlikely(err))
		return err;

	udp_tunnel_xmit_skb(rt, gs4->sock->sk, skb, fl4.saddr, fl4.daddr,
			    tos, ttl, df, sport, geneve->info.key.tp_dst,
			    !net_eq(geneve->net, dev_net(geneve->dev)),
			    !(info->key.tun_flags & TUNNEL_CSUM));
	return 0;
}

#if IS_ENABLED(CONFIG_IPV6)
static int geneve6_xmit_skb(struct sk_buff *skb, struct net_device *dev,
			    struct geneve_dev *geneve,
			    const struct ip_tunnel_info *info)
{
<<<<<<< HEAD
	struct geneve_dev *geneve = netdev_priv(dev);
	struct dst_entry *dst = NULL;
	struct geneve_sock *gs6;
	int err = -EINVAL;
	struct flowi6 fl6;
	__u8 prio, ttl;
	__be16 sport;
	__be32 label;
	bool xnet = !net_eq(geneve->net, dev_net(geneve->dev));
	u32 flags = geneve->flags;

	gs6 = rcu_dereference(geneve->sock6);
	if (!gs6)
		goto tx_error;

	if (geneve->collect_md) {
		if (unlikely(!info || !(info->mode & IP_TUNNEL_INFO_TX))) {
			netdev_dbg(dev, "no tunnel metadata\n");
			goto tx_error;
		}
	}
=======
	bool xnet = !net_eq(geneve->net, dev_net(geneve->dev));
	struct geneve_sock *gs6 = rcu_dereference(geneve->sock6);
	const struct ip_tunnel_key *key = &info->key;
	struct dst_entry *dst = NULL;
	struct flowi6 fl6;
	__u8 prio, ttl;
	__be16 sport;
	int err;
>>>>>>> c470abd4

	dst = geneve_get_v6_dst(skb, dev, &fl6, info);
	if (IS_ERR(dst))
		return PTR_ERR(dst);

	sport = udp_flow_src_port(geneve->net, skb, 1, USHRT_MAX, true);
<<<<<<< HEAD
	skb_reset_mac_header(skb);

	if (info) {
		const struct ip_tunnel_key *key = &info->key;
		u8 *opts = NULL;
		u8 vni[3];

		tunnel_id_to_vni(key->tun_id, vni);
		if (info->options_len)
			opts = ip_tunnel_info_opts(info);

		if (key->tun_flags & TUNNEL_CSUM)
			flags &= ~GENEVE_F_UDP_ZERO_CSUM6_TX;
		else
			flags |= GENEVE_F_UDP_ZERO_CSUM6_TX;

		err = geneve6_build_skb(dst, skb, key->tun_flags, vni,
					info->options_len, opts,
					flags, xnet);
		if (unlikely(err))
			goto tx_error;

=======
	if (geneve->collect_md) {
>>>>>>> c470abd4
		prio = ip_tunnel_ecn_encap(key->tos, ip_hdr(skb), skb);
		ttl = key->ttl;
	} else {
		prio = ip_tunnel_ecn_encap(ip6_tclass(fl6.flowlabel),
					   ip_hdr(skb), skb);
<<<<<<< HEAD
		ttl = geneve->ttl;
		if (!ttl && ipv6_addr_is_multicast(&fl6.daddr))
			ttl = 1;
		ttl = ttl ? : ip6_dst_hoplimit(dst);
		label = geneve->label;
=======
		ttl = key->ttl ? : ip6_dst_hoplimit(dst);
>>>>>>> c470abd4
	}
	err = geneve_build_skb(dst, skb, info, xnet, sizeof(struct ipv6hdr));
	if (unlikely(err))
		return err;

	udp_tunnel6_xmit_skb(dst, gs6->sock->sk, skb, dev,
			     &fl6.saddr, &fl6.daddr, prio, ttl,
			     info->key.label, sport, geneve->info.key.tp_dst,
			     !(info->key.tun_flags & TUNNEL_CSUM));
	return 0;
}
#endif

static netdev_tx_t geneve_xmit(struct sk_buff *skb, struct net_device *dev)
{
	struct geneve_dev *geneve = netdev_priv(dev);
	struct ip_tunnel_info *info = NULL;
	int err;

	if (geneve->collect_md) {
		info = skb_tunnel_info(skb);
		if (unlikely(!info || !(info->mode & IP_TUNNEL_INFO_TX))) {
			err = -EINVAL;
			netdev_dbg(dev, "no tunnel metadata\n");
			goto tx_error;
		}
	} else {
		info = &geneve->info;
	}

#if IS_ENABLED(CONFIG_IPV6)
	if (info->mode & IP_TUNNEL_INFO_IPV6)
		err = geneve6_xmit_skb(skb, dev, geneve, info);
	else
#endif
		err = geneve_xmit_skb(skb, dev, geneve, info);

	if (likely(!err))
		return NETDEV_TX_OK;
tx_error:
	dev_kfree_skb(skb);

	if (err == -ELOOP)
		dev->stats.collisions++;
	else if (err == -ENETUNREACH)
		dev->stats.tx_carrier_errors++;

	dev->stats.tx_errors++;
	return NETDEV_TX_OK;
}

static int geneve_change_mtu(struct net_device *dev, int new_mtu)
{
	/* Only possible if called internally, ndo_change_mtu path's new_mtu
	 * is guaranteed to be between dev->min_mtu and dev->max_mtu.
	 */
	if (new_mtu > dev->max_mtu)
		new_mtu = dev->max_mtu;

	dev->mtu = new_mtu;
	return 0;
}

static int geneve_fill_metadata_dst(struct net_device *dev, struct sk_buff *skb)
{
	struct ip_tunnel_info *info = skb_tunnel_info(skb);
	struct geneve_dev *geneve = netdev_priv(dev);

	if (ip_tunnel_info_af(info) == AF_INET) {
		struct rtable *rt;
		struct flowi4 fl4;

		rt = geneve_get_v4_rt(skb, dev, &fl4, info);
		if (IS_ERR(rt))
			return PTR_ERR(rt);

		ip_rt_put(rt);
		info->key.u.ipv4.src = fl4.saddr;
#if IS_ENABLED(CONFIG_IPV6)
	} else if (ip_tunnel_info_af(info) == AF_INET6) {
		struct dst_entry *dst;
		struct flowi6 fl6;

		dst = geneve_get_v6_dst(skb, dev, &fl6, info);
		if (IS_ERR(dst))
			return PTR_ERR(dst);

		dst_release(dst);
		info->key.u.ipv6.src = fl6.saddr;
#endif
	} else {
		return -EINVAL;
	}

	info->key.tp_src = udp_flow_src_port(geneve->net, skb,
					     1, USHRT_MAX, true);
	info->key.tp_dst = geneve->info.key.tp_dst;
	return 0;
}

static const struct net_device_ops geneve_netdev_ops = {
	.ndo_init		= geneve_init,
	.ndo_uninit		= geneve_uninit,
	.ndo_open		= geneve_open,
	.ndo_stop		= geneve_stop,
	.ndo_start_xmit		= geneve_xmit,
	.ndo_get_stats64	= ip_tunnel_get_stats64,
	.ndo_change_mtu		= geneve_change_mtu,
	.ndo_validate_addr	= eth_validate_addr,
	.ndo_set_mac_address	= eth_mac_addr,
	.ndo_fill_metadata_dst	= geneve_fill_metadata_dst,
};

static void geneve_get_drvinfo(struct net_device *dev,
			       struct ethtool_drvinfo *drvinfo)
{
	strlcpy(drvinfo->version, GENEVE_NETDEV_VER, sizeof(drvinfo->version));
	strlcpy(drvinfo->driver, "geneve", sizeof(drvinfo->driver));
}

static const struct ethtool_ops geneve_ethtool_ops = {
	.get_drvinfo	= geneve_get_drvinfo,
	.get_link	= ethtool_op_get_link,
};

/* Info for udev, that this is a virtual tunnel endpoint */
static struct device_type geneve_type = {
	.name = "geneve",
};

/* Calls the ndo_udp_tunnel_add of the caller in order to
 * supply the listening GENEVE udp ports. Callers are expected
 * to implement the ndo_udp_tunnel_add.
 */
static void geneve_push_rx_ports(struct net_device *dev)
{
	struct net *net = dev_net(dev);
	struct geneve_net *gn = net_generic(net, geneve_net_id);
	struct geneve_sock *gs;

	rcu_read_lock();
	list_for_each_entry_rcu(gs, &gn->sock_list, list)
		udp_tunnel_push_rx_port(dev, gs->sock,
					UDP_TUNNEL_TYPE_GENEVE);
	rcu_read_unlock();
}

/* Initialize the device structure. */
static void geneve_setup(struct net_device *dev)
{
	ether_setup(dev);

	dev->netdev_ops = &geneve_netdev_ops;
	dev->ethtool_ops = &geneve_ethtool_ops;
	dev->destructor = free_netdev;

	SET_NETDEV_DEVTYPE(dev, &geneve_type);

	dev->features    |= NETIF_F_LLTX;
	dev->features    |= NETIF_F_SG | NETIF_F_HW_CSUM;
	dev->features    |= NETIF_F_RXCSUM;
	dev->features    |= NETIF_F_GSO_SOFTWARE;

	dev->hw_features |= NETIF_F_SG | NETIF_F_HW_CSUM | NETIF_F_RXCSUM;
	dev->hw_features |= NETIF_F_GSO_SOFTWARE;

	/* MTU range: 68 - (something less than 65535) */
	dev->min_mtu = ETH_MIN_MTU;
	/* The max_mtu calculation does not take account of GENEVE
	 * options, to avoid excluding potentially valid
	 * configurations. This will be further reduced by IPvX hdr size.
	 */
	dev->max_mtu = IP_MAX_MTU - GENEVE_BASE_HLEN - dev->hard_header_len;

	netif_keep_dst(dev);
	dev->priv_flags &= ~IFF_TX_SKB_SHARING;
	dev->priv_flags |= IFF_LIVE_ADDR_CHANGE | IFF_NO_QUEUE;
	eth_hw_addr_random(dev);
}

static const struct nla_policy geneve_policy[IFLA_GENEVE_MAX + 1] = {
	[IFLA_GENEVE_ID]		= { .type = NLA_U32 },
	[IFLA_GENEVE_REMOTE]		= { .len = FIELD_SIZEOF(struct iphdr, daddr) },
	[IFLA_GENEVE_REMOTE6]		= { .len = sizeof(struct in6_addr) },
	[IFLA_GENEVE_TTL]		= { .type = NLA_U8 },
	[IFLA_GENEVE_TOS]		= { .type = NLA_U8 },
	[IFLA_GENEVE_LABEL]		= { .type = NLA_U32 },
	[IFLA_GENEVE_PORT]		= { .type = NLA_U16 },
	[IFLA_GENEVE_COLLECT_METADATA]	= { .type = NLA_FLAG },
	[IFLA_GENEVE_UDP_CSUM]		= { .type = NLA_U8 },
	[IFLA_GENEVE_UDP_ZERO_CSUM6_TX]	= { .type = NLA_U8 },
	[IFLA_GENEVE_UDP_ZERO_CSUM6_RX]	= { .type = NLA_U8 },
};

static int geneve_validate(struct nlattr *tb[], struct nlattr *data[])
{
	if (tb[IFLA_ADDRESS]) {
		if (nla_len(tb[IFLA_ADDRESS]) != ETH_ALEN)
			return -EINVAL;

		if (!is_valid_ether_addr(nla_data(tb[IFLA_ADDRESS])))
			return -EADDRNOTAVAIL;
	}

	if (!data)
		return -EINVAL;

	if (data[IFLA_GENEVE_ID]) {
		__u32 vni =  nla_get_u32(data[IFLA_GENEVE_ID]);

		if (vni >= GENEVE_VID_MASK)
			return -ERANGE;
	}

	return 0;
}

static struct geneve_dev *geneve_find_dev(struct geneve_net *gn,
					  const struct ip_tunnel_info *info,
					  bool *tun_on_same_port,
					  bool *tun_collect_md)
{
	struct geneve_dev *geneve, *t = NULL;

	*tun_on_same_port = false;
	*tun_collect_md = false;
	list_for_each_entry(geneve, &gn->geneve_list, next) {
		if (info->key.tp_dst == geneve->info.key.tp_dst) {
			*tun_collect_md = geneve->collect_md;
			*tun_on_same_port = true;
		}
		if (info->key.tun_id == geneve->info.key.tun_id &&
		    info->key.tp_dst == geneve->info.key.tp_dst &&
		    !memcmp(&info->key.u, &geneve->info.key.u, sizeof(info->key.u)))
			t = geneve;
	}
	return t;
}

static bool is_all_zero(const u8 *fp, size_t size)
{
	int i;

	for (i = 0; i < size; i++)
		if (fp[i])
			return false;
	return true;
}

static bool is_tnl_info_zero(const struct ip_tunnel_info *info)
{
	if (info->key.tun_id || info->key.tun_flags || info->key.tos ||
	    info->key.ttl || info->key.label || info->key.tp_src ||
	    !is_all_zero((const u8 *)&info->key.u, sizeof(info->key.u)))
		return false;
	else
		return true;
}

static int geneve_configure(struct net *net, struct net_device *dev,
			    const struct ip_tunnel_info *info,
			    bool metadata, bool ipv6_rx_csum)
{
	struct geneve_net *gn = net_generic(net, geneve_net_id);
	struct geneve_dev *t, *geneve = netdev_priv(dev);
	bool tun_collect_md, tun_on_same_port;
	int err, encap_len;

	if (metadata && !is_tnl_info_zero(info))
		return -EINVAL;

	geneve->net = net;
	geneve->dev = dev;

	t = geneve_find_dev(gn, info, &tun_on_same_port, &tun_collect_md);
	if (t)
		return -EBUSY;

	/* make enough headroom for basic scenario */
	encap_len = GENEVE_BASE_HLEN + ETH_HLEN;
	if (ip_tunnel_info_af(info) == AF_INET) {
		encap_len += sizeof(struct iphdr);
		dev->max_mtu -= sizeof(struct iphdr);
	} else {
		encap_len += sizeof(struct ipv6hdr);
		dev->max_mtu -= sizeof(struct ipv6hdr);
	}
	dev->needed_headroom = encap_len + ETH_HLEN;

	if (metadata) {
		if (tun_on_same_port)
			return -EPERM;
	} else {
		if (tun_collect_md)
			return -EPERM;
	}

	dst_cache_reset(&geneve->info.dst_cache);
	geneve->info = *info;
	geneve->collect_md = metadata;
	geneve->use_udp6_rx_checksums = ipv6_rx_csum;

	err = register_netdevice(dev);
	if (err)
		return err;

	list_add(&geneve->next, &gn->geneve_list);
	return 0;
}

static void init_tnl_info(struct ip_tunnel_info *info, __u16 dst_port)
{
	memset(info, 0, sizeof(*info));
	info->key.tp_dst = htons(dst_port);
}

static int geneve_newlink(struct net *net, struct net_device *dev,
			  struct nlattr *tb[], struct nlattr *data[])
{
	bool use_udp6_rx_checksums = false;
	struct ip_tunnel_info info;
	bool metadata = false;

	init_tnl_info(&info, GENEVE_UDP_PORT);

	if (data[IFLA_GENEVE_REMOTE] && data[IFLA_GENEVE_REMOTE6])
		return -EINVAL;

	if (data[IFLA_GENEVE_REMOTE]) {
		info.key.u.ipv4.dst =
			nla_get_in_addr(data[IFLA_GENEVE_REMOTE]);

		if (IN_MULTICAST(ntohl(info.key.u.ipv4.dst))) {
			netdev_dbg(dev, "multicast remote is unsupported\n");
			return -EINVAL;
		}
	}

	if (data[IFLA_GENEVE_REMOTE6]) {
 #if IS_ENABLED(CONFIG_IPV6)
		info.mode = IP_TUNNEL_INFO_IPV6;
		info.key.u.ipv6.dst =
			nla_get_in6_addr(data[IFLA_GENEVE_REMOTE6]);

		if (ipv6_addr_type(&info.key.u.ipv6.dst) &
		    IPV6_ADDR_LINKLOCAL) {
			netdev_dbg(dev, "link-local remote is unsupported\n");
			return -EINVAL;
		}
		if (ipv6_addr_is_multicast(&info.key.u.ipv6.dst)) {
			netdev_dbg(dev, "multicast remote is unsupported\n");
			return -EINVAL;
		}
		info.key.tun_flags |= TUNNEL_CSUM;
		use_udp6_rx_checksums = true;
#else
		return -EPFNOSUPPORT;
#endif
	}

	if (data[IFLA_GENEVE_ID]) {
		__u32 vni;
		__u8 tvni[3];

		vni = nla_get_u32(data[IFLA_GENEVE_ID]);
		tvni[0] = (vni & 0x00ff0000) >> 16;
		tvni[1] = (vni & 0x0000ff00) >> 8;
		tvni[2] =  vni & 0x000000ff;

		info.key.tun_id = vni_to_tunnel_id(tvni);
	}
	if (data[IFLA_GENEVE_TTL])
		info.key.ttl = nla_get_u8(data[IFLA_GENEVE_TTL]);

	if (data[IFLA_GENEVE_TOS])
		info.key.tos = nla_get_u8(data[IFLA_GENEVE_TOS]);

	if (data[IFLA_GENEVE_LABEL]) {
		info.key.label = nla_get_be32(data[IFLA_GENEVE_LABEL]) &
				  IPV6_FLOWLABEL_MASK;
		if (info.key.label && (!(info.mode & IP_TUNNEL_INFO_IPV6)))
			return -EINVAL;
	}

	if (data[IFLA_GENEVE_PORT])
		info.key.tp_dst = nla_get_be16(data[IFLA_GENEVE_PORT]);

	if (data[IFLA_GENEVE_COLLECT_METADATA])
		metadata = true;

	if (data[IFLA_GENEVE_UDP_CSUM] &&
	    !nla_get_u8(data[IFLA_GENEVE_UDP_CSUM]))
		info.key.tun_flags |= TUNNEL_CSUM;

	if (data[IFLA_GENEVE_UDP_ZERO_CSUM6_TX] &&
	    nla_get_u8(data[IFLA_GENEVE_UDP_ZERO_CSUM6_TX]))
		info.key.tun_flags &= ~TUNNEL_CSUM;

	if (data[IFLA_GENEVE_UDP_ZERO_CSUM6_RX] &&
	    nla_get_u8(data[IFLA_GENEVE_UDP_ZERO_CSUM6_RX]))
		use_udp6_rx_checksums = false;

	return geneve_configure(net, dev, &info, metadata, use_udp6_rx_checksums);
}

static void geneve_dellink(struct net_device *dev, struct list_head *head)
{
	struct geneve_dev *geneve = netdev_priv(dev);

	list_del(&geneve->next);
	unregister_netdevice_queue(dev, head);
}

static size_t geneve_get_size(const struct net_device *dev)
{
	return nla_total_size(sizeof(__u32)) +	/* IFLA_GENEVE_ID */
		nla_total_size(sizeof(struct in6_addr)) + /* IFLA_GENEVE_REMOTE{6} */
		nla_total_size(sizeof(__u8)) +  /* IFLA_GENEVE_TTL */
		nla_total_size(sizeof(__u8)) +  /* IFLA_GENEVE_TOS */
		nla_total_size(sizeof(__be32)) +  /* IFLA_GENEVE_LABEL */
		nla_total_size(sizeof(__be16)) +  /* IFLA_GENEVE_PORT */
		nla_total_size(0) +	 /* IFLA_GENEVE_COLLECT_METADATA */
		nla_total_size(sizeof(__u8)) + /* IFLA_GENEVE_UDP_CSUM */
		nla_total_size(sizeof(__u8)) + /* IFLA_GENEVE_UDP_ZERO_CSUM6_TX */
		nla_total_size(sizeof(__u8)) + /* IFLA_GENEVE_UDP_ZERO_CSUM6_RX */
		0;
}

static int geneve_fill_info(struct sk_buff *skb, const struct net_device *dev)
{
	struct geneve_dev *geneve = netdev_priv(dev);
	struct ip_tunnel_info *info = &geneve->info;
	__u8 tmp_vni[3];
	__u32 vni;

	tunnel_id_to_vni(info->key.tun_id, tmp_vni);
	vni = (tmp_vni[0] << 16) | (tmp_vni[1] << 8) | tmp_vni[2];
	if (nla_put_u32(skb, IFLA_GENEVE_ID, vni))
		goto nla_put_failure;

	if (ip_tunnel_info_af(info) == AF_INET) {
		if (nla_put_in_addr(skb, IFLA_GENEVE_REMOTE,
				    info->key.u.ipv4.dst))
			goto nla_put_failure;

		if (nla_put_u8(skb, IFLA_GENEVE_UDP_CSUM,
			       !!(info->key.tun_flags & TUNNEL_CSUM)))
			goto nla_put_failure;

#if IS_ENABLED(CONFIG_IPV6)
	} else {
		if (nla_put_in6_addr(skb, IFLA_GENEVE_REMOTE6,
				     &info->key.u.ipv6.dst))
			goto nla_put_failure;

		if (nla_put_u8(skb, IFLA_GENEVE_UDP_ZERO_CSUM6_TX,
			       !(info->key.tun_flags & TUNNEL_CSUM)))
			goto nla_put_failure;

		if (nla_put_u8(skb, IFLA_GENEVE_UDP_ZERO_CSUM6_RX,
			       !geneve->use_udp6_rx_checksums))
			goto nla_put_failure;
#endif
	}

	if (nla_put_u8(skb, IFLA_GENEVE_TTL, info->key.ttl) ||
	    nla_put_u8(skb, IFLA_GENEVE_TOS, info->key.tos) ||
	    nla_put_be32(skb, IFLA_GENEVE_LABEL, info->key.label))
		goto nla_put_failure;

	if (nla_put_be16(skb, IFLA_GENEVE_PORT, info->key.tp_dst))
		goto nla_put_failure;

	if (geneve->collect_md) {
		if (nla_put_flag(skb, IFLA_GENEVE_COLLECT_METADATA))
			goto nla_put_failure;
	}
	return 0;

nla_put_failure:
	return -EMSGSIZE;
}

static struct rtnl_link_ops geneve_link_ops __read_mostly = {
	.kind		= "geneve",
	.maxtype	= IFLA_GENEVE_MAX,
	.policy		= geneve_policy,
	.priv_size	= sizeof(struct geneve_dev),
	.setup		= geneve_setup,
	.validate	= geneve_validate,
	.newlink	= geneve_newlink,
	.dellink	= geneve_dellink,
	.get_size	= geneve_get_size,
	.fill_info	= geneve_fill_info,
};

struct net_device *geneve_dev_create_fb(struct net *net, const char *name,
					u8 name_assign_type, u16 dst_port)
{
	struct nlattr *tb[IFLA_MAX + 1];
	struct ip_tunnel_info info;
	struct net_device *dev;
	LIST_HEAD(list_kill);
	int err;

	memset(tb, 0, sizeof(tb));
	dev = rtnl_create_link(net, name, name_assign_type,
			       &geneve_link_ops, tb);
	if (IS_ERR(dev))
		return dev;

	init_tnl_info(&info, dst_port);
	err = geneve_configure(net, dev, &info, true, true);
	if (err) {
		free_netdev(dev);
		return ERR_PTR(err);
	}

	/* openvswitch users expect packet sizes to be unrestricted,
	 * so set the largest MTU we can.
	 */
	err = geneve_change_mtu(dev, IP_MAX_MTU);
	if (err)
		goto err;

	err = rtnl_configure_link(dev, NULL);
	if (err < 0)
		goto err;

	return dev;
err:
	geneve_dellink(dev, &list_kill);
	unregister_netdevice_many(&list_kill);
	return ERR_PTR(err);
}
EXPORT_SYMBOL_GPL(geneve_dev_create_fb);

static int geneve_netdevice_event(struct notifier_block *unused,
				  unsigned long event, void *ptr)
{
	struct net_device *dev = netdev_notifier_info_to_dev(ptr);

	if (event == NETDEV_UDP_TUNNEL_PUSH_INFO)
		geneve_push_rx_ports(dev);

	return NOTIFY_DONE;
}

static struct notifier_block geneve_notifier_block __read_mostly = {
	.notifier_call = geneve_netdevice_event,
};

static __net_init int geneve_init_net(struct net *net)
{
	struct geneve_net *gn = net_generic(net, geneve_net_id);

	INIT_LIST_HEAD(&gn->geneve_list);
	INIT_LIST_HEAD(&gn->sock_list);
	return 0;
}

static void __net_exit geneve_exit_net(struct net *net)
{
	struct geneve_net *gn = net_generic(net, geneve_net_id);
	struct geneve_dev *geneve, *next;
	struct net_device *dev, *aux;
	LIST_HEAD(list);

	rtnl_lock();

	/* gather any geneve devices that were moved into this ns */
	for_each_netdev_safe(net, dev, aux)
		if (dev->rtnl_link_ops == &geneve_link_ops)
			unregister_netdevice_queue(dev, &list);

	/* now gather any other geneve devices that were created in this ns */
	list_for_each_entry_safe(geneve, next, &gn->geneve_list, next) {
		/* If geneve->dev is in the same netns, it was already added
		 * to the list by the previous loop.
		 */
		if (!net_eq(dev_net(geneve->dev), net))
			unregister_netdevice_queue(geneve->dev, &list);
	}

	/* unregister the devices gathered above */
	unregister_netdevice_many(&list);
	rtnl_unlock();
}

static struct pernet_operations geneve_net_ops = {
	.init = geneve_init_net,
	.exit = geneve_exit_net,
	.id   = &geneve_net_id,
	.size = sizeof(struct geneve_net),
};

static int __init geneve_init_module(void)
{
	int rc;

	rc = register_pernet_subsys(&geneve_net_ops);
	if (rc)
		goto out1;

	rc = register_netdevice_notifier(&geneve_notifier_block);
	if (rc)
		goto out2;

	rc = rtnl_link_register(&geneve_link_ops);
	if (rc)
		goto out3;

	return 0;
out3:
	unregister_netdevice_notifier(&geneve_notifier_block);
out2:
	unregister_pernet_subsys(&geneve_net_ops);
out1:
	return rc;
}
late_initcall(geneve_init_module);

static void __exit geneve_cleanup_module(void)
{
	rtnl_link_unregister(&geneve_link_ops);
	unregister_netdevice_notifier(&geneve_notifier_block);
	unregister_pernet_subsys(&geneve_net_ops);
}
module_exit(geneve_cleanup_module);

MODULE_LICENSE("GPL");
MODULE_VERSION(GENEVE_NETDEV_VER);
MODULE_AUTHOR("John W. Linville <linville@tuxdriver.com>");
MODULE_DESCRIPTION("Interface driver for GENEVE encapsulated traffic");
MODULE_ALIAS_RTNL_LINK("geneve");<|MERGE_RESOLUTION|>--- conflicted
+++ resolved
@@ -50,10 +50,7 @@
 	struct hlist_node  hlist;	/* vni hash table */
 	struct net	   *net;	/* netns for packet i/o */
 	struct net_device  *dev;	/* netdev for geneve tunnel */
-<<<<<<< HEAD
-=======
 	struct ip_tunnel_info info;
->>>>>>> c470abd4
 	struct geneve_sock __rcu *sock4;	/* IPv4 socket used for geneve tunnel */
 #if IS_ENABLED(CONFIG_IPV6)
 	struct geneve_sock __rcu *sock6;	/* IPv6 socket used for geneve tunnel */
@@ -548,7 +545,6 @@
 static void geneve_sock_release(struct geneve_dev *geneve)
 {
 	struct geneve_sock *gs4 = rtnl_dereference(geneve->sock4);
-<<<<<<< HEAD
 #if IS_ENABLED(CONFIG_IPV6)
 	struct geneve_sock *gs6 = rtnl_dereference(geneve->sock6);
 
@@ -560,19 +556,6 @@
 
 	__geneve_sock_release(gs4);
 #if IS_ENABLED(CONFIG_IPV6)
-=======
-#if IS_ENABLED(CONFIG_IPV6)
-	struct geneve_sock *gs6 = rtnl_dereference(geneve->sock6);
-
-	rcu_assign_pointer(geneve->sock6, NULL);
-#endif
-
-	rcu_assign_pointer(geneve->sock4, NULL);
-	synchronize_net();
-
-	__geneve_sock_release(gs4);
-#if IS_ENABLED(CONFIG_IPV6)
->>>>>>> c470abd4
 	__geneve_sock_release(gs6);
 #endif
 }
@@ -807,90 +790,27 @@
 			   struct geneve_dev *geneve,
 			   const struct ip_tunnel_info *info)
 {
-<<<<<<< HEAD
-	struct geneve_dev *geneve = netdev_priv(dev);
-	struct geneve_sock *gs4;
-	struct rtable *rt = NULL;
-	int err = -EINVAL;
-=======
 	bool xnet = !net_eq(geneve->net, dev_net(geneve->dev));
 	struct geneve_sock *gs4 = rcu_dereference(geneve->sock4);
 	const struct ip_tunnel_key *key = &info->key;
 	struct rtable *rt;
->>>>>>> c470abd4
 	struct flowi4 fl4;
 	__u8 tos, ttl;
 	__be16 sport;
 	__be16 df;
-<<<<<<< HEAD
-	bool xnet = !net_eq(geneve->net, dev_net(geneve->dev));
-	u32 flags = geneve->flags;
-
-	gs4 = rcu_dereference(geneve->sock4);
-	if (!gs4)
-		goto tx_error;
-
-	if (geneve->collect_md) {
-		if (unlikely(!info || !(info->mode & IP_TUNNEL_INFO_TX))) {
-			netdev_dbg(dev, "no tunnel metadata\n");
-			goto tx_error;
-		}
-		if (info && ip_tunnel_info_af(info) != AF_INET)
-			goto tx_error;
-	}
-=======
 	int err;
->>>>>>> c470abd4
 
 	rt = geneve_get_v4_rt(skb, dev, &fl4, info);
 	if (IS_ERR(rt))
 		return PTR_ERR(rt);
 
 	sport = udp_flow_src_port(geneve->net, skb, 1, USHRT_MAX, true);
-<<<<<<< HEAD
-	skb_reset_mac_header(skb);
-
-	if (info) {
-		const struct ip_tunnel_key *key = &info->key;
-		u8 *opts = NULL;
-		u8 vni[3];
-
-		tunnel_id_to_vni(key->tun_id, vni);
-		if (info->options_len)
-			opts = ip_tunnel_info_opts(info);
-
-		if (key->tun_flags & TUNNEL_CSUM)
-			flags &= ~GENEVE_F_UDP_ZERO_CSUM_TX;
-		else
-			flags |= GENEVE_F_UDP_ZERO_CSUM_TX;
-
-		err = geneve_build_skb(rt, skb, key->tun_flags, vni,
-				       info->options_len, opts, flags, xnet);
-		if (unlikely(err))
-			goto tx_error;
-
-=======
 	if (geneve->collect_md) {
->>>>>>> c470abd4
 		tos = ip_tunnel_ecn_encap(key->tos, ip_hdr(skb), skb);
 		ttl = key->ttl;
 	} else {
-<<<<<<< HEAD
-		err = geneve_build_skb(rt, skb, 0, geneve->vni,
-				       0, NULL, flags, xnet);
-		if (unlikely(err))
-			goto tx_error;
-
-		tos = ip_tunnel_ecn_encap(fl4.flowi4_tos, ip_hdr(skb), skb);
-		ttl = geneve->ttl;
-		if (!ttl && IN_MULTICAST(ntohl(fl4.daddr)))
-			ttl = 1;
-		ttl = ttl ? : ip4_dst_hoplimit(&rt->dst);
-		df = 0;
-=======
 		tos = ip_tunnel_ecn_encap(fl4.flowi4_tos, ip_hdr(skb), skb);
 		ttl = key->ttl ? : ip4_dst_hoplimit(&rt->dst);
->>>>>>> c470abd4
 	}
 	df = key->tun_flags & TUNNEL_DONT_FRAGMENT ? htons(IP_DF) : 0;
 
@@ -910,29 +830,6 @@
 			    struct geneve_dev *geneve,
 			    const struct ip_tunnel_info *info)
 {
-<<<<<<< HEAD
-	struct geneve_dev *geneve = netdev_priv(dev);
-	struct dst_entry *dst = NULL;
-	struct geneve_sock *gs6;
-	int err = -EINVAL;
-	struct flowi6 fl6;
-	__u8 prio, ttl;
-	__be16 sport;
-	__be32 label;
-	bool xnet = !net_eq(geneve->net, dev_net(geneve->dev));
-	u32 flags = geneve->flags;
-
-	gs6 = rcu_dereference(geneve->sock6);
-	if (!gs6)
-		goto tx_error;
-
-	if (geneve->collect_md) {
-		if (unlikely(!info || !(info->mode & IP_TUNNEL_INFO_TX))) {
-			netdev_dbg(dev, "no tunnel metadata\n");
-			goto tx_error;
-		}
-	}
-=======
 	bool xnet = !net_eq(geneve->net, dev_net(geneve->dev));
 	struct geneve_sock *gs6 = rcu_dereference(geneve->sock6);
 	const struct ip_tunnel_key *key = &info->key;
@@ -941,53 +838,19 @@
 	__u8 prio, ttl;
 	__be16 sport;
 	int err;
->>>>>>> c470abd4
 
 	dst = geneve_get_v6_dst(skb, dev, &fl6, info);
 	if (IS_ERR(dst))
 		return PTR_ERR(dst);
 
 	sport = udp_flow_src_port(geneve->net, skb, 1, USHRT_MAX, true);
-<<<<<<< HEAD
-	skb_reset_mac_header(skb);
-
-	if (info) {
-		const struct ip_tunnel_key *key = &info->key;
-		u8 *opts = NULL;
-		u8 vni[3];
-
-		tunnel_id_to_vni(key->tun_id, vni);
-		if (info->options_len)
-			opts = ip_tunnel_info_opts(info);
-
-		if (key->tun_flags & TUNNEL_CSUM)
-			flags &= ~GENEVE_F_UDP_ZERO_CSUM6_TX;
-		else
-			flags |= GENEVE_F_UDP_ZERO_CSUM6_TX;
-
-		err = geneve6_build_skb(dst, skb, key->tun_flags, vni,
-					info->options_len, opts,
-					flags, xnet);
-		if (unlikely(err))
-			goto tx_error;
-
-=======
 	if (geneve->collect_md) {
->>>>>>> c470abd4
 		prio = ip_tunnel_ecn_encap(key->tos, ip_hdr(skb), skb);
 		ttl = key->ttl;
 	} else {
 		prio = ip_tunnel_ecn_encap(ip6_tclass(fl6.flowlabel),
 					   ip_hdr(skb), skb);
-<<<<<<< HEAD
-		ttl = geneve->ttl;
-		if (!ttl && ipv6_addr_is_multicast(&fl6.daddr))
-			ttl = 1;
-		ttl = ttl ? : ip6_dst_hoplimit(dst);
-		label = geneve->label;
-=======
 		ttl = key->ttl ? : ip6_dst_hoplimit(dst);
->>>>>>> c470abd4
 	}
 	err = geneve_build_skb(dst, skb, info, xnet, sizeof(struct ipv6hdr));
 	if (unlikely(err))
