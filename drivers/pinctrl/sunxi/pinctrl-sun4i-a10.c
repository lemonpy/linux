/*
 * Allwinner A10 SoCs pinctrl driver.
 *
 * Copyright (C) 2014 Maxime Ripard
 *
 * Maxime Ripard <maxime.ripard@free-electrons.com>
 *
 * This file is licensed under the terms of the GNU General Public
 * License version 2.  This program is licensed "as is" without any
 * warranty of any kind, whether express or implied.
 */

#include <linux/init.h>
#include <linux/platform_device.h>
#include <linux/of.h>
#include <linux/of_device.h>
#include <linux/pinctrl/pinctrl.h>

#include "pinctrl-sunxi.h"

static const struct sunxi_desc_pin sun4i_a10_pins[] = {
	SUNXI_PIN(SUNXI_PINCTRL_PIN(A, 0),
		  SUNXI_FUNCTION(0x0, "gpio_in"),
		  SUNXI_FUNCTION(0x1, "gpio_out"),
		  SUNXI_FUNCTION(0x2, "emac"),		/* ERXD3 */
		  SUNXI_FUNCTION(0x3, "spi1"),		/* CS0 */
		  SUNXI_FUNCTION(0x4, "uart2"),		/* RTS */
		  SUNXI_FUNCTION_VARIANT(0x5, "gmac",	/* GRXD3 */
<<<<<<< HEAD
					 PINCTRL_SUN7I_A20)),
=======
					 PINCTRL_SUN7I_A20 |
					 PINCTRL_SUN8I_R40)),
>>>>>>> bb176f67
	SUNXI_PIN(SUNXI_PINCTRL_PIN(A, 1),
		  SUNXI_FUNCTION(0x0, "gpio_in"),
		  SUNXI_FUNCTION(0x1, "gpio_out"),
		  SUNXI_FUNCTION(0x2, "emac"),		/* ERXD2 */
		  SUNXI_FUNCTION(0x3, "spi1"),		/* CLK */
		  SUNXI_FUNCTION(0x4, "uart2"),		/* CTS */
		  SUNXI_FUNCTION_VARIANT(0x5, "gmac",	/* GRXD2 */
<<<<<<< HEAD
					 PINCTRL_SUN7I_A20)),
=======
					 PINCTRL_SUN7I_A20 |
					 PINCTRL_SUN8I_R40)),
>>>>>>> bb176f67
	SUNXI_PIN(SUNXI_PINCTRL_PIN(A, 2),
		  SUNXI_FUNCTION(0x0, "gpio_in"),
		  SUNXI_FUNCTION(0x1, "gpio_out"),
		  SUNXI_FUNCTION(0x2, "emac"),		/* ERXD1 */
		  SUNXI_FUNCTION(0x3, "spi1"),		/* MOSI */
		  SUNXI_FUNCTION(0x4, "uart2"),		/* TX */
		  SUNXI_FUNCTION_VARIANT(0x5, "gmac",	/* GRXD1 */
<<<<<<< HEAD
					 PINCTRL_SUN7I_A20)),
=======
					 PINCTRL_SUN7I_A20 |
					 PINCTRL_SUN8I_R40)),
>>>>>>> bb176f67
	SUNXI_PIN(SUNXI_PINCTRL_PIN(A, 3),
		  SUNXI_FUNCTION(0x0, "gpio_in"),
		  SUNXI_FUNCTION(0x1, "gpio_out"),
		  SUNXI_FUNCTION(0x2, "emac"),		/* ERXD0 */
		  SUNXI_FUNCTION(0x3, "spi1"),		/* MISO */
		  SUNXI_FUNCTION(0x4, "uart2"),		/* RX */
		  SUNXI_FUNCTION_VARIANT(0x5, "gmac",	/* GRXD0 */
<<<<<<< HEAD
					 PINCTRL_SUN7I_A20)),
=======
					 PINCTRL_SUN7I_A20 |
					 PINCTRL_SUN8I_R40)),
>>>>>>> bb176f67
	SUNXI_PIN(SUNXI_PINCTRL_PIN(A, 4),
		  SUNXI_FUNCTION(0x0, "gpio_in"),
		  SUNXI_FUNCTION(0x1, "gpio_out"),
		  SUNXI_FUNCTION(0x2, "emac"),		/* ETXD3 */
		  SUNXI_FUNCTION(0x3, "spi1"),		/* CS1 */
		  SUNXI_FUNCTION_VARIANT(0x5, "gmac",	/* GTXD3 */
<<<<<<< HEAD
					 PINCTRL_SUN7I_A20)),
=======
					 PINCTRL_SUN7I_A20 |
					 PINCTRL_SUN8I_R40)),
>>>>>>> bb176f67
	SUNXI_PIN(SUNXI_PINCTRL_PIN(A, 5),
		  SUNXI_FUNCTION(0x0, "gpio_in"),
		  SUNXI_FUNCTION(0x1, "gpio_out"),
		  SUNXI_FUNCTION(0x2, "emac"),		/* ETXD2 */
		  SUNXI_FUNCTION(0x3, "spi3"),		/* CS0 */
		  SUNXI_FUNCTION_VARIANT(0x5, "gmac",	/* GTXD2 */
<<<<<<< HEAD
					 PINCTRL_SUN7I_A20)),
=======
					 PINCTRL_SUN7I_A20 |
					 PINCTRL_SUN8I_R40)),
>>>>>>> bb176f67
	SUNXI_PIN(SUNXI_PINCTRL_PIN(A, 6),
		  SUNXI_FUNCTION(0x0, "gpio_in"),
		  SUNXI_FUNCTION(0x1, "gpio_out"),
		  SUNXI_FUNCTION(0x2, "emac"),		/* ETXD1 */
		  SUNXI_FUNCTION(0x3, "spi3"),		/* CLK */
		  SUNXI_FUNCTION_VARIANT(0x5, "gmac",	/* GTXD1 */
<<<<<<< HEAD
					 PINCTRL_SUN7I_A20)),
=======
					 PINCTRL_SUN7I_A20 |
					 PINCTRL_SUN8I_R40)),
>>>>>>> bb176f67
	SUNXI_PIN(SUNXI_PINCTRL_PIN(A, 7),
		  SUNXI_FUNCTION(0x0, "gpio_in"),
		  SUNXI_FUNCTION(0x1, "gpio_out"),
		  SUNXI_FUNCTION(0x2, "emac"),		/* ETXD0 */
		  SUNXI_FUNCTION(0x3, "spi3"),		/* MOSI */
		  SUNXI_FUNCTION_VARIANT(0x5, "gmac",	/* GTXD0 */
<<<<<<< HEAD
					 PINCTRL_SUN7I_A20)),
=======
					 PINCTRL_SUN7I_A20 |
					 PINCTRL_SUN8I_R40)),
>>>>>>> bb176f67
	SUNXI_PIN(SUNXI_PINCTRL_PIN(A, 8),
		  SUNXI_FUNCTION(0x0, "gpio_in"),
		  SUNXI_FUNCTION(0x1, "gpio_out"),
		  SUNXI_FUNCTION(0x2, "emac"),		/* ERXCK */
		  SUNXI_FUNCTION(0x3, "spi3"),		/* MISO */
		  SUNXI_FUNCTION_VARIANT(0x5, "gmac",	/* GRXCK */
<<<<<<< HEAD
					 PINCTRL_SUN7I_A20)),
=======
					 PINCTRL_SUN7I_A20 |
					 PINCTRL_SUN8I_R40)),
>>>>>>> bb176f67
	SUNXI_PIN(SUNXI_PINCTRL_PIN(A, 9),
		  SUNXI_FUNCTION(0x0, "gpio_in"),
		  SUNXI_FUNCTION(0x1, "gpio_out"),
		  SUNXI_FUNCTION(0x2, "emac"),		/* ERXERR */
		  SUNXI_FUNCTION(0x3, "spi3"),		/* CS1 */
		  SUNXI_FUNCTION_VARIANT(0x5, "gmac",	/* GNULL / ERXERR */
<<<<<<< HEAD
					 PINCTRL_SUN7I_A20),
		  SUNXI_FUNCTION_VARIANT(0x6, "i2s1",	/* MCLK */
					 PINCTRL_SUN7I_A20)),
=======
					 PINCTRL_SUN7I_A20 |
					 PINCTRL_SUN8I_R40),
		  SUNXI_FUNCTION_VARIANT(0x6, "i2s1",	/* MCLK */
					 PINCTRL_SUN7I_A20 |
					 PINCTRL_SUN8I_R40)),
>>>>>>> bb176f67
	SUNXI_PIN(SUNXI_PINCTRL_PIN(A, 10),
		  SUNXI_FUNCTION(0x0, "gpio_in"),
		  SUNXI_FUNCTION(0x1, "gpio_out"),
		  SUNXI_FUNCTION(0x2, "emac"),		/* ERXDV */
		  SUNXI_FUNCTION(0x4, "uart1"),		/* TX */
		  SUNXI_FUNCTION_VARIANT(0x5, "gmac",	/* GRXDV */
<<<<<<< HEAD
					 PINCTRL_SUN7I_A20)),
=======
					 PINCTRL_SUN7I_A20 |
					 PINCTRL_SUN8I_R40)),
>>>>>>> bb176f67
	SUNXI_PIN(SUNXI_PINCTRL_PIN(A, 11),
		  SUNXI_FUNCTION(0x0, "gpio_in"),
		  SUNXI_FUNCTION(0x1, "gpio_out"),
		  SUNXI_FUNCTION(0x2, "emac"),		/* EMDC */
		  SUNXI_FUNCTION(0x4, "uart1"),		/* RX */
		  SUNXI_FUNCTION_VARIANT(0x5, "gmac",	/* EMDC */
<<<<<<< HEAD
					 PINCTRL_SUN7I_A20)),
=======
					 PINCTRL_SUN7I_A20 |
					 PINCTRL_SUN8I_R40)),
>>>>>>> bb176f67
	SUNXI_PIN(SUNXI_PINCTRL_PIN(A, 12),
		  SUNXI_FUNCTION(0x0, "gpio_in"),
		  SUNXI_FUNCTION(0x1, "gpio_out"),
		  SUNXI_FUNCTION(0x2, "emac"),		/* EMDIO */
		  SUNXI_FUNCTION(0x3, "uart6"),		/* TX */
		  SUNXI_FUNCTION(0x4, "uart1"),		/* RTS */
		  SUNXI_FUNCTION_VARIANT(0x5, "gmac",	/* EMDIO */
<<<<<<< HEAD
					 PINCTRL_SUN7I_A20)),
=======
					 PINCTRL_SUN7I_A20 |
					 PINCTRL_SUN8I_R40)),
>>>>>>> bb176f67
	SUNXI_PIN(SUNXI_PINCTRL_PIN(A, 13),
		  SUNXI_FUNCTION(0x0, "gpio_in"),
		  SUNXI_FUNCTION(0x1, "gpio_out"),
		  SUNXI_FUNCTION(0x2, "emac"),		/* ETXEN */
		  SUNXI_FUNCTION(0x3, "uart6"),		/* RX */
		  SUNXI_FUNCTION(0x4, "uart1"),		/* CTS */
		  SUNXI_FUNCTION_VARIANT(0x5, "gmac",	/* GTXCTL / ETXEN */
<<<<<<< HEAD
					 PINCTRL_SUN7I_A20)),
=======
					 PINCTRL_SUN7I_A20 |
					 PINCTRL_SUN8I_R40)),
>>>>>>> bb176f67
	SUNXI_PIN(SUNXI_PINCTRL_PIN(A, 14),
		  SUNXI_FUNCTION(0x0, "gpio_in"),
		  SUNXI_FUNCTION(0x1, "gpio_out"),
		  SUNXI_FUNCTION(0x2, "emac"),		/* ETXCK */
		  SUNXI_FUNCTION(0x3, "uart7"),		/* TX */
		  SUNXI_FUNCTION(0x4, "uart1"),		/* DTR */
		  SUNXI_FUNCTION_VARIANT(0x5, "gmac",	/* GNULL / ETXCK */
<<<<<<< HEAD
					 PINCTRL_SUN7I_A20),
		  SUNXI_FUNCTION_VARIANT(0x6, "i2s1",	/* BCLK */
					 PINCTRL_SUN7I_A20)),
=======
					 PINCTRL_SUN7I_A20 |
					 PINCTRL_SUN8I_R40),
		  SUNXI_FUNCTION_VARIANT(0x6, "i2s1",	/* BCLK */
					 PINCTRL_SUN7I_A20 |
					 PINCTRL_SUN8I_R40)),
>>>>>>> bb176f67
	SUNXI_PIN(SUNXI_PINCTRL_PIN(A, 15),
		  SUNXI_FUNCTION(0x0, "gpio_in"),
		  SUNXI_FUNCTION(0x1, "gpio_out"),
		  SUNXI_FUNCTION(0x2, "emac"),		/* ECRS */
		  SUNXI_FUNCTION(0x3, "uart7"),		/* RX */
		  SUNXI_FUNCTION(0x4, "uart1"),		/* DSR */
		  SUNXI_FUNCTION_VARIANT(0x5, "gmac",	/* GTXCK / ECRS */
<<<<<<< HEAD
					 PINCTRL_SUN7I_A20),
		  SUNXI_FUNCTION_VARIANT(0x6, "i2s1",	/* LRCK */
					 PINCTRL_SUN7I_A20)),
=======
					 PINCTRL_SUN7I_A20 |
					 PINCTRL_SUN8I_R40),
		  SUNXI_FUNCTION_VARIANT(0x6, "i2s1",	/* LRCK */
					 PINCTRL_SUN7I_A20 |
					 PINCTRL_SUN8I_R40)),
>>>>>>> bb176f67
	SUNXI_PIN(SUNXI_PINCTRL_PIN(A, 16),
		  SUNXI_FUNCTION(0x0, "gpio_in"),
		  SUNXI_FUNCTION(0x1, "gpio_out"),
		  SUNXI_FUNCTION(0x2, "emac"),		/* ECOL */
		  SUNXI_FUNCTION(0x3, "can"),		/* TX */
		  SUNXI_FUNCTION(0x4, "uart1"),		/* DCD */
		  SUNXI_FUNCTION_VARIANT(0x5, "gmac",	/* GCLKIN / ECOL */
<<<<<<< HEAD
					 PINCTRL_SUN7I_A20),
		  SUNXI_FUNCTION_VARIANT(0x6, "i2s1",	/* DO */
					 PINCTRL_SUN7I_A20)),
=======
					 PINCTRL_SUN7I_A20 |
					 PINCTRL_SUN8I_R40),
		  SUNXI_FUNCTION_VARIANT(0x6, "i2s1",	/* DO */
					 PINCTRL_SUN7I_A20 |
					 PINCTRL_SUN8I_R40)),
>>>>>>> bb176f67
	SUNXI_PIN(SUNXI_PINCTRL_PIN(A, 17),
		  SUNXI_FUNCTION(0x0, "gpio_in"),
		  SUNXI_FUNCTION(0x1, "gpio_out"),
		  SUNXI_FUNCTION(0x2, "emac"),		/* ETXERR */
		  SUNXI_FUNCTION(0x3, "can"),		/* RX */
		  SUNXI_FUNCTION(0x4, "uart1"),		/* RING */
		  SUNXI_FUNCTION_VARIANT(0x5, "gmac",	/* GNULL / ETXERR */
<<<<<<< HEAD
					 PINCTRL_SUN7I_A20),
		  SUNXI_FUNCTION_VARIANT(0x6, "i2s1",	/* DI */
					 PINCTRL_SUN7I_A20)),
=======
					 PINCTRL_SUN7I_A20 |
					 PINCTRL_SUN8I_R40),
		  SUNXI_FUNCTION_VARIANT(0x6, "i2s1",	/* DI */
					 PINCTRL_SUN7I_A20 |
					 PINCTRL_SUN8I_R40)),
>>>>>>> bb176f67
	/* Hole */
	SUNXI_PIN(SUNXI_PINCTRL_PIN(B, 0),
		  SUNXI_FUNCTION(0x0, "gpio_in"),
		  SUNXI_FUNCTION(0x1, "gpio_out"),
		  SUNXI_FUNCTION(0x2, "i2c0"),		/* SCK */
		  SUNXI_FUNCTION_VARIANT(0x3, "pll_lock_dbg",
					 PINCTRL_SUN8I_R40)),
	SUNXI_PIN(SUNXI_PINCTRL_PIN(B, 1),
		  SUNXI_FUNCTION(0x0, "gpio_in"),
		  SUNXI_FUNCTION(0x1, "gpio_out"),
		  SUNXI_FUNCTION(0x2, "i2c0")),		/* SDA */
	SUNXI_PIN(SUNXI_PINCTRL_PIN(B, 2),
		  SUNXI_FUNCTION(0x0, "gpio_in"),
		  SUNXI_FUNCTION(0x1, "gpio_out"),
		  SUNXI_FUNCTION_VARIANT(0x2, "pwm",	/* PWM0 */
					 PINCTRL_SUN4I_A10 |
					 PINCTRL_SUN7I_A20),
		  SUNXI_FUNCTION_VARIANT(0x3, "pwm",	/* PWM0 */
					 PINCTRL_SUN8I_R40)),
	SUNXI_PIN(SUNXI_PINCTRL_PIN(B, 3),
		  SUNXI_FUNCTION(0x0, "gpio_in"),
		  SUNXI_FUNCTION(0x1, "gpio_out"),
		  SUNXI_FUNCTION_VARIANT(0x2, "ir0",	/* TX */
					 PINCTRL_SUN4I_A10 |
					 PINCTRL_SUN7I_A20),
		  SUNXI_FUNCTION_VARIANT(0x3, "pwm",	/* PWM1 */
					 PINCTRL_SUN8I_R40),
		/*
		 * The SPDIF block is not referenced at all in the A10 user
		 * manual. However it is described in the code leaked and the
		 * pin descriptions are declared in the A20 user manual which
		 * is pin compatible with this device.
		 */
		  SUNXI_FUNCTION(0x4, "spdif")),        /* SPDIF MCLK */
	SUNXI_PIN(SUNXI_PINCTRL_PIN(B, 4),
		  SUNXI_FUNCTION(0x0, "gpio_in"),
		  SUNXI_FUNCTION(0x1, "gpio_out"),
		  SUNXI_FUNCTION(0x2, "ir0")),		/* RX */
	SUNXI_PIN(SUNXI_PINCTRL_PIN(B, 5),
		  SUNXI_FUNCTION(0x0, "gpio_in"),
		  SUNXI_FUNCTION(0x1, "gpio_out"),
		  /*
		   * On A10 there's only one I2S controller and the pin group
		   * is simply named "i2s". On A20 there's two and thus it's
		   * renamed to "i2s0". Deal with these name here, in order
		   * to satisfy existing device trees.
		   */
		  SUNXI_FUNCTION_VARIANT(0x2, "i2s",	/* MCLK */
					 PINCTRL_SUN4I_A10),
		  SUNXI_FUNCTION_VARIANT(0x2, "i2s0",	/* MCLK */
<<<<<<< HEAD
					 PINCTRL_SUN7I_A20),
=======
					 PINCTRL_SUN7I_A20 |
					 PINCTRL_SUN8I_R40),
>>>>>>> bb176f67
		  SUNXI_FUNCTION(0x3, "ac97")),		/* MCLK */
	SUNXI_PIN(SUNXI_PINCTRL_PIN(B, 6),
		  SUNXI_FUNCTION(0x0, "gpio_in"),
		  SUNXI_FUNCTION(0x1, "gpio_out"),
		  SUNXI_FUNCTION_VARIANT(0x2, "i2s",	/* BCLK */
					 PINCTRL_SUN4I_A10),
		  SUNXI_FUNCTION_VARIANT(0x2, "i2s0",	/* BCLK */
<<<<<<< HEAD
					 PINCTRL_SUN7I_A20),
=======
					 PINCTRL_SUN7I_A20 |
					 PINCTRL_SUN8I_R40),
>>>>>>> bb176f67
		  SUNXI_FUNCTION(0x3, "ac97")),		/* BCLK */
	SUNXI_PIN(SUNXI_PINCTRL_PIN(B, 7),
		  SUNXI_FUNCTION(0x0, "gpio_in"),
		  SUNXI_FUNCTION(0x1, "gpio_out"),
		  SUNXI_FUNCTION_VARIANT(0x2, "i2s",	/* LRCK */
					 PINCTRL_SUN4I_A10),
		  SUNXI_FUNCTION_VARIANT(0x2, "i2s0",	/* LRCK */
<<<<<<< HEAD
					 PINCTRL_SUN7I_A20),
=======
					 PINCTRL_SUN7I_A20 |
					 PINCTRL_SUN8I_R40),
>>>>>>> bb176f67
		  SUNXI_FUNCTION(0x3, "ac97")),		/* SYNC */
	SUNXI_PIN(SUNXI_PINCTRL_PIN(B, 8),
		  SUNXI_FUNCTION(0x0, "gpio_in"),
		  SUNXI_FUNCTION(0x1, "gpio_out"),
		  SUNXI_FUNCTION_VARIANT(0x2, "i2s",	/* DO0 */
					 PINCTRL_SUN4I_A10),
		  SUNXI_FUNCTION_VARIANT(0x2, "i2s0",	/* DO0 */
<<<<<<< HEAD
					 PINCTRL_SUN7I_A20),
=======
					 PINCTRL_SUN7I_A20 |
					 PINCTRL_SUN8I_R40),
>>>>>>> bb176f67
		  SUNXI_FUNCTION(0x3, "ac97")),		/* DO */
	SUNXI_PIN(SUNXI_PINCTRL_PIN(B, 9),
		  SUNXI_FUNCTION(0x0, "gpio_in"),
		  SUNXI_FUNCTION(0x1, "gpio_out"),
		  SUNXI_FUNCTION_VARIANT(0x2, "i2s",	/* DO1 */
					 PINCTRL_SUN4I_A10),
		  SUNXI_FUNCTION_VARIANT(0x2, "i2s0",	/* DO1 */
<<<<<<< HEAD
					 PINCTRL_SUN7I_A20)),
=======
					 PINCTRL_SUN7I_A20 |
					 PINCTRL_SUN8I_R40),
		  SUNXI_FUNCTION_VARIANT(0x4, "pwm",	/* PWM6 */
					 PINCTRL_SUN8I_R40)),
>>>>>>> bb176f67
	SUNXI_PIN(SUNXI_PINCTRL_PIN(B, 10),
		  SUNXI_FUNCTION(0x0, "gpio_in"),
		  SUNXI_FUNCTION(0x1, "gpio_out"),
		  SUNXI_FUNCTION_VARIANT(0x2, "i2s",	/* DO2 */
					 PINCTRL_SUN4I_A10),
		  SUNXI_FUNCTION_VARIANT(0x2, "i2s0",	/* DO2 */
<<<<<<< HEAD
					 PINCTRL_SUN7I_A20)),
=======
					 PINCTRL_SUN7I_A20 |
					 PINCTRL_SUN8I_R40),
		  SUNXI_FUNCTION_VARIANT(0x4, "pwm",	/* PWM7 */
					 PINCTRL_SUN8I_R40)),
>>>>>>> bb176f67
	SUNXI_PIN(SUNXI_PINCTRL_PIN(B, 11),
		  SUNXI_FUNCTION(0x0, "gpio_in"),
		  SUNXI_FUNCTION(0x1, "gpio_out"),
		  SUNXI_FUNCTION_VARIANT(0x2, "i2s",	/* DO3 */
					 PINCTRL_SUN4I_A10),
		  SUNXI_FUNCTION_VARIANT(0x2, "i2s0",	/* DO3 */
<<<<<<< HEAD
					 PINCTRL_SUN7I_A20)),
=======
					 PINCTRL_SUN7I_A20 |
					 PINCTRL_SUN8I_R40)),
>>>>>>> bb176f67
	SUNXI_PIN(SUNXI_PINCTRL_PIN(B, 12),
		  SUNXI_FUNCTION(0x0, "gpio_in"),
		  SUNXI_FUNCTION(0x1, "gpio_out"),
		  SUNXI_FUNCTION_VARIANT(0x2, "i2s",	/* DI */
					 PINCTRL_SUN4I_A10),
		  SUNXI_FUNCTION_VARIANT(0x2, "i2s0",	/* DI */
<<<<<<< HEAD
					 PINCTRL_SUN7I_A20),
		  SUNXI_FUNCTION(0x3, "ac97"),		/* DI */
		/* Undocumented mux function on A10 - See SPDIF MCLK above */
		  SUNXI_FUNCTION(0x4, "spdif")),        /* SPDIF IN */
=======
					 PINCTRL_SUN7I_A20 |
					 PINCTRL_SUN8I_R40),
		  SUNXI_FUNCTION(0x3, "ac97"),		/* DI */
		/* Undocumented mux function on A10 - See SPDIF MCLK above */
		  SUNXI_FUNCTION_VARIANT(0x4, "spdif",	/* SPDIF IN */
					 PINCTRL_SUN4I_A10 |
					 PINCTRL_SUN7I_A20)),
>>>>>>> bb176f67
	SUNXI_PIN(SUNXI_PINCTRL_PIN(B, 13),
		  SUNXI_FUNCTION(0x0, "gpio_in"),
		  SUNXI_FUNCTION(0x1, "gpio_out"),
		  SUNXI_FUNCTION(0x2, "spi2"),		/* CS1 */
		/* Undocumented mux function on A10 - See SPDIF MCLK above */
		  SUNXI_FUNCTION(0x4, "spdif")),        /* SPDIF OUT */
	SUNXI_PIN(SUNXI_PINCTRL_PIN(B, 14),
		  SUNXI_FUNCTION(0x0, "gpio_in"),
		  SUNXI_FUNCTION(0x1, "gpio_out"),
		  SUNXI_FUNCTION(0x2, "spi2"),		/* CS0 */
		  SUNXI_FUNCTION(0x3, "jtag")),		/* MS0 */
	SUNXI_PIN(SUNXI_PINCTRL_PIN(B, 15),
		  SUNXI_FUNCTION(0x0, "gpio_in"),
		  SUNXI_FUNCTION(0x1, "gpio_out"),
		  SUNXI_FUNCTION(0x2, "spi2"),		/* CLK */
		  SUNXI_FUNCTION(0x3, "jtag")),		/* CK0 */
	SUNXI_PIN(SUNXI_PINCTRL_PIN(B, 16),
		  SUNXI_FUNCTION(0x0, "gpio_in"),
		  SUNXI_FUNCTION(0x1, "gpio_out"),
		  SUNXI_FUNCTION(0x2, "spi2"),		/* MOSI */
		  SUNXI_FUNCTION(0x3, "jtag")),		/* DO0 */
	SUNXI_PIN(SUNXI_PINCTRL_PIN(B, 17),
		  SUNXI_FUNCTION(0x0, "gpio_in"),
		  SUNXI_FUNCTION(0x1, "gpio_out"),
		  SUNXI_FUNCTION(0x2, "spi2"),		/* MISO */
		  SUNXI_FUNCTION(0x3, "jtag")),		/* DI0 */
	SUNXI_PIN(SUNXI_PINCTRL_PIN(B, 18),
		  SUNXI_FUNCTION(0x0, "gpio_in"),
		  SUNXI_FUNCTION(0x1, "gpio_out"),
		  SUNXI_FUNCTION(0x2, "i2c1")),		/* SCK */
	SUNXI_PIN(SUNXI_PINCTRL_PIN(B, 19),
		  SUNXI_FUNCTION(0x0, "gpio_in"),
		  SUNXI_FUNCTION(0x1, "gpio_out"),
		  SUNXI_FUNCTION(0x2, "i2c1")),		/* SDA */
	SUNXI_PIN(SUNXI_PINCTRL_PIN(B, 20),
		  SUNXI_FUNCTION(0x0, "gpio_in"),
		  SUNXI_FUNCTION(0x1, "gpio_out"),
		  SUNXI_FUNCTION(0x2, "i2c2"),		/* SCK */
		  SUNXI_FUNCTION_VARIANT(0x4, "pwm",	/* PWM4 */
					 PINCTRL_SUN8I_R40)),
	SUNXI_PIN(SUNXI_PINCTRL_PIN(B, 21),
		  SUNXI_FUNCTION(0x0, "gpio_in"),
		  SUNXI_FUNCTION(0x1, "gpio_out"),
		  SUNXI_FUNCTION(0x2, "i2c2"),		/* SDA */
		  SUNXI_FUNCTION_VARIANT(0x4, "pwm",	/* PWM5 */
					 PINCTRL_SUN8I_R40)),
	SUNXI_PIN(SUNXI_PINCTRL_PIN(B, 22),
		  SUNXI_FUNCTION(0x0, "gpio_in"),
		  SUNXI_FUNCTION(0x1, "gpio_out"),
		  SUNXI_FUNCTION(0x2, "uart0"),		/* TX */
		  SUNXI_FUNCTION_VARIANT(0x3, "ir1",	/* TX */
					 PINCTRL_SUN4I_A10 |
					 PINCTRL_SUN7I_A20)),
	SUNXI_PIN(SUNXI_PINCTRL_PIN(B, 23),
		  SUNXI_FUNCTION(0x0, "gpio_in"),
		  SUNXI_FUNCTION(0x1, "gpio_out"),
		  SUNXI_FUNCTION(0x2, "uart0"),		/* RX */
		  SUNXI_FUNCTION(0x3, "ir1")),		/* RX */
	/* Hole */
	SUNXI_PIN(SUNXI_PINCTRL_PIN(C, 0),
		  SUNXI_FUNCTION(0x0, "gpio_in"),
		  SUNXI_FUNCTION(0x1, "gpio_out"),
		  SUNXI_FUNCTION(0x2, "nand0"),		/* NWE */
		  SUNXI_FUNCTION(0x3, "spi0")),		/* MOSI */
	SUNXI_PIN(SUNXI_PINCTRL_PIN(C, 1),
		  SUNXI_FUNCTION(0x0, "gpio_in"),
		  SUNXI_FUNCTION(0x1, "gpio_out"),
		  SUNXI_FUNCTION(0x2, "nand0"),		/* NALE */
		  SUNXI_FUNCTION(0x3, "spi0")),		/* MISO */
	SUNXI_PIN(SUNXI_PINCTRL_PIN(C, 2),
		  SUNXI_FUNCTION(0x0, "gpio_in"),
		  SUNXI_FUNCTION(0x1, "gpio_out"),
		  SUNXI_FUNCTION(0x2, "nand0"),		/* NCLE */
		  SUNXI_FUNCTION(0x3, "spi0")),		/* SCK */
	SUNXI_PIN(SUNXI_PINCTRL_PIN(C, 3),
		  SUNXI_FUNCTION(0x0, "gpio_in"),
		  SUNXI_FUNCTION(0x1, "gpio_out"),
		  SUNXI_FUNCTION(0x2, "nand0")),	/* NCE1 */
	SUNXI_PIN(SUNXI_PINCTRL_PIN(C, 4),
		  SUNXI_FUNCTION(0x0, "gpio_in"),
		  SUNXI_FUNCTION(0x1, "gpio_out"),
		  SUNXI_FUNCTION(0x2, "nand0")),	/* NCE0 */
	SUNXI_PIN(SUNXI_PINCTRL_PIN(C, 5),
		  SUNXI_FUNCTION(0x0, "gpio_in"),
		  SUNXI_FUNCTION(0x1, "gpio_out"),
		  SUNXI_FUNCTION(0x2, "nand0"),		/* NRE# */
		  SUNXI_FUNCTION_VARIANT(0x3, "mmc2",	/* DS */
					 PINCTRL_SUN8I_R40)),
	SUNXI_PIN(SUNXI_PINCTRL_PIN(C, 6),
		  SUNXI_FUNCTION(0x0, "gpio_in"),
		  SUNXI_FUNCTION(0x1, "gpio_out"),
		  SUNXI_FUNCTION(0x2, "nand0"),		/* NRB0 */
		  SUNXI_FUNCTION(0x3, "mmc2")),		/* CMD */
	SUNXI_PIN(SUNXI_PINCTRL_PIN(C, 7),
		  SUNXI_FUNCTION(0x0, "gpio_in"),
		  SUNXI_FUNCTION(0x1, "gpio_out"),
		  SUNXI_FUNCTION(0x2, "nand0"),		/* NRB1 */
		  SUNXI_FUNCTION(0x3, "mmc2")),		/* CLK */
	SUNXI_PIN(SUNXI_PINCTRL_PIN(C, 8),
		  SUNXI_FUNCTION(0x0, "gpio_in"),
		  SUNXI_FUNCTION(0x1, "gpio_out"),
		  SUNXI_FUNCTION(0x2, "nand0"),		/* NDQ0 */
		  SUNXI_FUNCTION(0x3, "mmc2")),		/* D0 */
	SUNXI_PIN(SUNXI_PINCTRL_PIN(C, 9),
		  SUNXI_FUNCTION(0x0, "gpio_in"),
		  SUNXI_FUNCTION(0x1, "gpio_out"),
		  SUNXI_FUNCTION(0x2, "nand0"),		/* NDQ1 */
		  SUNXI_FUNCTION(0x3, "mmc2")),		/* D1 */
	SUNXI_PIN(SUNXI_PINCTRL_PIN(C, 10),
		  SUNXI_FUNCTION(0x0, "gpio_in"),
		  SUNXI_FUNCTION(0x1, "gpio_out"),
		  SUNXI_FUNCTION(0x2, "nand0"),		/* NDQ2 */
		  SUNXI_FUNCTION(0x3, "mmc2")),		/* D2 */
	SUNXI_PIN(SUNXI_PINCTRL_PIN(C, 11),
		  SUNXI_FUNCTION(0x0, "gpio_in"),
		  SUNXI_FUNCTION(0x1, "gpio_out"),
		  SUNXI_FUNCTION(0x2, "nand0"),		/* NDQ3 */
		  SUNXI_FUNCTION(0x3, "mmc2")),		/* D3 */
	SUNXI_PIN(SUNXI_PINCTRL_PIN(C, 12),
		  SUNXI_FUNCTION(0x0, "gpio_in"),
		  SUNXI_FUNCTION(0x1, "gpio_out"),
		  SUNXI_FUNCTION(0x2, "nand0"),		/* NDQ4 */
		  SUNXI_FUNCTION_VARIANT(0x3, "mmc2",	/* D4 */
					 PINCTRL_SUN8I_R40)),
	SUNXI_PIN(SUNXI_PINCTRL_PIN(C, 13),
		  SUNXI_FUNCTION(0x0, "gpio_in"),
		  SUNXI_FUNCTION(0x1, "gpio_out"),
		  SUNXI_FUNCTION(0x2, "nand0"),		/* NDQ5 */
		  SUNXI_FUNCTION_VARIANT(0x3, "mmc2",	/* D5 */
					 PINCTRL_SUN8I_R40)),
	SUNXI_PIN(SUNXI_PINCTRL_PIN(C, 14),
		  SUNXI_FUNCTION(0x0, "gpio_in"),
		  SUNXI_FUNCTION(0x1, "gpio_out"),
		  SUNXI_FUNCTION(0x2, "nand0"),		/* NDQ6 */
		  SUNXI_FUNCTION_VARIANT(0x3, "mmc2",	/* D6 */
					 PINCTRL_SUN8I_R40)),
	SUNXI_PIN(SUNXI_PINCTRL_PIN(C, 15),
		  SUNXI_FUNCTION(0x0, "gpio_in"),
		  SUNXI_FUNCTION(0x1, "gpio_out"),
		  SUNXI_FUNCTION(0x2, "nand0"),		/* NDQ7 */
		  SUNXI_FUNCTION_VARIANT(0x3, "mmc2",	/* D7 */
					 PINCTRL_SUN8I_R40)),
	SUNXI_PIN(SUNXI_PINCTRL_PIN(C, 16),
		  SUNXI_FUNCTION(0x0, "gpio_in"),
		  SUNXI_FUNCTION(0x1, "gpio_out"),
		  SUNXI_FUNCTION(0x2, "nand0")),	/* NWP */
	SUNXI_PIN(SUNXI_PINCTRL_PIN(C, 17),
		  SUNXI_FUNCTION(0x0, "gpio_in"),
		  SUNXI_FUNCTION(0x1, "gpio_out"),
		  SUNXI_FUNCTION(0x2, "nand0")),	/* NCE2 */
	SUNXI_PIN(SUNXI_PINCTRL_PIN(C, 18),
		  SUNXI_FUNCTION(0x0, "gpio_in"),
		  SUNXI_FUNCTION(0x1, "gpio_out"),
		  SUNXI_FUNCTION(0x2, "nand0")),	/* NCE3 */
	SUNXI_PIN(SUNXI_PINCTRL_PIN(C, 19),
		  SUNXI_FUNCTION(0x0, "gpio_in"),
		  SUNXI_FUNCTION(0x1, "gpio_out"),
		  SUNXI_FUNCTION(0x2, "nand0"),		/* NCE4 */
		  SUNXI_FUNCTION(0x3, "spi2")),		/* CS0 */
	SUNXI_PIN(SUNXI_PINCTRL_PIN(C, 20),
		  SUNXI_FUNCTION(0x0, "gpio_in"),
		  SUNXI_FUNCTION(0x1, "gpio_out"),
		  SUNXI_FUNCTION(0x2, "nand0"),		/* NCE5 */
		  SUNXI_FUNCTION(0x3, "spi2")),		/* CLK */
	SUNXI_PIN(SUNXI_PINCTRL_PIN(C, 21),
		  SUNXI_FUNCTION(0x0, "gpio_in"),
		  SUNXI_FUNCTION(0x1, "gpio_out"),
		  SUNXI_FUNCTION(0x2, "nand0"),		/* NCE6 */
		  SUNXI_FUNCTION(0x3, "spi2")),		/* MOSI */
	SUNXI_PIN(SUNXI_PINCTRL_PIN(C, 22),
		  SUNXI_FUNCTION(0x0, "gpio_in"),
		  SUNXI_FUNCTION(0x1, "gpio_out"),
		  SUNXI_FUNCTION(0x2, "nand0"),		/* NCE7 */
		  SUNXI_FUNCTION(0x3, "spi2")),		/* MISO */
	SUNXI_PIN(SUNXI_PINCTRL_PIN(C, 23),
		  SUNXI_FUNCTION(0x0, "gpio_in"),
		  SUNXI_FUNCTION(0x1, "gpio_out"),
		  SUNXI_FUNCTION(0x3, "spi0")),		/* CS0 */
	SUNXI_PIN(SUNXI_PINCTRL_PIN(C, 24),
		  SUNXI_FUNCTION(0x0, "gpio_in"),
		  SUNXI_FUNCTION(0x1, "gpio_out"),
		  SUNXI_FUNCTION(0x2, "nand0"),		/* NDQS */
		  SUNXI_FUNCTION_VARIANT(0x3, "mmc2",	/* RST */
					 PINCTRL_SUN8I_R40)),
	/* Hole */
	SUNXI_PIN(SUNXI_PINCTRL_PIN(D, 0),
		  SUNXI_FUNCTION(0x0, "gpio_in"),
		  SUNXI_FUNCTION(0x1, "gpio_out"),
		  SUNXI_FUNCTION(0x2, "lcd0"),		/* D0 */
		  SUNXI_FUNCTION(0x3, "lvds0")),	/* VP0 */
	SUNXI_PIN(SUNXI_PINCTRL_PIN(D, 1),
		  SUNXI_FUNCTION(0x0, "gpio_in"),
		  SUNXI_FUNCTION(0x1, "gpio_out"),
		  SUNXI_FUNCTION(0x2, "lcd0"),		/* D1 */
		  SUNXI_FUNCTION(0x3, "lvds0")),	/* VN0 */
	SUNXI_PIN(SUNXI_PINCTRL_PIN(D, 2),
		  SUNXI_FUNCTION(0x0, "gpio_in"),
		  SUNXI_FUNCTION(0x1, "gpio_out"),
		  SUNXI_FUNCTION(0x2, "lcd0"),		/* D2 */
		  SUNXI_FUNCTION(0x3, "lvds0")),	/* VP1 */
	SUNXI_PIN(SUNXI_PINCTRL_PIN(D, 3),
		  SUNXI_FUNCTION(0x0, "gpio_in"),
		  SUNXI_FUNCTION(0x1, "gpio_out"),
		  SUNXI_FUNCTION(0x2, "lcd0"),		/* D3 */
		  SUNXI_FUNCTION(0x3, "lvds0")),	/* VN1 */
	SUNXI_PIN(SUNXI_PINCTRL_PIN(D, 4),
		  SUNXI_FUNCTION(0x0, "gpio_in"),
		  SUNXI_FUNCTION(0x1, "gpio_out"),
		  SUNXI_FUNCTION(0x2, "lcd0"),		/* D4 */
		  SUNXI_FUNCTION(0x3, "lvds0")),	/* VP2 */
	SUNXI_PIN(SUNXI_PINCTRL_PIN(D, 5),
		  SUNXI_FUNCTION(0x0, "gpio_in"),
		  SUNXI_FUNCTION(0x1, "gpio_out"),
		  SUNXI_FUNCTION(0x2, "lcd0"),		/* D5 */
		  SUNXI_FUNCTION(0x3, "lvds0")),	/* VN2 */
	SUNXI_PIN(SUNXI_PINCTRL_PIN(D, 6),
		  SUNXI_FUNCTION(0x0, "gpio_in"),
		  SUNXI_FUNCTION(0x1, "gpio_out"),
		  SUNXI_FUNCTION(0x2, "lcd0"),		/* D6 */
		  SUNXI_FUNCTION(0x3, "lvds0")),	/* VPC */
	SUNXI_PIN(SUNXI_PINCTRL_PIN(D, 7),
		  SUNXI_FUNCTION(0x0, "gpio_in"),
		  SUNXI_FUNCTION(0x1, "gpio_out"),
		  SUNXI_FUNCTION(0x2, "lcd0"),		/* D7 */
		  SUNXI_FUNCTION(0x3, "lvds0")),	/* VNC */
	SUNXI_PIN(SUNXI_PINCTRL_PIN(D, 8),
		  SUNXI_FUNCTION(0x0, "gpio_in"),
		  SUNXI_FUNCTION(0x1, "gpio_out"),
		  SUNXI_FUNCTION(0x2, "lcd0"),		/* D8 */
		  SUNXI_FUNCTION(0x3, "lvds0")),	/* VP3 */
	SUNXI_PIN(SUNXI_PINCTRL_PIN(D, 9),
		  SUNXI_FUNCTION(0x0, "gpio_in"),
		  SUNXI_FUNCTION(0x1, "gpio_out"),
		  SUNXI_FUNCTION(0x2, "lcd0"),		/* D9 */
		  SUNXI_FUNCTION(0x3, "lvds0")),	/* VM3 */
	SUNXI_PIN(SUNXI_PINCTRL_PIN(D, 10),
		  SUNXI_FUNCTION(0x0, "gpio_in"),
		  SUNXI_FUNCTION(0x1, "gpio_out"),
		  SUNXI_FUNCTION(0x2, "lcd0"),		/* D10 */
		  SUNXI_FUNCTION(0x3, "lvds1")),	/* VP0 */
	SUNXI_PIN(SUNXI_PINCTRL_PIN(D, 11),
		  SUNXI_FUNCTION(0x0, "gpio_in"),
		  SUNXI_FUNCTION(0x1, "gpio_out"),
		  SUNXI_FUNCTION(0x2, "lcd0"),		/* D11 */
		  SUNXI_FUNCTION(0x3, "lvds1")),	/* VN0 */
	SUNXI_PIN(SUNXI_PINCTRL_PIN(D, 12),
		  SUNXI_FUNCTION(0x0, "gpio_in"),
		  SUNXI_FUNCTION(0x1, "gpio_out"),
		  SUNXI_FUNCTION(0x2, "lcd0"),		/* D12 */
		  SUNXI_FUNCTION(0x3, "lvds1")),	/* VP1 */
	SUNXI_PIN(SUNXI_PINCTRL_PIN(D, 13),
		  SUNXI_FUNCTION(0x0, "gpio_in"),
		  SUNXI_FUNCTION(0x1, "gpio_out"),
		  SUNXI_FUNCTION(0x2, "lcd0"),		/* D13 */
		  SUNXI_FUNCTION(0x3, "lvds1")),	/* VN1 */
	SUNXI_PIN(SUNXI_PINCTRL_PIN(D, 14),
		  SUNXI_FUNCTION(0x0, "gpio_in"),
		  SUNXI_FUNCTION(0x1, "gpio_out"),
		  SUNXI_FUNCTION(0x2, "lcd0"),		/* D14 */
		  SUNXI_FUNCTION(0x3, "lvds1")),	/* VP2 */
	SUNXI_PIN(SUNXI_PINCTRL_PIN(D, 15),
		  SUNXI_FUNCTION(0x0, "gpio_in"),
		  SUNXI_FUNCTION(0x1, "gpio_out"),
		  SUNXI_FUNCTION(0x2, "lcd0"),		/* D15 */
		  SUNXI_FUNCTION(0x3, "lvds1")),	/* VN2 */
	SUNXI_PIN(SUNXI_PINCTRL_PIN(D, 16),
		  SUNXI_FUNCTION(0x0, "gpio_in"),
		  SUNXI_FUNCTION(0x1, "gpio_out"),
		  SUNXI_FUNCTION(0x2, "lcd0"),		/* D16 */
		  SUNXI_FUNCTION(0x3, "lvds1")),	/* VPC */
	SUNXI_PIN(SUNXI_PINCTRL_PIN(D, 17),
		  SUNXI_FUNCTION(0x0, "gpio_in"),
		  SUNXI_FUNCTION(0x1, "gpio_out"),
		  SUNXI_FUNCTION(0x2, "lcd0"),		/* D17 */
		  SUNXI_FUNCTION(0x3, "lvds1")),	/* VNC */
	SUNXI_PIN(SUNXI_PINCTRL_PIN(D, 18),
		  SUNXI_FUNCTION(0x0, "gpio_in"),
		  SUNXI_FUNCTION(0x1, "gpio_out"),
		  SUNXI_FUNCTION(0x2, "lcd0"),		/* D18 */
		  SUNXI_FUNCTION(0x3, "lvds1")),	/* VP3 */
	SUNXI_PIN(SUNXI_PINCTRL_PIN(D, 19),
		  SUNXI_FUNCTION(0x0, "gpio_in"),
		  SUNXI_FUNCTION(0x1, "gpio_out"),
		  SUNXI_FUNCTION(0x2, "lcd0"),		/* D19 */
		  SUNXI_FUNCTION(0x3, "lvds1")),	/* VN3 */
	SUNXI_PIN(SUNXI_PINCTRL_PIN(D, 20),
		  SUNXI_FUNCTION(0x0, "gpio_in"),
		  SUNXI_FUNCTION(0x1, "gpio_out"),
		  SUNXI_FUNCTION(0x2, "lcd0"),		/* D20 */
		  SUNXI_FUNCTION(0x3, "csi1")),		/* MCLK */
	SUNXI_PIN(SUNXI_PINCTRL_PIN(D, 21),
		  SUNXI_FUNCTION(0x0, "gpio_in"),
		  SUNXI_FUNCTION(0x1, "gpio_out"),
		  SUNXI_FUNCTION(0x2, "lcd0"),		/* D21 */
		  SUNXI_FUNCTION(0x3, "sim")),		/* VPPEN */
	SUNXI_PIN(SUNXI_PINCTRL_PIN(D, 22),
		  SUNXI_FUNCTION(0x0, "gpio_in"),
		  SUNXI_FUNCTION(0x1, "gpio_out"),
		  SUNXI_FUNCTION(0x2, "lcd0"),		/* D22 */
		  SUNXI_FUNCTION(0x3, "sim")),		/* VPPPP */
	SUNXI_PIN(SUNXI_PINCTRL_PIN(D, 23),
		  SUNXI_FUNCTION(0x0, "gpio_in"),
		  SUNXI_FUNCTION(0x1, "gpio_out"),
		  SUNXI_FUNCTION(0x2, "lcd0"),		/* D23 */
		  SUNXI_FUNCTION(0x3, "sim")),		/* DET */
	SUNXI_PIN(SUNXI_PINCTRL_PIN(D, 24),
		  SUNXI_FUNCTION(0x0, "gpio_in"),
		  SUNXI_FUNCTION(0x1, "gpio_out"),
		  SUNXI_FUNCTION(0x2, "lcd0"),		/* CLK */
		  SUNXI_FUNCTION(0x3, "sim")),		/* VCCEN */
	SUNXI_PIN(SUNXI_PINCTRL_PIN(D, 25),
		  SUNXI_FUNCTION(0x0, "gpio_in"),
		  SUNXI_FUNCTION(0x1, "gpio_out"),
		  SUNXI_FUNCTION(0x2, "lcd0"),		/* DE */
		  SUNXI_FUNCTION(0x3, "sim")),		/* RST */
	SUNXI_PIN(SUNXI_PINCTRL_PIN(D, 26),
		  SUNXI_FUNCTION(0x0, "gpio_in"),
		  SUNXI_FUNCTION(0x1, "gpio_out"),
		  SUNXI_FUNCTION(0x2, "lcd0"),		/* HSYNC */
		  SUNXI_FUNCTION(0x3, "sim")),		/* SCK */
	SUNXI_PIN(SUNXI_PINCTRL_PIN(D, 27),
		  SUNXI_FUNCTION(0x0, "gpio_in"),
		  SUNXI_FUNCTION(0x1, "gpio_out"),
		  SUNXI_FUNCTION(0x2, "lcd0"),		/* VSYNC */
		  SUNXI_FUNCTION(0x3, "sim")),		/* SDA */
	/* Hole */
	SUNXI_PIN(SUNXI_PINCTRL_PIN(E, 0),
		  SUNXI_FUNCTION(0x0, "gpio_in"),
		  SUNXI_FUNCTION(0x1, "gpio_out"),
		  SUNXI_FUNCTION(0x2, "ts0"),		/* CLK */
		  SUNXI_FUNCTION(0x3, "csi0")),		/* PCK */
	SUNXI_PIN(SUNXI_PINCTRL_PIN(E, 1),
		  SUNXI_FUNCTION(0x0, "gpio_in"),
		  SUNXI_FUNCTION(0x1, "gpio_out"),
		  SUNXI_FUNCTION(0x2, "ts0"),		/* ERR */
		  SUNXI_FUNCTION(0x3, "csi0")),		/* CK */
	SUNXI_PIN(SUNXI_PINCTRL_PIN(E, 2),
		  SUNXI_FUNCTION(0x0, "gpio_in"),
		  SUNXI_FUNCTION(0x1, "gpio_out"),
		  SUNXI_FUNCTION(0x2, "ts0"),		/* SYNC */
		  SUNXI_FUNCTION(0x3, "csi0")),		/* HSYNC */
	SUNXI_PIN(SUNXI_PINCTRL_PIN(E, 3),
		  SUNXI_FUNCTION(0x0, "gpio_in"),
		  SUNXI_FUNCTION(0x1, "gpio_out"),
		  SUNXI_FUNCTION(0x2, "ts0"),		/* DVLD */
		  SUNXI_FUNCTION(0x3, "csi0")),		/* VSYNC */
	SUNXI_PIN(SUNXI_PINCTRL_PIN(E, 4),
		  SUNXI_FUNCTION(0x0, "gpio_in"),
		  SUNXI_FUNCTION(0x1, "gpio_out"),
		  SUNXI_FUNCTION(0x2, "ts0"),		/* D0 */
		  SUNXI_FUNCTION(0x3, "csi0")),		/* D0 */
	SUNXI_PIN(SUNXI_PINCTRL_PIN(E, 5),
		  SUNXI_FUNCTION(0x0, "gpio_in"),
		  SUNXI_FUNCTION(0x1, "gpio_out"),
		  SUNXI_FUNCTION(0x2, "ts0"),		/* D1 */
		  SUNXI_FUNCTION(0x3, "csi0"),		/* D1 */
		  SUNXI_FUNCTION(0x4, "sim")),		/* VPPEN */
	SUNXI_PIN(SUNXI_PINCTRL_PIN(E, 6),
		  SUNXI_FUNCTION(0x0, "gpio_in"),
		  SUNXI_FUNCTION(0x1, "gpio_out"),
		  SUNXI_FUNCTION(0x2, "ts0"),		/* D2 */
		  SUNXI_FUNCTION(0x3, "csi0")),		/* D2 */
	SUNXI_PIN(SUNXI_PINCTRL_PIN(E, 7),
		  SUNXI_FUNCTION(0x0, "gpio_in"),
		  SUNXI_FUNCTION(0x1, "gpio_out"),
		  SUNXI_FUNCTION(0x2, "ts0"),		/* D3 */
		  SUNXI_FUNCTION(0x3, "csi0")),		/* D3 */
	SUNXI_PIN(SUNXI_PINCTRL_PIN(E, 8),
		  SUNXI_FUNCTION(0x0, "gpio_in"),
		  SUNXI_FUNCTION(0x1, "gpio_out"),
		  SUNXI_FUNCTION(0x2, "ts0"),		/* D4 */
		  SUNXI_FUNCTION(0x3, "csi0")),		/* D4 */
	SUNXI_PIN(SUNXI_PINCTRL_PIN(E, 9),
		  SUNXI_FUNCTION(0x0, "gpio_in"),
		  SUNXI_FUNCTION(0x1, "gpio_out"),
		  SUNXI_FUNCTION(0x2, "ts0"),		/* D5 */
		  SUNXI_FUNCTION(0x3, "csi0")),		/* D5 */
	SUNXI_PIN(SUNXI_PINCTRL_PIN(E, 10),
		  SUNXI_FUNCTION(0x0, "gpio_in"),
		  SUNXI_FUNCTION(0x1, "gpio_out"),
		  SUNXI_FUNCTION(0x2, "ts0"),		/* D6 */
		  SUNXI_FUNCTION(0x3, "csi0")),		/* D6 */
	SUNXI_PIN(SUNXI_PINCTRL_PIN(E, 11),
		  SUNXI_FUNCTION(0x0, "gpio_in"),
		  SUNXI_FUNCTION(0x1, "gpio_out"),
		  SUNXI_FUNCTION(0x2, "ts0"),		/* D7 */
		  SUNXI_FUNCTION(0x3, "csi0")),		/* D7 */
	/* Hole */
	SUNXI_PIN(SUNXI_PINCTRL_PIN(F, 0),
		  SUNXI_FUNCTION(0x0, "gpio_in"),
		  SUNXI_FUNCTION(0x1, "gpio_out"),
		  SUNXI_FUNCTION(0x2, "mmc0"),		/* D1 */
		  SUNXI_FUNCTION(0x4, "jtag")),		/* MSI */
	SUNXI_PIN(SUNXI_PINCTRL_PIN(F, 1),
		  SUNXI_FUNCTION(0x0, "gpio_in"),
		  SUNXI_FUNCTION(0x1, "gpio_out"),
		  SUNXI_FUNCTION(0x2, "mmc0"),		/* D0 */
		  SUNXI_FUNCTION(0x4, "jtag")),		/* DI1 */
	SUNXI_PIN(SUNXI_PINCTRL_PIN(F, 2),
		  SUNXI_FUNCTION(0x0, "gpio_in"),
		  SUNXI_FUNCTION(0x1, "gpio_out"),
		  SUNXI_FUNCTION(0x2, "mmc0"),		/* CLK */
		  SUNXI_FUNCTION(0x4, "uart0")),	/* TX */
	SUNXI_PIN(SUNXI_PINCTRL_PIN(F, 3),
		  SUNXI_FUNCTION(0x0, "gpio_in"),
		  SUNXI_FUNCTION(0x1, "gpio_out"),
		  SUNXI_FUNCTION(0x2, "mmc0"),		/* CMD */
		  SUNXI_FUNCTION(0x4, "jtag")),		/* DO1 */
	SUNXI_PIN(SUNXI_PINCTRL_PIN(F, 4),
		  SUNXI_FUNCTION(0x0, "gpio_in"),
		  SUNXI_FUNCTION(0x1, "gpio_out"),
		  SUNXI_FUNCTION(0x2, "mmc0"),		/* D3 */
		  SUNXI_FUNCTION(0x4, "uart0")),	/* RX */
	SUNXI_PIN(SUNXI_PINCTRL_PIN(F, 5),
		  SUNXI_FUNCTION(0x0, "gpio_in"),
		  SUNXI_FUNCTION(0x1, "gpio_out"),
		  SUNXI_FUNCTION(0x2, "mmc0"),		/* D2 */
		  SUNXI_FUNCTION(0x4, "jtag")),		/* CK1 */
	/* Hole */
	SUNXI_PIN(SUNXI_PINCTRL_PIN(G, 0),
		  SUNXI_FUNCTION(0x0, "gpio_in"),
		  SUNXI_FUNCTION(0x1, "gpio_out"),
		  SUNXI_FUNCTION(0x2, "ts1"),		/* CLK */
		  SUNXI_FUNCTION(0x3, "csi1"),		/* PCK */
		  SUNXI_FUNCTION(0x4, "mmc1")),		/* CMD */
	SUNXI_PIN(SUNXI_PINCTRL_PIN(G, 1),
		  SUNXI_FUNCTION(0x0, "gpio_in"),
		  SUNXI_FUNCTION(0x1, "gpio_out"),
		  SUNXI_FUNCTION(0x2, "ts1"),		/* ERR */
		  SUNXI_FUNCTION(0x3, "csi1"),		/* CK */
		  SUNXI_FUNCTION(0x4, "mmc1")),		/* CLK */
	SUNXI_PIN(SUNXI_PINCTRL_PIN(G, 2),
		  SUNXI_FUNCTION(0x0, "gpio_in"),
		  SUNXI_FUNCTION(0x1, "gpio_out"),
		  SUNXI_FUNCTION(0x2, "ts1"),		/* SYNC */
		  SUNXI_FUNCTION(0x3, "csi1"),		/* HSYNC */
		  SUNXI_FUNCTION(0x4, "mmc1")),		/* D0 */
	SUNXI_PIN(SUNXI_PINCTRL_PIN(G, 3),
		  SUNXI_FUNCTION(0x0, "gpio_in"),
		  SUNXI_FUNCTION(0x1, "gpio_out"),
		  SUNXI_FUNCTION(0x2, "ts1"),		/* DVLD */
		  SUNXI_FUNCTION(0x3, "csi1"),		/* VSYNC */
		  SUNXI_FUNCTION(0x4, "mmc1")),		/* D1 */
	SUNXI_PIN(SUNXI_PINCTRL_PIN(G, 4),
		  SUNXI_FUNCTION(0x0, "gpio_in"),
		  SUNXI_FUNCTION(0x1, "gpio_out"),
		  SUNXI_FUNCTION(0x2, "ts1"),		/* D0 */
		  SUNXI_FUNCTION(0x3, "csi1"),		/* D0 */
		  SUNXI_FUNCTION(0x4, "mmc1"),		/* D2 */
		  SUNXI_FUNCTION(0x5, "csi0")),		/* D8 */
	SUNXI_PIN(SUNXI_PINCTRL_PIN(G, 5),
		  SUNXI_FUNCTION(0x0, "gpio_in"),
		  SUNXI_FUNCTION(0x1, "gpio_out"),
		  SUNXI_FUNCTION(0x2, "ts1"),		/* D1 */
		  SUNXI_FUNCTION(0x3, "csi1"),		/* D1 */
		  SUNXI_FUNCTION(0x4, "mmc1"),		/* D3 */
		  SUNXI_FUNCTION(0x5, "csi0")),		/* D9 */
	SUNXI_PIN(SUNXI_PINCTRL_PIN(G, 6),
		  SUNXI_FUNCTION(0x0, "gpio_in"),
		  SUNXI_FUNCTION(0x1, "gpio_out"),
		  SUNXI_FUNCTION(0x2, "ts1"),		/* D2 */
		  SUNXI_FUNCTION(0x3, "csi1"),		/* D2 */
		  SUNXI_FUNCTION(0x4, "uart3"),		/* TX */
		  SUNXI_FUNCTION(0x5, "csi0")),		/* D10 */
	SUNXI_PIN(SUNXI_PINCTRL_PIN(G, 7),
		  SUNXI_FUNCTION(0x0, "gpio_in"),
		  SUNXI_FUNCTION(0x1, "gpio_out"),
		  SUNXI_FUNCTION(0x2, "ts1"),		/* D3 */
		  SUNXI_FUNCTION(0x3, "csi1"),		/* D3 */
		  SUNXI_FUNCTION(0x4, "uart3"),		/* RX */
		  SUNXI_FUNCTION(0x5, "csi0")),		/* D11 */
	SUNXI_PIN(SUNXI_PINCTRL_PIN(G, 8),
		  SUNXI_FUNCTION(0x0, "gpio_in"),
		  SUNXI_FUNCTION(0x1, "gpio_out"),
		  SUNXI_FUNCTION(0x2, "ts1"),		/* D4 */
		  SUNXI_FUNCTION(0x3, "csi1"),		/* D4 */
		  SUNXI_FUNCTION(0x4, "uart3"),		/* RTS */
		  SUNXI_FUNCTION(0x5, "csi0")),		/* D12 */
	SUNXI_PIN(SUNXI_PINCTRL_PIN(G, 9),
		  SUNXI_FUNCTION(0x0, "gpio_in"),
		  SUNXI_FUNCTION(0x1, "gpio_out"),
		  SUNXI_FUNCTION(0x2, "ts1"),		/* D5 */
		  SUNXI_FUNCTION(0x3, "csi1"),		/* D5 */
		  SUNXI_FUNCTION(0x4, "uart3"),		/* CTS */
		  SUNXI_FUNCTION(0x5, "csi0"),		/* D13 */
		  SUNXI_FUNCTION_VARIANT(0x6, "bist",	/* RESULT0 */
					 PINCTRL_SUN8I_R40)),
	SUNXI_PIN(SUNXI_PINCTRL_PIN(G, 10),
		  SUNXI_FUNCTION(0x0, "gpio_in"),
		  SUNXI_FUNCTION(0x1, "gpio_out"),
		  SUNXI_FUNCTION(0x2, "ts1"),		/* D6 */
		  SUNXI_FUNCTION(0x3, "csi1"),		/* D6 */
		  SUNXI_FUNCTION(0x4, "uart4"),		/* TX */
		  SUNXI_FUNCTION(0x5, "csi0"),		/* D14 */
		  SUNXI_FUNCTION_VARIANT(0x6, "bist",	/* RESULT1 */
					 PINCTRL_SUN8I_R40)),
	SUNXI_PIN(SUNXI_PINCTRL_PIN(G, 11),
		  SUNXI_FUNCTION(0x0, "gpio_in"),
		  SUNXI_FUNCTION(0x1, "gpio_out"),
		  SUNXI_FUNCTION(0x2, "ts1"),		/* D7 */
		  SUNXI_FUNCTION(0x3, "csi1"),		/* D7 */
		  SUNXI_FUNCTION(0x4, "uart4"),		/* RX */
		  SUNXI_FUNCTION(0x5, "csi0")),		/* D15 */
	/* Hole */
	SUNXI_PIN(SUNXI_PINCTRL_PIN(H, 0),
		  SUNXI_FUNCTION(0x0, "gpio_in"),
		  SUNXI_FUNCTION(0x1, "gpio_out"),
		  SUNXI_FUNCTION(0x2, "lcd1"),		/* D0 */
		  SUNXI_FUNCTION_VARIANT(0x3, "pata",	/* ATAA0 */
					 PINCTRL_SUN4I_A10),
		  SUNXI_FUNCTION(0x4, "uart3"),		/* TX */
		  SUNXI_FUNCTION_IRQ(0x6, 0),		/* EINT0 */
		  SUNXI_FUNCTION(0x7, "csi1")),		/* D0 */
	SUNXI_PIN(SUNXI_PINCTRL_PIN(H, 1),
		  SUNXI_FUNCTION(0x0, "gpio_in"),
		  SUNXI_FUNCTION(0x1, "gpio_out"),
		  SUNXI_FUNCTION(0x2, "lcd1"),		/* D1 */
		  SUNXI_FUNCTION_VARIANT(0x3, "pata",	/* ATAA1 */
					 PINCTRL_SUN4I_A10),
		  SUNXI_FUNCTION(0x4, "uart3"),		/* RX */
		  SUNXI_FUNCTION_IRQ(0x6, 1),		/* EINT1 */
		  SUNXI_FUNCTION(0x7, "csi1")),		/* D1 */
	SUNXI_PIN(SUNXI_PINCTRL_PIN(H, 2),
		  SUNXI_FUNCTION(0x0, "gpio_in"),
		  SUNXI_FUNCTION(0x1, "gpio_out"),
		  SUNXI_FUNCTION(0x2, "lcd1"),		/* D2 */
		  SUNXI_FUNCTION_VARIANT(0x3, "pata",	/* ATAA2 */
					 PINCTRL_SUN4I_A10),
		  SUNXI_FUNCTION(0x4, "uart3"),		/* RTS */
		  SUNXI_FUNCTION_IRQ(0x6, 2),		/* EINT2 */
		  SUNXI_FUNCTION(0x7, "csi1")),		/* D2 */
	SUNXI_PIN(SUNXI_PINCTRL_PIN(H, 3),
		  SUNXI_FUNCTION(0x0, "gpio_in"),
		  SUNXI_FUNCTION(0x1, "gpio_out"),
		  SUNXI_FUNCTION(0x2, "lcd1"),		/* D3 */
		  SUNXI_FUNCTION_VARIANT(0x3, "pata",	/* ATAIRQ */
					 PINCTRL_SUN4I_A10),
		  SUNXI_FUNCTION(0x4, "uart3"),		/* CTS */
		  SUNXI_FUNCTION_IRQ(0x6, 3),		/* EINT3 */
		  SUNXI_FUNCTION(0x7, "csi1")),		/* D3 */
	SUNXI_PIN(SUNXI_PINCTRL_PIN(H, 4),
		  SUNXI_FUNCTION(0x0, "gpio_in"),
		  SUNXI_FUNCTION(0x1, "gpio_out"),
		  SUNXI_FUNCTION(0x2, "lcd1"),		/* D4 */
		  SUNXI_FUNCTION_VARIANT(0x3, "pata",	/* ATAD0 */
					 PINCTRL_SUN4I_A10),
		  SUNXI_FUNCTION(0x4, "uart4"),		/* TX */
		  SUNXI_FUNCTION_IRQ(0x6, 4),		/* EINT4 */
		  SUNXI_FUNCTION(0x7, "csi1")),		/* D4 */
	SUNXI_PIN(SUNXI_PINCTRL_PIN(H, 5),
		  SUNXI_FUNCTION(0x0, "gpio_in"),
		  SUNXI_FUNCTION(0x1, "gpio_out"),
		  SUNXI_FUNCTION(0x2, "lcd1"),		/* D5 */
		  SUNXI_FUNCTION_VARIANT(0x3, "pata",	/* ATAD1 */
					 PINCTRL_SUN4I_A10),
		  SUNXI_FUNCTION(0x4, "uart4"),		/* RX */
		  SUNXI_FUNCTION_IRQ(0x6, 5),		/* EINT5 */
		  SUNXI_FUNCTION(0x7, "csi1")),		/* D5 */
	SUNXI_PIN(SUNXI_PINCTRL_PIN(H, 6),
		  SUNXI_FUNCTION(0x0, "gpio_in"),
		  SUNXI_FUNCTION(0x1, "gpio_out"),
		  SUNXI_FUNCTION(0x2, "lcd1"),		/* D6 */
		  SUNXI_FUNCTION_VARIANT(0x3, "pata",	/* ATAD2 */
					 PINCTRL_SUN4I_A10),
		  SUNXI_FUNCTION(0x4, "uart5"),		/* TX */
		  SUNXI_FUNCTION_VARIANT(0x5, "ms",	/* BS */
					 PINCTRL_SUN4I_A10 |
					 PINCTRL_SUN7I_A20),
		  SUNXI_FUNCTION_IRQ(0x6, 6),		/* EINT6 */
		  SUNXI_FUNCTION(0x7, "csi1")),		/* D6 */
	SUNXI_PIN(SUNXI_PINCTRL_PIN(H, 7),
		  SUNXI_FUNCTION(0x0, "gpio_in"),
		  SUNXI_FUNCTION(0x1, "gpio_out"),
		  SUNXI_FUNCTION(0x2, "lcd1"),		/* D7 */
		  SUNXI_FUNCTION_VARIANT(0x3, "pata",	/* ATAD3 */
					 PINCTRL_SUN4I_A10),
		  SUNXI_FUNCTION(0x4, "uart5"),		/* RX */
		  SUNXI_FUNCTION_VARIANT(0x5, "ms",	/* CLK */
					 PINCTRL_SUN4I_A10 |
					 PINCTRL_SUN7I_A20),
		  SUNXI_FUNCTION_IRQ(0x6, 7),		/* EINT7 */
		  SUNXI_FUNCTION(0x7, "csi1")),		/* D7 */
	SUNXI_PIN(SUNXI_PINCTRL_PIN(H, 8),
		  SUNXI_FUNCTION(0x0, "gpio_in"),
		  SUNXI_FUNCTION(0x1, "gpio_out"),
		  SUNXI_FUNCTION(0x2, "lcd1"),		/* D8 */
		  SUNXI_FUNCTION_VARIANT(0x3, "pata",	/* ATAD4 */
					 PINCTRL_SUN4I_A10),
		  SUNXI_FUNCTION_VARIANT(0x3, "emac",	/* ERXD3 */
<<<<<<< HEAD
					 PINCTRL_SUN7I_A20),
=======
					 PINCTRL_SUN7I_A20 |
					 PINCTRL_SUN8I_R40),
>>>>>>> bb176f67
		  SUNXI_FUNCTION(0x4, "keypad"),	/* IN0 */
		  SUNXI_FUNCTION_VARIANT(0x5, "ms",	/* D0 */
					 PINCTRL_SUN4I_A10 |
					 PINCTRL_SUN7I_A20),
		  SUNXI_FUNCTION_IRQ(0x6, 8),		/* EINT8 */
		  SUNXI_FUNCTION(0x7, "csi1")),		/* D8 */
	SUNXI_PIN(SUNXI_PINCTRL_PIN(H, 9),
		  SUNXI_FUNCTION(0x0, "gpio_in"),
		  SUNXI_FUNCTION(0x1, "gpio_out"),
		  SUNXI_FUNCTION(0x2, "lcd1"),		/* D9 */
		  SUNXI_FUNCTION_VARIANT(0x3, "pata",	/* ATAD5 */
					 PINCTRL_SUN4I_A10),
		  SUNXI_FUNCTION_VARIANT(0x3, "emac",	/* ERXD2 */
<<<<<<< HEAD
					 PINCTRL_SUN7I_A20),
=======
					 PINCTRL_SUN7I_A20 |
					 PINCTRL_SUN8I_R40),
>>>>>>> bb176f67
		  SUNXI_FUNCTION(0x4, "keypad"),	/* IN1 */
		  SUNXI_FUNCTION_VARIANT(0x5, "ms",	/* D1 */
					 PINCTRL_SUN4I_A10 |
					 PINCTRL_SUN7I_A20),
		  SUNXI_FUNCTION_IRQ(0x6, 9),		/* EINT9 */
		  SUNXI_FUNCTION(0x7, "csi1")),		/* D9 */
	SUNXI_PIN(SUNXI_PINCTRL_PIN(H, 10),
		  SUNXI_FUNCTION(0x0, "gpio_in"),
		  SUNXI_FUNCTION(0x1, "gpio_out"),
		  SUNXI_FUNCTION(0x2, "lcd1"),		/* D10 */
		  SUNXI_FUNCTION_VARIANT(0x3, "pata",	/* ATAD6 */
					 PINCTRL_SUN4I_A10),
		  SUNXI_FUNCTION_VARIANT(0x3, "emac",	/* ERXD1 */
<<<<<<< HEAD
					 PINCTRL_SUN7I_A20),
=======
					 PINCTRL_SUN7I_A20 |
					 PINCTRL_SUN8I_R40),
>>>>>>> bb176f67
		  SUNXI_FUNCTION(0x4, "keypad"),	/* IN2 */
		  SUNXI_FUNCTION_VARIANT(0x5, "ms",	/* D2 */
					 PINCTRL_SUN4I_A10 |
					 PINCTRL_SUN7I_A20),
		  SUNXI_FUNCTION_IRQ(0x6, 10),		/* EINT10 */
		  SUNXI_FUNCTION(0x7, "csi1")),		/* D10 */
	SUNXI_PIN(SUNXI_PINCTRL_PIN(H, 11),
		  SUNXI_FUNCTION(0x0, "gpio_in"),
		  SUNXI_FUNCTION(0x1, "gpio_out"),
		  SUNXI_FUNCTION(0x2, "lcd1"),		/* D11 */
		  SUNXI_FUNCTION_VARIANT(0x3, "pata",	/* ATAD7 */
					 PINCTRL_SUN4I_A10),
		  SUNXI_FUNCTION_VARIANT(0x3, "emac",	/* ERXD0 */
<<<<<<< HEAD
					 PINCTRL_SUN7I_A20),
=======
					 PINCTRL_SUN7I_A20 |
					 PINCTRL_SUN8I_R40),
>>>>>>> bb176f67
		  SUNXI_FUNCTION(0x4, "keypad"),	/* IN3 */
		  SUNXI_FUNCTION_VARIANT(0x5, "ms",	/* D3 */
					 PINCTRL_SUN4I_A10 |
					 PINCTRL_SUN7I_A20),
		  SUNXI_FUNCTION_IRQ(0x6, 11),		/* EINT11 */
		  SUNXI_FUNCTION(0x7, "csi1")),		/* D11 */
	SUNXI_PIN(SUNXI_PINCTRL_PIN(H, 12),
		  SUNXI_FUNCTION(0x0, "gpio_in"),
		  SUNXI_FUNCTION(0x1, "gpio_out"),
		  SUNXI_FUNCTION(0x2, "lcd1"),		/* D12 */
		  SUNXI_FUNCTION_VARIANT(0x3, "pata",	/* ATAD8 */
					 PINCTRL_SUN4I_A10),
		  SUNXI_FUNCTION(0x4, "ps2"),		/* SCK1 */
		  SUNXI_FUNCTION_IRQ(0x6, 12),		/* EINT12 */
		  SUNXI_FUNCTION(0x7, "csi1")),		/* D12 */
	SUNXI_PIN(SUNXI_PINCTRL_PIN(H, 13),
		  SUNXI_FUNCTION(0x0, "gpio_in"),
		  SUNXI_FUNCTION(0x1, "gpio_out"),
		  SUNXI_FUNCTION(0x2, "lcd1"),		/* D13 */
		  SUNXI_FUNCTION_VARIANT(0x3, "pata",	/* ATAD9 */
					 PINCTRL_SUN4I_A10),
		  SUNXI_FUNCTION(0x4, "ps2"),		/* SDA1 */
		  SUNXI_FUNCTION(0x5, "sim"),		/* RST */
		  SUNXI_FUNCTION_IRQ(0x6, 13),		/* EINT13 */
		  SUNXI_FUNCTION(0x7, "csi1")),		/* D13 */
	SUNXI_PIN(SUNXI_PINCTRL_PIN(H, 14),
		  SUNXI_FUNCTION(0x0, "gpio_in"),
		  SUNXI_FUNCTION(0x1, "gpio_out"),
		  SUNXI_FUNCTION(0x2, "lcd1"),		/* D14 */
		  SUNXI_FUNCTION_VARIANT(0x3, "pata",	/* ATAD10 */
					 PINCTRL_SUN4I_A10),
		  SUNXI_FUNCTION_VARIANT(0x3, "emac",	/* ETXD3 */
<<<<<<< HEAD
					 PINCTRL_SUN7I_A20),
=======
					 PINCTRL_SUN7I_A20 |
					 PINCTRL_SUN8I_R40),
>>>>>>> bb176f67
		  SUNXI_FUNCTION(0x4, "keypad"),	/* IN4 */
		  SUNXI_FUNCTION(0x5, "sim"),		/* VPPEN */
		  SUNXI_FUNCTION_IRQ(0x6, 14),		/* EINT14 */
		  SUNXI_FUNCTION(0x7, "csi1")),		/* D14 */
	SUNXI_PIN(SUNXI_PINCTRL_PIN(H, 15),
		  SUNXI_FUNCTION(0x0, "gpio_in"),
		  SUNXI_FUNCTION(0x1, "gpio_out"),
		  SUNXI_FUNCTION(0x2, "lcd1"),		/* D15 */
		  SUNXI_FUNCTION_VARIANT(0x3, "pata",	/* ATAD11 */
					 PINCTRL_SUN4I_A10),
		  SUNXI_FUNCTION_VARIANT(0x3, "emac",	/* ETXD2 */
<<<<<<< HEAD
					 PINCTRL_SUN7I_A20),
=======
					 PINCTRL_SUN7I_A20 |
					 PINCTRL_SUN8I_R40),
>>>>>>> bb176f67
		  SUNXI_FUNCTION(0x4, "keypad"),	/* IN5 */
		  SUNXI_FUNCTION(0x5, "sim"),		/* VPPPP */
		  SUNXI_FUNCTION_IRQ(0x6, 15),		/* EINT15 */
		  SUNXI_FUNCTION(0x7, "csi1")),		/* D15 */
	SUNXI_PIN(SUNXI_PINCTRL_PIN(H, 16),
		  SUNXI_FUNCTION(0x0, "gpio_in"),
		  SUNXI_FUNCTION(0x1, "gpio_out"),
		  SUNXI_FUNCTION(0x2, "lcd1"),		/* D16 */
		  SUNXI_FUNCTION_VARIANT(0x3, "pata",	/* ATAD12 */
					 PINCTRL_SUN4I_A10),
		  SUNXI_FUNCTION_VARIANT(0x3, "emac",	/* ETXD1 */
<<<<<<< HEAD
					 PINCTRL_SUN7I_A20),
=======
					 PINCTRL_SUN7I_A20 |
					 PINCTRL_SUN8I_R40),
>>>>>>> bb176f67
		  SUNXI_FUNCTION(0x4, "keypad"),	/* IN6 */
		  SUNXI_FUNCTION(0x5, "sim"),		/* DET */
		  SUNXI_FUNCTION_IRQ(0x6, 16),		/* EINT16 */
		  SUNXI_FUNCTION(0x7, "csi1")),		/* D16 */
	SUNXI_PIN(SUNXI_PINCTRL_PIN(H, 17),
		  SUNXI_FUNCTION(0x0, "gpio_in"),
		  SUNXI_FUNCTION(0x1, "gpio_out"),
		  SUNXI_FUNCTION(0x2, "lcd1"),		/* D17 */
		  SUNXI_FUNCTION_VARIANT(0x3, "pata",	/* ATAD13 */
					 PINCTRL_SUN4I_A10),
		  SUNXI_FUNCTION_VARIANT(0x3, "emac",	/* ETXD0 */
<<<<<<< HEAD
					 PINCTRL_SUN7I_A20),
=======
					 PINCTRL_SUN7I_A20 |
					 PINCTRL_SUN8I_R40),
>>>>>>> bb176f67
		  SUNXI_FUNCTION(0x4, "keypad"),	/* IN7 */
		  SUNXI_FUNCTION(0x5, "sim"),		/* VCCEN */
		  SUNXI_FUNCTION_IRQ(0x6, 17),		/* EINT17 */
		  SUNXI_FUNCTION(0x7, "csi1")),		/* D17 */
	SUNXI_PIN(SUNXI_PINCTRL_PIN(H, 18),
		  SUNXI_FUNCTION(0x0, "gpio_in"),
		  SUNXI_FUNCTION(0x1, "gpio_out"),
		  SUNXI_FUNCTION(0x2, "lcd1"),		/* D18 */
		  SUNXI_FUNCTION_VARIANT(0x3, "pata",	/* ATAD14 */
					 PINCTRL_SUN4I_A10),
		  SUNXI_FUNCTION_VARIANT(0x3, "emac",	/* ERXCK */
<<<<<<< HEAD
					 PINCTRL_SUN7I_A20),
=======
					 PINCTRL_SUN7I_A20 |
					 PINCTRL_SUN8I_R40),
>>>>>>> bb176f67
		  SUNXI_FUNCTION(0x4, "keypad"),	/* OUT0 */
		  SUNXI_FUNCTION(0x5, "sim"),		/* SCK */
		  SUNXI_FUNCTION_IRQ(0x6, 18),		/* EINT18 */
		  SUNXI_FUNCTION(0x7, "csi1")),		/* D18 */
	SUNXI_PIN(SUNXI_PINCTRL_PIN(H, 19),
		  SUNXI_FUNCTION(0x0, "gpio_in"),
		  SUNXI_FUNCTION(0x1, "gpio_out"),
		  SUNXI_FUNCTION(0x2, "lcd1"),		/* D19 */
		  SUNXI_FUNCTION_VARIANT(0x3, "pata",	/* ATAD15 */
					 PINCTRL_SUN4I_A10),
		  SUNXI_FUNCTION_VARIANT(0x3, "emac",	/* ERXERR */
<<<<<<< HEAD
					 PINCTRL_SUN7I_A20),
=======
					 PINCTRL_SUN7I_A20 |
					 PINCTRL_SUN8I_R40),
>>>>>>> bb176f67
		  SUNXI_FUNCTION(0x4, "keypad"),	/* OUT1 */
		  SUNXI_FUNCTION(0x5, "sim"),		/* SDA */
		  SUNXI_FUNCTION_IRQ(0x6, 19),		/* EINT19 */
		  SUNXI_FUNCTION(0x7, "csi1")),		/* D19 */
	SUNXI_PIN(SUNXI_PINCTRL_PIN(H, 20),
		  SUNXI_FUNCTION(0x0, "gpio_in"),
		  SUNXI_FUNCTION(0x1, "gpio_out"),
		  SUNXI_FUNCTION(0x2, "lcd1"),		/* D20 */
		  SUNXI_FUNCTION_VARIANT(0x3, "pata",	/* ATAOE */
					 PINCTRL_SUN4I_A10),
		  SUNXI_FUNCTION_VARIANT(0x3, "emac",	/* ERXDV */
<<<<<<< HEAD
					 PINCTRL_SUN7I_A20),
=======
					 PINCTRL_SUN7I_A20 |
					 PINCTRL_SUN8I_R40),
>>>>>>> bb176f67
		  SUNXI_FUNCTION(0x4, "can"),		/* TX */
		  SUNXI_FUNCTION_IRQ(0x6, 20),		/* EINT20 */
		  SUNXI_FUNCTION(0x7, "csi1")),		/* D20 */
	SUNXI_PIN(SUNXI_PINCTRL_PIN(H, 21),
		  SUNXI_FUNCTION(0x0, "gpio_in"),
		  SUNXI_FUNCTION(0x1, "gpio_out"),
		  SUNXI_FUNCTION(0x2, "lcd1"),		/* D21 */
		  SUNXI_FUNCTION_VARIANT(0x3, "pata",	/* ATADREQ */
					 PINCTRL_SUN4I_A10),
		  SUNXI_FUNCTION_VARIANT(0x3, "emac",	/* EMDC */
<<<<<<< HEAD
					 PINCTRL_SUN7I_A20),
=======
					 PINCTRL_SUN7I_A20 |
					 PINCTRL_SUN8I_R40),
>>>>>>> bb176f67
		  SUNXI_FUNCTION(0x4, "can"),		/* RX */
		  SUNXI_FUNCTION_IRQ(0x6, 21),		/* EINT21 */
		  SUNXI_FUNCTION(0x7, "csi1")),		/* D21 */
	SUNXI_PIN(SUNXI_PINCTRL_PIN(H, 22),
		  SUNXI_FUNCTION(0x0, "gpio_in"),
		  SUNXI_FUNCTION(0x1, "gpio_out"),
		  SUNXI_FUNCTION(0x2, "lcd1"),		/* D22 */
		  SUNXI_FUNCTION_VARIANT(0x3, "pata",	/* ATADACK */
					 PINCTRL_SUN4I_A10),
		  SUNXI_FUNCTION_VARIANT(0x3, "emac",	/* EMDIO */
<<<<<<< HEAD
					 PINCTRL_SUN7I_A20),
=======
					 PINCTRL_SUN7I_A20 |
					 PINCTRL_SUN8I_R40),
>>>>>>> bb176f67
		  SUNXI_FUNCTION(0x4, "keypad"),	/* OUT2 */
		  SUNXI_FUNCTION(0x5, "mmc1"),		/* CMD */
		  SUNXI_FUNCTION(0x7, "csi1")),		/* D22 */
	SUNXI_PIN(SUNXI_PINCTRL_PIN(H, 23),
		  SUNXI_FUNCTION(0x0, "gpio_in"),
		  SUNXI_FUNCTION(0x1, "gpio_out"),
		  SUNXI_FUNCTION(0x2, "lcd1"),		/* D23 */
		  SUNXI_FUNCTION_VARIANT(0x3, "pata",	/* ATACS0 */
					 PINCTRL_SUN4I_A10),
		  SUNXI_FUNCTION_VARIANT(0x3, "emac",	/* ETXEN */
<<<<<<< HEAD
					 PINCTRL_SUN7I_A20),
=======
					 PINCTRL_SUN7I_A20 |
					 PINCTRL_SUN8I_R40),
>>>>>>> bb176f67
		  SUNXI_FUNCTION(0x4, "keypad"),	/* OUT3 */
		  SUNXI_FUNCTION(0x5, "mmc1"),		/* CLK */
		  SUNXI_FUNCTION(0x7, "csi1")),		/* D23 */
	SUNXI_PIN(SUNXI_PINCTRL_PIN(H, 24),
		  SUNXI_FUNCTION(0x0, "gpio_in"),
		  SUNXI_FUNCTION(0x1, "gpio_out"),
		  SUNXI_FUNCTION(0x2, "lcd1"),		/* CLK */
		  SUNXI_FUNCTION_VARIANT(0x3, "pata",	/* ATACS1 */
					 PINCTRL_SUN4I_A10),
		  SUNXI_FUNCTION_VARIANT(0x3, "emac",	/* ETXCK */
<<<<<<< HEAD
					 PINCTRL_SUN7I_A20),
=======
					 PINCTRL_SUN7I_A20 |
					 PINCTRL_SUN8I_R40),
>>>>>>> bb176f67
		  SUNXI_FUNCTION(0x4, "keypad"),	/* OUT4 */
		  SUNXI_FUNCTION(0x5, "mmc1"),		/* D0 */
		  SUNXI_FUNCTION(0x7, "csi1")),		/* PCLK */
	SUNXI_PIN(SUNXI_PINCTRL_PIN(H, 25),
		  SUNXI_FUNCTION(0x0, "gpio_in"),
		  SUNXI_FUNCTION(0x1, "gpio_out"),
		  SUNXI_FUNCTION(0x2, "lcd1"),		/* DE */
		  SUNXI_FUNCTION_VARIANT(0x3, "pata",	/* ATAIORDY */
					 PINCTRL_SUN4I_A10),
		  SUNXI_FUNCTION_VARIANT(0x3, "emac",	/* ECRS */
<<<<<<< HEAD
					 PINCTRL_SUN7I_A20),
=======
					 PINCTRL_SUN7I_A20 |
					 PINCTRL_SUN8I_R40),
>>>>>>> bb176f67
		  SUNXI_FUNCTION(0x4, "keypad"),	/* OUT5 */
		  SUNXI_FUNCTION(0x5, "mmc1"),		/* D1 */
		  SUNXI_FUNCTION(0x7, "csi1")),		/* FIELD */
	SUNXI_PIN(SUNXI_PINCTRL_PIN(H, 26),
		  SUNXI_FUNCTION(0x0, "gpio_in"),
		  SUNXI_FUNCTION(0x1, "gpio_out"),
		  SUNXI_FUNCTION(0x2, "lcd1"),		/* HSYNC */
		  SUNXI_FUNCTION_VARIANT(0x3, "pata",	/* ATAIOR */
					 PINCTRL_SUN4I_A10),
		  SUNXI_FUNCTION_VARIANT(0x3, "emac",	/* ECOL */
<<<<<<< HEAD
					 PINCTRL_SUN7I_A20),
=======
					 PINCTRL_SUN7I_A20 |
					 PINCTRL_SUN8I_R40),
>>>>>>> bb176f67
		  SUNXI_FUNCTION(0x4, "keypad"),	/* OUT6 */
		  SUNXI_FUNCTION(0x5, "mmc1"),		/* D2 */
		  SUNXI_FUNCTION(0x7, "csi1")),		/* HSYNC */
	SUNXI_PIN(SUNXI_PINCTRL_PIN(H, 27),
		  SUNXI_FUNCTION(0x0, "gpio_in"),
		  SUNXI_FUNCTION(0x1, "gpio_out"),
		  SUNXI_FUNCTION(0x2, "lcd1"),		/* VSYNC */
		  SUNXI_FUNCTION_VARIANT(0x3, "pata",	/* ATAIOW */
					 PINCTRL_SUN4I_A10),
		  SUNXI_FUNCTION_VARIANT(0x3, "emac",	/* ETXERR */
<<<<<<< HEAD
					 PINCTRL_SUN7I_A20),
=======
					 PINCTRL_SUN7I_A20 |
					 PINCTRL_SUN8I_R40),
>>>>>>> bb176f67
		  SUNXI_FUNCTION(0x4, "keypad"),	/* OUT7 */
		  SUNXI_FUNCTION(0x5, "mmc1"),		/* D3 */
		  SUNXI_FUNCTION(0x7, "csi1")),		/* VSYNC */
	/* Hole */
	SUNXI_PIN(SUNXI_PINCTRL_PIN(I, 0),
		  SUNXI_FUNCTION(0x0, "gpio_in"),
		  SUNXI_FUNCTION(0x1, "gpio_out"),
		  SUNXI_FUNCTION_VARIANT(0x3, "i2c3",	/* SCK */
<<<<<<< HEAD
					 PINCTRL_SUN7I_A20)),
=======
					 PINCTRL_SUN7I_A20 |
					 PINCTRL_SUN8I_R40)),
>>>>>>> bb176f67
	SUNXI_PIN(SUNXI_PINCTRL_PIN(I, 1),
		  SUNXI_FUNCTION(0x0, "gpio_in"),
		  SUNXI_FUNCTION(0x1, "gpio_out"),
		  SUNXI_FUNCTION_VARIANT(0x3, "i2c3",	/* SDA */
<<<<<<< HEAD
					 PINCTRL_SUN7I_A20)),
=======
					 PINCTRL_SUN7I_A20 |
					 PINCTRL_SUN8I_R40)),
>>>>>>> bb176f67
	SUNXI_PIN(SUNXI_PINCTRL_PIN(I, 2),
		  SUNXI_FUNCTION(0x0, "gpio_in"),
		  SUNXI_FUNCTION(0x1, "gpio_out"),
		  SUNXI_FUNCTION_VARIANT(0x3, "i2c4",	/* SCK */
<<<<<<< HEAD
					 PINCTRL_SUN7I_A20)),
=======
					 PINCTRL_SUN7I_A20 |
					 PINCTRL_SUN8I_R40)),
>>>>>>> bb176f67
	SUNXI_PIN(SUNXI_PINCTRL_PIN(I, 3),
		  SUNXI_FUNCTION(0x0, "gpio_in"),
		  SUNXI_FUNCTION(0x1, "gpio_out"),
		  SUNXI_FUNCTION(0x2, "pwm"),		/* PWM1 */
		  SUNXI_FUNCTION_VARIANT(0x3, "i2c3",	/* SDA */
<<<<<<< HEAD
					 PINCTRL_SUN7I_A20)),
=======
					 PINCTRL_SUN7I_A20 |
					 PINCTRL_SUN8I_R40)),
>>>>>>> bb176f67
	SUNXI_PIN(SUNXI_PINCTRL_PIN(I, 4),
		  SUNXI_FUNCTION(0x0, "gpio_in"),
		  SUNXI_FUNCTION(0x1, "gpio_out"),
		  SUNXI_FUNCTION(0x2, "mmc3")),		/* CMD */
	SUNXI_PIN(SUNXI_PINCTRL_PIN(I, 5),
		  SUNXI_FUNCTION(0x0, "gpio_in"),
		  SUNXI_FUNCTION(0x1, "gpio_out"),
		  SUNXI_FUNCTION(0x2, "mmc3")),		/* CLK */
	SUNXI_PIN(SUNXI_PINCTRL_PIN(I, 6),
		  SUNXI_FUNCTION(0x0, "gpio_in"),
		  SUNXI_FUNCTION(0x1, "gpio_out"),
		  SUNXI_FUNCTION(0x2, "mmc3")),		/* D0 */
	SUNXI_PIN(SUNXI_PINCTRL_PIN(I, 7),
		  SUNXI_FUNCTION(0x0, "gpio_in"),
		  SUNXI_FUNCTION(0x1, "gpio_out"),
		  SUNXI_FUNCTION(0x2, "mmc3")),		/* D1 */
	SUNXI_PIN(SUNXI_PINCTRL_PIN(I, 8),
		  SUNXI_FUNCTION(0x0, "gpio_in"),
		  SUNXI_FUNCTION(0x1, "gpio_out"),
		  SUNXI_FUNCTION(0x2, "mmc3")),		/* D2 */
	SUNXI_PIN(SUNXI_PINCTRL_PIN(I, 9),
		  SUNXI_FUNCTION(0x0, "gpio_in"),
		  SUNXI_FUNCTION(0x1, "gpio_out"),
		  SUNXI_FUNCTION(0x2, "mmc3")),		/* D3 */
	SUNXI_PIN(SUNXI_PINCTRL_PIN(I, 10),
		  SUNXI_FUNCTION(0x0, "gpio_in"),
		  SUNXI_FUNCTION(0x1, "gpio_out"),
		  SUNXI_FUNCTION(0x2, "spi0"),		/* CS0 */
		  SUNXI_FUNCTION(0x3, "uart5"),		/* TX */
		  SUNXI_FUNCTION_IRQ(0x6, 22)),		/* EINT22 */
	SUNXI_PIN(SUNXI_PINCTRL_PIN(I, 11),
		  SUNXI_FUNCTION(0x0, "gpio_in"),
		  SUNXI_FUNCTION(0x1, "gpio_out"),
		  SUNXI_FUNCTION(0x2, "spi0"),		/* CLK */
		  SUNXI_FUNCTION(0x3, "uart5"),		/* RX */
		  SUNXI_FUNCTION_IRQ(0x6, 23)),		/* EINT23 */
	SUNXI_PIN(SUNXI_PINCTRL_PIN(I, 12),
		  SUNXI_FUNCTION(0x0, "gpio_in"),
		  SUNXI_FUNCTION(0x1, "gpio_out"),
		  SUNXI_FUNCTION(0x2, "spi0"),		/* MOSI */
		  SUNXI_FUNCTION(0x3, "uart6"),		/* TX */
		  SUNXI_FUNCTION_VARIANT(0x4, "clk_out_a",
<<<<<<< HEAD
					 PINCTRL_SUN7I_A20),
=======
					 PINCTRL_SUN7I_A20 |
					 PINCTRL_SUN8I_R40),
>>>>>>> bb176f67
		  SUNXI_FUNCTION_IRQ(0x6, 24)),		/* EINT24 */
	SUNXI_PIN(SUNXI_PINCTRL_PIN(I, 13),
		  SUNXI_FUNCTION(0x0, "gpio_in"),
		  SUNXI_FUNCTION(0x1, "gpio_out"),
		  SUNXI_FUNCTION(0x2, "spi0"),		/* MISO */
		  SUNXI_FUNCTION(0x3, "uart6"),		/* RX */
		  SUNXI_FUNCTION_VARIANT(0x4, "clk_out_b",
<<<<<<< HEAD
					 PINCTRL_SUN7I_A20),
=======
					 PINCTRL_SUN7I_A20 |
					 PINCTRL_SUN8I_R40),
>>>>>>> bb176f67
		  SUNXI_FUNCTION_IRQ(0x6, 25)),		/* EINT25 */
	SUNXI_PIN(SUNXI_PINCTRL_PIN(I, 14),
		  SUNXI_FUNCTION(0x0, "gpio_in"),
		  SUNXI_FUNCTION(0x1, "gpio_out"),
		  SUNXI_FUNCTION(0x2, "spi0"),		/* CS1 */
		  SUNXI_FUNCTION(0x3, "ps2"),		/* SCK1 */
		  SUNXI_FUNCTION(0x4, "timer4"),	/* TCLKIN0 */
		  SUNXI_FUNCTION_IRQ(0x6, 26)),		/* EINT26 */
	SUNXI_PIN(SUNXI_PINCTRL_PIN(I, 15),
		  SUNXI_FUNCTION(0x0, "gpio_in"),
		  SUNXI_FUNCTION(0x1, "gpio_out"),
		  SUNXI_FUNCTION(0x2, "spi1"),		/* CS1 */
		  SUNXI_FUNCTION(0x3, "ps2"),		/* SDA1 */
		  SUNXI_FUNCTION(0x4, "timer5"),	/* TCLKIN1 */
		  SUNXI_FUNCTION_IRQ(0x6, 27)),		/* EINT27 */
	SUNXI_PIN(SUNXI_PINCTRL_PIN(I, 16),
		  SUNXI_FUNCTION(0x0, "gpio_in"),
		  SUNXI_FUNCTION(0x1, "gpio_out"),
		  SUNXI_FUNCTION(0x2, "spi1"),		/* CS0 */
		  SUNXI_FUNCTION(0x3, "uart2"),		/* RTS */
		  SUNXI_FUNCTION_IRQ(0x6, 28)),		/* EINT28 */
	SUNXI_PIN(SUNXI_PINCTRL_PIN(I, 17),
		  SUNXI_FUNCTION(0x0, "gpio_in"),
		  SUNXI_FUNCTION(0x1, "gpio_out"),
		  SUNXI_FUNCTION(0x2, "spi1"),		/* CLK */
		  SUNXI_FUNCTION(0x3, "uart2"),		/* CTS */
		  SUNXI_FUNCTION_IRQ(0x6, 29)),		/* EINT29 */
	SUNXI_PIN(SUNXI_PINCTRL_PIN(I, 18),
		  SUNXI_FUNCTION(0x0, "gpio_in"),
		  SUNXI_FUNCTION(0x1, "gpio_out"),
		  SUNXI_FUNCTION(0x2, "spi1"),		/* MOSI */
		  SUNXI_FUNCTION(0x3, "uart2"),		/* TX */
		  SUNXI_FUNCTION_IRQ(0x6, 30)),		/* EINT30 */
	SUNXI_PIN(SUNXI_PINCTRL_PIN(I, 19),
		  SUNXI_FUNCTION(0x0, "gpio_in"),
		  SUNXI_FUNCTION(0x1, "gpio_out"),
		  SUNXI_FUNCTION(0x2, "spi1"),		/* MISO */
		  SUNXI_FUNCTION(0x3, "uart2"),		/* RX */
		  SUNXI_FUNCTION_IRQ(0x6, 31)),		/* EINT31 */
	SUNXI_PIN(SUNXI_PINCTRL_PIN(I, 20),
		  SUNXI_FUNCTION(0x0, "gpio_in"),
		  SUNXI_FUNCTION(0x1, "gpio_out"),
		  SUNXI_FUNCTION(0x2, "ps2"),		/* SCK0 */
		  SUNXI_FUNCTION(0x3, "uart7"),		/* TX */
		  SUNXI_FUNCTION_VARIANT(0x4, "hdmi",	/* HSCL */
					 PINCTRL_SUN4I_A10 |
					 PINCTRL_SUN7I_A20),
		  SUNXI_FUNCTION_VARIANT(0x6, "pwm",	/* PWM2 */
					 PINCTRL_SUN8I_R40)),
	SUNXI_PIN(SUNXI_PINCTRL_PIN(I, 21),
		  SUNXI_FUNCTION(0x0, "gpio_in"),
		  SUNXI_FUNCTION(0x1, "gpio_out"),
		  SUNXI_FUNCTION(0x2, "ps2"),		/* SDA0 */
		  SUNXI_FUNCTION(0x3, "uart7"),		/* RX */
		  SUNXI_FUNCTION_VARIANT(0x4, "hdmi",	/* HSDA */
					 PINCTRL_SUN4I_A10 |
					 PINCTRL_SUN7I_A20),
		  SUNXI_FUNCTION_VARIANT(0x6, "pwm",	/* PWM3 */
					 PINCTRL_SUN8I_R40)),
};

static const struct sunxi_pinctrl_desc sun4i_a10_pinctrl_data = {
	.pins = sun4i_a10_pins,
	.npins = ARRAY_SIZE(sun4i_a10_pins),
	.irq_banks = 1,
	.irq_read_needs_mux = true,
};

static int sun4i_a10_pinctrl_probe(struct platform_device *pdev)
{
	unsigned long variant = (unsigned long)of_device_get_match_data(&pdev->dev);

	return sunxi_pinctrl_init_with_variant(pdev, &sun4i_a10_pinctrl_data,
					       variant);
}

static const struct of_device_id sun4i_a10_pinctrl_match[] = {
	{
		.compatible = "allwinner,sun4i-a10-pinctrl",
		.data = (void *)PINCTRL_SUN4I_A10
	},
	{
		.compatible = "allwinner,sun7i-a20-pinctrl",
		.data = (void *)PINCTRL_SUN7I_A20
	},
<<<<<<< HEAD
=======
	{
		.compatible = "allwinner,sun8i-r40-pinctrl",
		.data = (void *)PINCTRL_SUN8I_R40
	},
>>>>>>> bb176f67
	{}
};

static struct platform_driver sun4i_a10_pinctrl_driver = {
	.probe	= sun4i_a10_pinctrl_probe,
	.driver	= {
		.name		= "sun4i-pinctrl",
		.of_match_table	= sun4i_a10_pinctrl_match,
	},
};
builtin_platform_driver(sun4i_a10_pinctrl_driver);<|MERGE_RESOLUTION|>--- conflicted
+++ resolved
@@ -26,12 +26,8 @@
 		  SUNXI_FUNCTION(0x3, "spi1"),		/* CS0 */
 		  SUNXI_FUNCTION(0x4, "uart2"),		/* RTS */
 		  SUNXI_FUNCTION_VARIANT(0x5, "gmac",	/* GRXD3 */
-<<<<<<< HEAD
-					 PINCTRL_SUN7I_A20)),
-=======
-					 PINCTRL_SUN7I_A20 |
-					 PINCTRL_SUN8I_R40)),
->>>>>>> bb176f67
+					 PINCTRL_SUN7I_A20 |
+					 PINCTRL_SUN8I_R40)),
 	SUNXI_PIN(SUNXI_PINCTRL_PIN(A, 1),
 		  SUNXI_FUNCTION(0x0, "gpio_in"),
 		  SUNXI_FUNCTION(0x1, "gpio_out"),
@@ -39,12 +35,8 @@
 		  SUNXI_FUNCTION(0x3, "spi1"),		/* CLK */
 		  SUNXI_FUNCTION(0x4, "uart2"),		/* CTS */
 		  SUNXI_FUNCTION_VARIANT(0x5, "gmac",	/* GRXD2 */
-<<<<<<< HEAD
-					 PINCTRL_SUN7I_A20)),
-=======
-					 PINCTRL_SUN7I_A20 |
-					 PINCTRL_SUN8I_R40)),
->>>>>>> bb176f67
+					 PINCTRL_SUN7I_A20 |
+					 PINCTRL_SUN8I_R40)),
 	SUNXI_PIN(SUNXI_PINCTRL_PIN(A, 2),
 		  SUNXI_FUNCTION(0x0, "gpio_in"),
 		  SUNXI_FUNCTION(0x1, "gpio_out"),
@@ -52,12 +44,8 @@
 		  SUNXI_FUNCTION(0x3, "spi1"),		/* MOSI */
 		  SUNXI_FUNCTION(0x4, "uart2"),		/* TX */
 		  SUNXI_FUNCTION_VARIANT(0x5, "gmac",	/* GRXD1 */
-<<<<<<< HEAD
-					 PINCTRL_SUN7I_A20)),
-=======
-					 PINCTRL_SUN7I_A20 |
-					 PINCTRL_SUN8I_R40)),
->>>>>>> bb176f67
+					 PINCTRL_SUN7I_A20 |
+					 PINCTRL_SUN8I_R40)),
 	SUNXI_PIN(SUNXI_PINCTRL_PIN(A, 3),
 		  SUNXI_FUNCTION(0x0, "gpio_in"),
 		  SUNXI_FUNCTION(0x1, "gpio_out"),
@@ -65,113 +53,75 @@
 		  SUNXI_FUNCTION(0x3, "spi1"),		/* MISO */
 		  SUNXI_FUNCTION(0x4, "uart2"),		/* RX */
 		  SUNXI_FUNCTION_VARIANT(0x5, "gmac",	/* GRXD0 */
-<<<<<<< HEAD
-					 PINCTRL_SUN7I_A20)),
-=======
-					 PINCTRL_SUN7I_A20 |
-					 PINCTRL_SUN8I_R40)),
->>>>>>> bb176f67
+					 PINCTRL_SUN7I_A20 |
+					 PINCTRL_SUN8I_R40)),
 	SUNXI_PIN(SUNXI_PINCTRL_PIN(A, 4),
 		  SUNXI_FUNCTION(0x0, "gpio_in"),
 		  SUNXI_FUNCTION(0x1, "gpio_out"),
 		  SUNXI_FUNCTION(0x2, "emac"),		/* ETXD3 */
 		  SUNXI_FUNCTION(0x3, "spi1"),		/* CS1 */
 		  SUNXI_FUNCTION_VARIANT(0x5, "gmac",	/* GTXD3 */
-<<<<<<< HEAD
-					 PINCTRL_SUN7I_A20)),
-=======
-					 PINCTRL_SUN7I_A20 |
-					 PINCTRL_SUN8I_R40)),
->>>>>>> bb176f67
+					 PINCTRL_SUN7I_A20 |
+					 PINCTRL_SUN8I_R40)),
 	SUNXI_PIN(SUNXI_PINCTRL_PIN(A, 5),
 		  SUNXI_FUNCTION(0x0, "gpio_in"),
 		  SUNXI_FUNCTION(0x1, "gpio_out"),
 		  SUNXI_FUNCTION(0x2, "emac"),		/* ETXD2 */
 		  SUNXI_FUNCTION(0x3, "spi3"),		/* CS0 */
 		  SUNXI_FUNCTION_VARIANT(0x5, "gmac",	/* GTXD2 */
-<<<<<<< HEAD
-					 PINCTRL_SUN7I_A20)),
-=======
-					 PINCTRL_SUN7I_A20 |
-					 PINCTRL_SUN8I_R40)),
->>>>>>> bb176f67
+					 PINCTRL_SUN7I_A20 |
+					 PINCTRL_SUN8I_R40)),
 	SUNXI_PIN(SUNXI_PINCTRL_PIN(A, 6),
 		  SUNXI_FUNCTION(0x0, "gpio_in"),
 		  SUNXI_FUNCTION(0x1, "gpio_out"),
 		  SUNXI_FUNCTION(0x2, "emac"),		/* ETXD1 */
 		  SUNXI_FUNCTION(0x3, "spi3"),		/* CLK */
 		  SUNXI_FUNCTION_VARIANT(0x5, "gmac",	/* GTXD1 */
-<<<<<<< HEAD
-					 PINCTRL_SUN7I_A20)),
-=======
-					 PINCTRL_SUN7I_A20 |
-					 PINCTRL_SUN8I_R40)),
->>>>>>> bb176f67
+					 PINCTRL_SUN7I_A20 |
+					 PINCTRL_SUN8I_R40)),
 	SUNXI_PIN(SUNXI_PINCTRL_PIN(A, 7),
 		  SUNXI_FUNCTION(0x0, "gpio_in"),
 		  SUNXI_FUNCTION(0x1, "gpio_out"),
 		  SUNXI_FUNCTION(0x2, "emac"),		/* ETXD0 */
 		  SUNXI_FUNCTION(0x3, "spi3"),		/* MOSI */
 		  SUNXI_FUNCTION_VARIANT(0x5, "gmac",	/* GTXD0 */
-<<<<<<< HEAD
-					 PINCTRL_SUN7I_A20)),
-=======
-					 PINCTRL_SUN7I_A20 |
-					 PINCTRL_SUN8I_R40)),
->>>>>>> bb176f67
+					 PINCTRL_SUN7I_A20 |
+					 PINCTRL_SUN8I_R40)),
 	SUNXI_PIN(SUNXI_PINCTRL_PIN(A, 8),
 		  SUNXI_FUNCTION(0x0, "gpio_in"),
 		  SUNXI_FUNCTION(0x1, "gpio_out"),
 		  SUNXI_FUNCTION(0x2, "emac"),		/* ERXCK */
 		  SUNXI_FUNCTION(0x3, "spi3"),		/* MISO */
 		  SUNXI_FUNCTION_VARIANT(0x5, "gmac",	/* GRXCK */
-<<<<<<< HEAD
-					 PINCTRL_SUN7I_A20)),
-=======
-					 PINCTRL_SUN7I_A20 |
-					 PINCTRL_SUN8I_R40)),
->>>>>>> bb176f67
+					 PINCTRL_SUN7I_A20 |
+					 PINCTRL_SUN8I_R40)),
 	SUNXI_PIN(SUNXI_PINCTRL_PIN(A, 9),
 		  SUNXI_FUNCTION(0x0, "gpio_in"),
 		  SUNXI_FUNCTION(0x1, "gpio_out"),
 		  SUNXI_FUNCTION(0x2, "emac"),		/* ERXERR */
 		  SUNXI_FUNCTION(0x3, "spi3"),		/* CS1 */
 		  SUNXI_FUNCTION_VARIANT(0x5, "gmac",	/* GNULL / ERXERR */
-<<<<<<< HEAD
-					 PINCTRL_SUN7I_A20),
+					 PINCTRL_SUN7I_A20 |
+					 PINCTRL_SUN8I_R40),
 		  SUNXI_FUNCTION_VARIANT(0x6, "i2s1",	/* MCLK */
-					 PINCTRL_SUN7I_A20)),
-=======
-					 PINCTRL_SUN7I_A20 |
-					 PINCTRL_SUN8I_R40),
-		  SUNXI_FUNCTION_VARIANT(0x6, "i2s1",	/* MCLK */
-					 PINCTRL_SUN7I_A20 |
-					 PINCTRL_SUN8I_R40)),
->>>>>>> bb176f67
+					 PINCTRL_SUN7I_A20 |
+					 PINCTRL_SUN8I_R40)),
 	SUNXI_PIN(SUNXI_PINCTRL_PIN(A, 10),
 		  SUNXI_FUNCTION(0x0, "gpio_in"),
 		  SUNXI_FUNCTION(0x1, "gpio_out"),
 		  SUNXI_FUNCTION(0x2, "emac"),		/* ERXDV */
 		  SUNXI_FUNCTION(0x4, "uart1"),		/* TX */
 		  SUNXI_FUNCTION_VARIANT(0x5, "gmac",	/* GRXDV */
-<<<<<<< HEAD
-					 PINCTRL_SUN7I_A20)),
-=======
-					 PINCTRL_SUN7I_A20 |
-					 PINCTRL_SUN8I_R40)),
->>>>>>> bb176f67
+					 PINCTRL_SUN7I_A20 |
+					 PINCTRL_SUN8I_R40)),
 	SUNXI_PIN(SUNXI_PINCTRL_PIN(A, 11),
 		  SUNXI_FUNCTION(0x0, "gpio_in"),
 		  SUNXI_FUNCTION(0x1, "gpio_out"),
 		  SUNXI_FUNCTION(0x2, "emac"),		/* EMDC */
 		  SUNXI_FUNCTION(0x4, "uart1"),		/* RX */
 		  SUNXI_FUNCTION_VARIANT(0x5, "gmac",	/* EMDC */
-<<<<<<< HEAD
-					 PINCTRL_SUN7I_A20)),
-=======
-					 PINCTRL_SUN7I_A20 |
-					 PINCTRL_SUN8I_R40)),
->>>>>>> bb176f67
+					 PINCTRL_SUN7I_A20 |
+					 PINCTRL_SUN8I_R40)),
 	SUNXI_PIN(SUNXI_PINCTRL_PIN(A, 12),
 		  SUNXI_FUNCTION(0x0, "gpio_in"),
 		  SUNXI_FUNCTION(0x1, "gpio_out"),
@@ -179,12 +129,8 @@
 		  SUNXI_FUNCTION(0x3, "uart6"),		/* TX */
 		  SUNXI_FUNCTION(0x4, "uart1"),		/* RTS */
 		  SUNXI_FUNCTION_VARIANT(0x5, "gmac",	/* EMDIO */
-<<<<<<< HEAD
-					 PINCTRL_SUN7I_A20)),
-=======
-					 PINCTRL_SUN7I_A20 |
-					 PINCTRL_SUN8I_R40)),
->>>>>>> bb176f67
+					 PINCTRL_SUN7I_A20 |
+					 PINCTRL_SUN8I_R40)),
 	SUNXI_PIN(SUNXI_PINCTRL_PIN(A, 13),
 		  SUNXI_FUNCTION(0x0, "gpio_in"),
 		  SUNXI_FUNCTION(0x1, "gpio_out"),
@@ -192,12 +138,8 @@
 		  SUNXI_FUNCTION(0x3, "uart6"),		/* RX */
 		  SUNXI_FUNCTION(0x4, "uart1"),		/* CTS */
 		  SUNXI_FUNCTION_VARIANT(0x5, "gmac",	/* GTXCTL / ETXEN */
-<<<<<<< HEAD
-					 PINCTRL_SUN7I_A20)),
-=======
-					 PINCTRL_SUN7I_A20 |
-					 PINCTRL_SUN8I_R40)),
->>>>>>> bb176f67
+					 PINCTRL_SUN7I_A20 |
+					 PINCTRL_SUN8I_R40)),
 	SUNXI_PIN(SUNXI_PINCTRL_PIN(A, 14),
 		  SUNXI_FUNCTION(0x0, "gpio_in"),
 		  SUNXI_FUNCTION(0x1, "gpio_out"),
@@ -205,17 +147,11 @@
 		  SUNXI_FUNCTION(0x3, "uart7"),		/* TX */
 		  SUNXI_FUNCTION(0x4, "uart1"),		/* DTR */
 		  SUNXI_FUNCTION_VARIANT(0x5, "gmac",	/* GNULL / ETXCK */
-<<<<<<< HEAD
-					 PINCTRL_SUN7I_A20),
+					 PINCTRL_SUN7I_A20 |
+					 PINCTRL_SUN8I_R40),
 		  SUNXI_FUNCTION_VARIANT(0x6, "i2s1",	/* BCLK */
-					 PINCTRL_SUN7I_A20)),
-=======
-					 PINCTRL_SUN7I_A20 |
-					 PINCTRL_SUN8I_R40),
-		  SUNXI_FUNCTION_VARIANT(0x6, "i2s1",	/* BCLK */
-					 PINCTRL_SUN7I_A20 |
-					 PINCTRL_SUN8I_R40)),
->>>>>>> bb176f67
+					 PINCTRL_SUN7I_A20 |
+					 PINCTRL_SUN8I_R40)),
 	SUNXI_PIN(SUNXI_PINCTRL_PIN(A, 15),
 		  SUNXI_FUNCTION(0x0, "gpio_in"),
 		  SUNXI_FUNCTION(0x1, "gpio_out"),
@@ -223,17 +159,11 @@
 		  SUNXI_FUNCTION(0x3, "uart7"),		/* RX */
 		  SUNXI_FUNCTION(0x4, "uart1"),		/* DSR */
 		  SUNXI_FUNCTION_VARIANT(0x5, "gmac",	/* GTXCK / ECRS */
-<<<<<<< HEAD
-					 PINCTRL_SUN7I_A20),
+					 PINCTRL_SUN7I_A20 |
+					 PINCTRL_SUN8I_R40),
 		  SUNXI_FUNCTION_VARIANT(0x6, "i2s1",	/* LRCK */
-					 PINCTRL_SUN7I_A20)),
-=======
-					 PINCTRL_SUN7I_A20 |
-					 PINCTRL_SUN8I_R40),
-		  SUNXI_FUNCTION_VARIANT(0x6, "i2s1",	/* LRCK */
-					 PINCTRL_SUN7I_A20 |
-					 PINCTRL_SUN8I_R40)),
->>>>>>> bb176f67
+					 PINCTRL_SUN7I_A20 |
+					 PINCTRL_SUN8I_R40)),
 	SUNXI_PIN(SUNXI_PINCTRL_PIN(A, 16),
 		  SUNXI_FUNCTION(0x0, "gpio_in"),
 		  SUNXI_FUNCTION(0x1, "gpio_out"),
@@ -241,17 +171,11 @@
 		  SUNXI_FUNCTION(0x3, "can"),		/* TX */
 		  SUNXI_FUNCTION(0x4, "uart1"),		/* DCD */
 		  SUNXI_FUNCTION_VARIANT(0x5, "gmac",	/* GCLKIN / ECOL */
-<<<<<<< HEAD
-					 PINCTRL_SUN7I_A20),
+					 PINCTRL_SUN7I_A20 |
+					 PINCTRL_SUN8I_R40),
 		  SUNXI_FUNCTION_VARIANT(0x6, "i2s1",	/* DO */
-					 PINCTRL_SUN7I_A20)),
-=======
-					 PINCTRL_SUN7I_A20 |
-					 PINCTRL_SUN8I_R40),
-		  SUNXI_FUNCTION_VARIANT(0x6, "i2s1",	/* DO */
-					 PINCTRL_SUN7I_A20 |
-					 PINCTRL_SUN8I_R40)),
->>>>>>> bb176f67
+					 PINCTRL_SUN7I_A20 |
+					 PINCTRL_SUN8I_R40)),
 	SUNXI_PIN(SUNXI_PINCTRL_PIN(A, 17),
 		  SUNXI_FUNCTION(0x0, "gpio_in"),
 		  SUNXI_FUNCTION(0x1, "gpio_out"),
@@ -259,17 +183,11 @@
 		  SUNXI_FUNCTION(0x3, "can"),		/* RX */
 		  SUNXI_FUNCTION(0x4, "uart1"),		/* RING */
 		  SUNXI_FUNCTION_VARIANT(0x5, "gmac",	/* GNULL / ETXERR */
-<<<<<<< HEAD
-					 PINCTRL_SUN7I_A20),
+					 PINCTRL_SUN7I_A20 |
+					 PINCTRL_SUN8I_R40),
 		  SUNXI_FUNCTION_VARIANT(0x6, "i2s1",	/* DI */
-					 PINCTRL_SUN7I_A20)),
-=======
-					 PINCTRL_SUN7I_A20 |
-					 PINCTRL_SUN8I_R40),
-		  SUNXI_FUNCTION_VARIANT(0x6, "i2s1",	/* DI */
-					 PINCTRL_SUN7I_A20 |
-					 PINCTRL_SUN8I_R40)),
->>>>>>> bb176f67
+					 PINCTRL_SUN7I_A20 |
+					 PINCTRL_SUN8I_R40)),
 	/* Hole */
 	SUNXI_PIN(SUNXI_PINCTRL_PIN(B, 0),
 		  SUNXI_FUNCTION(0x0, "gpio_in"),
@@ -320,12 +238,8 @@
 		  SUNXI_FUNCTION_VARIANT(0x2, "i2s",	/* MCLK */
 					 PINCTRL_SUN4I_A10),
 		  SUNXI_FUNCTION_VARIANT(0x2, "i2s0",	/* MCLK */
-<<<<<<< HEAD
-					 PINCTRL_SUN7I_A20),
-=======
-					 PINCTRL_SUN7I_A20 |
-					 PINCTRL_SUN8I_R40),
->>>>>>> bb176f67
+					 PINCTRL_SUN7I_A20 |
+					 PINCTRL_SUN8I_R40),
 		  SUNXI_FUNCTION(0x3, "ac97")),		/* MCLK */
 	SUNXI_PIN(SUNXI_PINCTRL_PIN(B, 6),
 		  SUNXI_FUNCTION(0x0, "gpio_in"),
@@ -333,12 +247,8 @@
 		  SUNXI_FUNCTION_VARIANT(0x2, "i2s",	/* BCLK */
 					 PINCTRL_SUN4I_A10),
 		  SUNXI_FUNCTION_VARIANT(0x2, "i2s0",	/* BCLK */
-<<<<<<< HEAD
-					 PINCTRL_SUN7I_A20),
-=======
-					 PINCTRL_SUN7I_A20 |
-					 PINCTRL_SUN8I_R40),
->>>>>>> bb176f67
+					 PINCTRL_SUN7I_A20 |
+					 PINCTRL_SUN8I_R40),
 		  SUNXI_FUNCTION(0x3, "ac97")),		/* BCLK */
 	SUNXI_PIN(SUNXI_PINCTRL_PIN(B, 7),
 		  SUNXI_FUNCTION(0x0, "gpio_in"),
@@ -346,12 +256,8 @@
 		  SUNXI_FUNCTION_VARIANT(0x2, "i2s",	/* LRCK */
 					 PINCTRL_SUN4I_A10),
 		  SUNXI_FUNCTION_VARIANT(0x2, "i2s0",	/* LRCK */
-<<<<<<< HEAD
-					 PINCTRL_SUN7I_A20),
-=======
-					 PINCTRL_SUN7I_A20 |
-					 PINCTRL_SUN8I_R40),
->>>>>>> bb176f67
+					 PINCTRL_SUN7I_A20 |
+					 PINCTRL_SUN8I_R40),
 		  SUNXI_FUNCTION(0x3, "ac97")),		/* SYNC */
 	SUNXI_PIN(SUNXI_PINCTRL_PIN(B, 8),
 		  SUNXI_FUNCTION(0x0, "gpio_in"),
@@ -359,12 +265,8 @@
 		  SUNXI_FUNCTION_VARIANT(0x2, "i2s",	/* DO0 */
 					 PINCTRL_SUN4I_A10),
 		  SUNXI_FUNCTION_VARIANT(0x2, "i2s0",	/* DO0 */
-<<<<<<< HEAD
-					 PINCTRL_SUN7I_A20),
-=======
-					 PINCTRL_SUN7I_A20 |
-					 PINCTRL_SUN8I_R40),
->>>>>>> bb176f67
+					 PINCTRL_SUN7I_A20 |
+					 PINCTRL_SUN8I_R40),
 		  SUNXI_FUNCTION(0x3, "ac97")),		/* DO */
 	SUNXI_PIN(SUNXI_PINCTRL_PIN(B, 9),
 		  SUNXI_FUNCTION(0x0, "gpio_in"),
@@ -372,52 +274,34 @@
 		  SUNXI_FUNCTION_VARIANT(0x2, "i2s",	/* DO1 */
 					 PINCTRL_SUN4I_A10),
 		  SUNXI_FUNCTION_VARIANT(0x2, "i2s0",	/* DO1 */
-<<<<<<< HEAD
-					 PINCTRL_SUN7I_A20)),
-=======
 					 PINCTRL_SUN7I_A20 |
 					 PINCTRL_SUN8I_R40),
 		  SUNXI_FUNCTION_VARIANT(0x4, "pwm",	/* PWM6 */
 					 PINCTRL_SUN8I_R40)),
->>>>>>> bb176f67
 	SUNXI_PIN(SUNXI_PINCTRL_PIN(B, 10),
 		  SUNXI_FUNCTION(0x0, "gpio_in"),
 		  SUNXI_FUNCTION(0x1, "gpio_out"),
 		  SUNXI_FUNCTION_VARIANT(0x2, "i2s",	/* DO2 */
 					 PINCTRL_SUN4I_A10),
 		  SUNXI_FUNCTION_VARIANT(0x2, "i2s0",	/* DO2 */
-<<<<<<< HEAD
-					 PINCTRL_SUN7I_A20)),
-=======
 					 PINCTRL_SUN7I_A20 |
 					 PINCTRL_SUN8I_R40),
 		  SUNXI_FUNCTION_VARIANT(0x4, "pwm",	/* PWM7 */
 					 PINCTRL_SUN8I_R40)),
->>>>>>> bb176f67
 	SUNXI_PIN(SUNXI_PINCTRL_PIN(B, 11),
 		  SUNXI_FUNCTION(0x0, "gpio_in"),
 		  SUNXI_FUNCTION(0x1, "gpio_out"),
 		  SUNXI_FUNCTION_VARIANT(0x2, "i2s",	/* DO3 */
 					 PINCTRL_SUN4I_A10),
 		  SUNXI_FUNCTION_VARIANT(0x2, "i2s0",	/* DO3 */
-<<<<<<< HEAD
-					 PINCTRL_SUN7I_A20)),
-=======
-					 PINCTRL_SUN7I_A20 |
-					 PINCTRL_SUN8I_R40)),
->>>>>>> bb176f67
+					 PINCTRL_SUN7I_A20 |
+					 PINCTRL_SUN8I_R40)),
 	SUNXI_PIN(SUNXI_PINCTRL_PIN(B, 12),
 		  SUNXI_FUNCTION(0x0, "gpio_in"),
 		  SUNXI_FUNCTION(0x1, "gpio_out"),
 		  SUNXI_FUNCTION_VARIANT(0x2, "i2s",	/* DI */
 					 PINCTRL_SUN4I_A10),
 		  SUNXI_FUNCTION_VARIANT(0x2, "i2s0",	/* DI */
-<<<<<<< HEAD
-					 PINCTRL_SUN7I_A20),
-		  SUNXI_FUNCTION(0x3, "ac97"),		/* DI */
-		/* Undocumented mux function on A10 - See SPDIF MCLK above */
-		  SUNXI_FUNCTION(0x4, "spdif")),        /* SPDIF IN */
-=======
 					 PINCTRL_SUN7I_A20 |
 					 PINCTRL_SUN8I_R40),
 		  SUNXI_FUNCTION(0x3, "ac97"),		/* DI */
@@ -425,7 +309,6 @@
 		  SUNXI_FUNCTION_VARIANT(0x4, "spdif",	/* SPDIF IN */
 					 PINCTRL_SUN4I_A10 |
 					 PINCTRL_SUN7I_A20)),
->>>>>>> bb176f67
 	SUNXI_PIN(SUNXI_PINCTRL_PIN(B, 13),
 		  SUNXI_FUNCTION(0x0, "gpio_in"),
 		  SUNXI_FUNCTION(0x1, "gpio_out"),
@@ -1015,12 +898,8 @@
 		  SUNXI_FUNCTION_VARIANT(0x3, "pata",	/* ATAD4 */
 					 PINCTRL_SUN4I_A10),
 		  SUNXI_FUNCTION_VARIANT(0x3, "emac",	/* ERXD3 */
-<<<<<<< HEAD
-					 PINCTRL_SUN7I_A20),
-=======
-					 PINCTRL_SUN7I_A20 |
-					 PINCTRL_SUN8I_R40),
->>>>>>> bb176f67
+					 PINCTRL_SUN7I_A20 |
+					 PINCTRL_SUN8I_R40),
 		  SUNXI_FUNCTION(0x4, "keypad"),	/* IN0 */
 		  SUNXI_FUNCTION_VARIANT(0x5, "ms",	/* D0 */
 					 PINCTRL_SUN4I_A10 |
@@ -1034,12 +913,8 @@
 		  SUNXI_FUNCTION_VARIANT(0x3, "pata",	/* ATAD5 */
 					 PINCTRL_SUN4I_A10),
 		  SUNXI_FUNCTION_VARIANT(0x3, "emac",	/* ERXD2 */
-<<<<<<< HEAD
-					 PINCTRL_SUN7I_A20),
-=======
-					 PINCTRL_SUN7I_A20 |
-					 PINCTRL_SUN8I_R40),
->>>>>>> bb176f67
+					 PINCTRL_SUN7I_A20 |
+					 PINCTRL_SUN8I_R40),
 		  SUNXI_FUNCTION(0x4, "keypad"),	/* IN1 */
 		  SUNXI_FUNCTION_VARIANT(0x5, "ms",	/* D1 */
 					 PINCTRL_SUN4I_A10 |
@@ -1053,12 +928,8 @@
 		  SUNXI_FUNCTION_VARIANT(0x3, "pata",	/* ATAD6 */
 					 PINCTRL_SUN4I_A10),
 		  SUNXI_FUNCTION_VARIANT(0x3, "emac",	/* ERXD1 */
-<<<<<<< HEAD
-					 PINCTRL_SUN7I_A20),
-=======
-					 PINCTRL_SUN7I_A20 |
-					 PINCTRL_SUN8I_R40),
->>>>>>> bb176f67
+					 PINCTRL_SUN7I_A20 |
+					 PINCTRL_SUN8I_R40),
 		  SUNXI_FUNCTION(0x4, "keypad"),	/* IN2 */
 		  SUNXI_FUNCTION_VARIANT(0x5, "ms",	/* D2 */
 					 PINCTRL_SUN4I_A10 |
@@ -1072,12 +943,8 @@
 		  SUNXI_FUNCTION_VARIANT(0x3, "pata",	/* ATAD7 */
 					 PINCTRL_SUN4I_A10),
 		  SUNXI_FUNCTION_VARIANT(0x3, "emac",	/* ERXD0 */
-<<<<<<< HEAD
-					 PINCTRL_SUN7I_A20),
-=======
-					 PINCTRL_SUN7I_A20 |
-					 PINCTRL_SUN8I_R40),
->>>>>>> bb176f67
+					 PINCTRL_SUN7I_A20 |
+					 PINCTRL_SUN8I_R40),
 		  SUNXI_FUNCTION(0x4, "keypad"),	/* IN3 */
 		  SUNXI_FUNCTION_VARIANT(0x5, "ms",	/* D3 */
 					 PINCTRL_SUN4I_A10 |
@@ -1110,12 +977,8 @@
 		  SUNXI_FUNCTION_VARIANT(0x3, "pata",	/* ATAD10 */
 					 PINCTRL_SUN4I_A10),
 		  SUNXI_FUNCTION_VARIANT(0x3, "emac",	/* ETXD3 */
-<<<<<<< HEAD
-					 PINCTRL_SUN7I_A20),
-=======
-					 PINCTRL_SUN7I_A20 |
-					 PINCTRL_SUN8I_R40),
->>>>>>> bb176f67
+					 PINCTRL_SUN7I_A20 |
+					 PINCTRL_SUN8I_R40),
 		  SUNXI_FUNCTION(0x4, "keypad"),	/* IN4 */
 		  SUNXI_FUNCTION(0x5, "sim"),		/* VPPEN */
 		  SUNXI_FUNCTION_IRQ(0x6, 14),		/* EINT14 */
@@ -1127,12 +990,8 @@
 		  SUNXI_FUNCTION_VARIANT(0x3, "pata",	/* ATAD11 */
 					 PINCTRL_SUN4I_A10),
 		  SUNXI_FUNCTION_VARIANT(0x3, "emac",	/* ETXD2 */
-<<<<<<< HEAD
-					 PINCTRL_SUN7I_A20),
-=======
-					 PINCTRL_SUN7I_A20 |
-					 PINCTRL_SUN8I_R40),
->>>>>>> bb176f67
+					 PINCTRL_SUN7I_A20 |
+					 PINCTRL_SUN8I_R40),
 		  SUNXI_FUNCTION(0x4, "keypad"),	/* IN5 */
 		  SUNXI_FUNCTION(0x5, "sim"),		/* VPPPP */
 		  SUNXI_FUNCTION_IRQ(0x6, 15),		/* EINT15 */
@@ -1144,12 +1003,8 @@
 		  SUNXI_FUNCTION_VARIANT(0x3, "pata",	/* ATAD12 */
 					 PINCTRL_SUN4I_A10),
 		  SUNXI_FUNCTION_VARIANT(0x3, "emac",	/* ETXD1 */
-<<<<<<< HEAD
-					 PINCTRL_SUN7I_A20),
-=======
-					 PINCTRL_SUN7I_A20 |
-					 PINCTRL_SUN8I_R40),
->>>>>>> bb176f67
+					 PINCTRL_SUN7I_A20 |
+					 PINCTRL_SUN8I_R40),
 		  SUNXI_FUNCTION(0x4, "keypad"),	/* IN6 */
 		  SUNXI_FUNCTION(0x5, "sim"),		/* DET */
 		  SUNXI_FUNCTION_IRQ(0x6, 16),		/* EINT16 */
@@ -1161,12 +1016,8 @@
 		  SUNXI_FUNCTION_VARIANT(0x3, "pata",	/* ATAD13 */
 					 PINCTRL_SUN4I_A10),
 		  SUNXI_FUNCTION_VARIANT(0x3, "emac",	/* ETXD0 */
-<<<<<<< HEAD
-					 PINCTRL_SUN7I_A20),
-=======
-					 PINCTRL_SUN7I_A20 |
-					 PINCTRL_SUN8I_R40),
->>>>>>> bb176f67
+					 PINCTRL_SUN7I_A20 |
+					 PINCTRL_SUN8I_R40),
 		  SUNXI_FUNCTION(0x4, "keypad"),	/* IN7 */
 		  SUNXI_FUNCTION(0x5, "sim"),		/* VCCEN */
 		  SUNXI_FUNCTION_IRQ(0x6, 17),		/* EINT17 */
@@ -1178,12 +1029,8 @@
 		  SUNXI_FUNCTION_VARIANT(0x3, "pata",	/* ATAD14 */
 					 PINCTRL_SUN4I_A10),
 		  SUNXI_FUNCTION_VARIANT(0x3, "emac",	/* ERXCK */
-<<<<<<< HEAD
-					 PINCTRL_SUN7I_A20),
-=======
-					 PINCTRL_SUN7I_A20 |
-					 PINCTRL_SUN8I_R40),
->>>>>>> bb176f67
+					 PINCTRL_SUN7I_A20 |
+					 PINCTRL_SUN8I_R40),
 		  SUNXI_FUNCTION(0x4, "keypad"),	/* OUT0 */
 		  SUNXI_FUNCTION(0x5, "sim"),		/* SCK */
 		  SUNXI_FUNCTION_IRQ(0x6, 18),		/* EINT18 */
@@ -1195,12 +1042,8 @@
 		  SUNXI_FUNCTION_VARIANT(0x3, "pata",	/* ATAD15 */
 					 PINCTRL_SUN4I_A10),
 		  SUNXI_FUNCTION_VARIANT(0x3, "emac",	/* ERXERR */
-<<<<<<< HEAD
-					 PINCTRL_SUN7I_A20),
-=======
-					 PINCTRL_SUN7I_A20 |
-					 PINCTRL_SUN8I_R40),
->>>>>>> bb176f67
+					 PINCTRL_SUN7I_A20 |
+					 PINCTRL_SUN8I_R40),
 		  SUNXI_FUNCTION(0x4, "keypad"),	/* OUT1 */
 		  SUNXI_FUNCTION(0x5, "sim"),		/* SDA */
 		  SUNXI_FUNCTION_IRQ(0x6, 19),		/* EINT19 */
@@ -1212,12 +1055,8 @@
 		  SUNXI_FUNCTION_VARIANT(0x3, "pata",	/* ATAOE */
 					 PINCTRL_SUN4I_A10),
 		  SUNXI_FUNCTION_VARIANT(0x3, "emac",	/* ERXDV */
-<<<<<<< HEAD
-					 PINCTRL_SUN7I_A20),
-=======
-					 PINCTRL_SUN7I_A20 |
-					 PINCTRL_SUN8I_R40),
->>>>>>> bb176f67
+					 PINCTRL_SUN7I_A20 |
+					 PINCTRL_SUN8I_R40),
 		  SUNXI_FUNCTION(0x4, "can"),		/* TX */
 		  SUNXI_FUNCTION_IRQ(0x6, 20),		/* EINT20 */
 		  SUNXI_FUNCTION(0x7, "csi1")),		/* D20 */
@@ -1228,12 +1067,8 @@
 		  SUNXI_FUNCTION_VARIANT(0x3, "pata",	/* ATADREQ */
 					 PINCTRL_SUN4I_A10),
 		  SUNXI_FUNCTION_VARIANT(0x3, "emac",	/* EMDC */
-<<<<<<< HEAD
-					 PINCTRL_SUN7I_A20),
-=======
-					 PINCTRL_SUN7I_A20 |
-					 PINCTRL_SUN8I_R40),
->>>>>>> bb176f67
+					 PINCTRL_SUN7I_A20 |
+					 PINCTRL_SUN8I_R40),
 		  SUNXI_FUNCTION(0x4, "can"),		/* RX */
 		  SUNXI_FUNCTION_IRQ(0x6, 21),		/* EINT21 */
 		  SUNXI_FUNCTION(0x7, "csi1")),		/* D21 */
@@ -1244,12 +1079,8 @@
 		  SUNXI_FUNCTION_VARIANT(0x3, "pata",	/* ATADACK */
 					 PINCTRL_SUN4I_A10),
 		  SUNXI_FUNCTION_VARIANT(0x3, "emac",	/* EMDIO */
-<<<<<<< HEAD
-					 PINCTRL_SUN7I_A20),
-=======
-					 PINCTRL_SUN7I_A20 |
-					 PINCTRL_SUN8I_R40),
->>>>>>> bb176f67
+					 PINCTRL_SUN7I_A20 |
+					 PINCTRL_SUN8I_R40),
 		  SUNXI_FUNCTION(0x4, "keypad"),	/* OUT2 */
 		  SUNXI_FUNCTION(0x5, "mmc1"),		/* CMD */
 		  SUNXI_FUNCTION(0x7, "csi1")),		/* D22 */
@@ -1260,12 +1091,8 @@
 		  SUNXI_FUNCTION_VARIANT(0x3, "pata",	/* ATACS0 */
 					 PINCTRL_SUN4I_A10),
 		  SUNXI_FUNCTION_VARIANT(0x3, "emac",	/* ETXEN */
-<<<<<<< HEAD
-					 PINCTRL_SUN7I_A20),
-=======
-					 PINCTRL_SUN7I_A20 |
-					 PINCTRL_SUN8I_R40),
->>>>>>> bb176f67
+					 PINCTRL_SUN7I_A20 |
+					 PINCTRL_SUN8I_R40),
 		  SUNXI_FUNCTION(0x4, "keypad"),	/* OUT3 */
 		  SUNXI_FUNCTION(0x5, "mmc1"),		/* CLK */
 		  SUNXI_FUNCTION(0x7, "csi1")),		/* D23 */
@@ -1276,12 +1103,8 @@
 		  SUNXI_FUNCTION_VARIANT(0x3, "pata",	/* ATACS1 */
 					 PINCTRL_SUN4I_A10),
 		  SUNXI_FUNCTION_VARIANT(0x3, "emac",	/* ETXCK */
-<<<<<<< HEAD
-					 PINCTRL_SUN7I_A20),
-=======
-					 PINCTRL_SUN7I_A20 |
-					 PINCTRL_SUN8I_R40),
->>>>>>> bb176f67
+					 PINCTRL_SUN7I_A20 |
+					 PINCTRL_SUN8I_R40),
 		  SUNXI_FUNCTION(0x4, "keypad"),	/* OUT4 */
 		  SUNXI_FUNCTION(0x5, "mmc1"),		/* D0 */
 		  SUNXI_FUNCTION(0x7, "csi1")),		/* PCLK */
@@ -1292,12 +1115,8 @@
 		  SUNXI_FUNCTION_VARIANT(0x3, "pata",	/* ATAIORDY */
 					 PINCTRL_SUN4I_A10),
 		  SUNXI_FUNCTION_VARIANT(0x3, "emac",	/* ECRS */
-<<<<<<< HEAD
-					 PINCTRL_SUN7I_A20),
-=======
-					 PINCTRL_SUN7I_A20 |
-					 PINCTRL_SUN8I_R40),
->>>>>>> bb176f67
+					 PINCTRL_SUN7I_A20 |
+					 PINCTRL_SUN8I_R40),
 		  SUNXI_FUNCTION(0x4, "keypad"),	/* OUT5 */
 		  SUNXI_FUNCTION(0x5, "mmc1"),		/* D1 */
 		  SUNXI_FUNCTION(0x7, "csi1")),		/* FIELD */
@@ -1308,12 +1127,8 @@
 		  SUNXI_FUNCTION_VARIANT(0x3, "pata",	/* ATAIOR */
 					 PINCTRL_SUN4I_A10),
 		  SUNXI_FUNCTION_VARIANT(0x3, "emac",	/* ECOL */
-<<<<<<< HEAD
-					 PINCTRL_SUN7I_A20),
-=======
-					 PINCTRL_SUN7I_A20 |
-					 PINCTRL_SUN8I_R40),
->>>>>>> bb176f67
+					 PINCTRL_SUN7I_A20 |
+					 PINCTRL_SUN8I_R40),
 		  SUNXI_FUNCTION(0x4, "keypad"),	/* OUT6 */
 		  SUNXI_FUNCTION(0x5, "mmc1"),		/* D2 */
 		  SUNXI_FUNCTION(0x7, "csi1")),		/* HSYNC */
@@ -1324,12 +1139,8 @@
 		  SUNXI_FUNCTION_VARIANT(0x3, "pata",	/* ATAIOW */
 					 PINCTRL_SUN4I_A10),
 		  SUNXI_FUNCTION_VARIANT(0x3, "emac",	/* ETXERR */
-<<<<<<< HEAD
-					 PINCTRL_SUN7I_A20),
-=======
-					 PINCTRL_SUN7I_A20 |
-					 PINCTRL_SUN8I_R40),
->>>>>>> bb176f67
+					 PINCTRL_SUN7I_A20 |
+					 PINCTRL_SUN8I_R40),
 		  SUNXI_FUNCTION(0x4, "keypad"),	/* OUT7 */
 		  SUNXI_FUNCTION(0x5, "mmc1"),		/* D3 */
 		  SUNXI_FUNCTION(0x7, "csi1")),		/* VSYNC */
@@ -1338,43 +1149,27 @@
 		  SUNXI_FUNCTION(0x0, "gpio_in"),
 		  SUNXI_FUNCTION(0x1, "gpio_out"),
 		  SUNXI_FUNCTION_VARIANT(0x3, "i2c3",	/* SCK */
-<<<<<<< HEAD
-					 PINCTRL_SUN7I_A20)),
-=======
-					 PINCTRL_SUN7I_A20 |
-					 PINCTRL_SUN8I_R40)),
->>>>>>> bb176f67
+					 PINCTRL_SUN7I_A20 |
+					 PINCTRL_SUN8I_R40)),
 	SUNXI_PIN(SUNXI_PINCTRL_PIN(I, 1),
 		  SUNXI_FUNCTION(0x0, "gpio_in"),
 		  SUNXI_FUNCTION(0x1, "gpio_out"),
 		  SUNXI_FUNCTION_VARIANT(0x3, "i2c3",	/* SDA */
-<<<<<<< HEAD
-					 PINCTRL_SUN7I_A20)),
-=======
-					 PINCTRL_SUN7I_A20 |
-					 PINCTRL_SUN8I_R40)),
->>>>>>> bb176f67
+					 PINCTRL_SUN7I_A20 |
+					 PINCTRL_SUN8I_R40)),
 	SUNXI_PIN(SUNXI_PINCTRL_PIN(I, 2),
 		  SUNXI_FUNCTION(0x0, "gpio_in"),
 		  SUNXI_FUNCTION(0x1, "gpio_out"),
 		  SUNXI_FUNCTION_VARIANT(0x3, "i2c4",	/* SCK */
-<<<<<<< HEAD
-					 PINCTRL_SUN7I_A20)),
-=======
-					 PINCTRL_SUN7I_A20 |
-					 PINCTRL_SUN8I_R40)),
->>>>>>> bb176f67
+					 PINCTRL_SUN7I_A20 |
+					 PINCTRL_SUN8I_R40)),
 	SUNXI_PIN(SUNXI_PINCTRL_PIN(I, 3),
 		  SUNXI_FUNCTION(0x0, "gpio_in"),
 		  SUNXI_FUNCTION(0x1, "gpio_out"),
 		  SUNXI_FUNCTION(0x2, "pwm"),		/* PWM1 */
 		  SUNXI_FUNCTION_VARIANT(0x3, "i2c3",	/* SDA */
-<<<<<<< HEAD
-					 PINCTRL_SUN7I_A20)),
-=======
-					 PINCTRL_SUN7I_A20 |
-					 PINCTRL_SUN8I_R40)),
->>>>>>> bb176f67
+					 PINCTRL_SUN7I_A20 |
+					 PINCTRL_SUN8I_R40)),
 	SUNXI_PIN(SUNXI_PINCTRL_PIN(I, 4),
 		  SUNXI_FUNCTION(0x0, "gpio_in"),
 		  SUNXI_FUNCTION(0x1, "gpio_out"),
@@ -1417,12 +1212,8 @@
 		  SUNXI_FUNCTION(0x2, "spi0"),		/* MOSI */
 		  SUNXI_FUNCTION(0x3, "uart6"),		/* TX */
 		  SUNXI_FUNCTION_VARIANT(0x4, "clk_out_a",
-<<<<<<< HEAD
-					 PINCTRL_SUN7I_A20),
-=======
-					 PINCTRL_SUN7I_A20 |
-					 PINCTRL_SUN8I_R40),
->>>>>>> bb176f67
+					 PINCTRL_SUN7I_A20 |
+					 PINCTRL_SUN8I_R40),
 		  SUNXI_FUNCTION_IRQ(0x6, 24)),		/* EINT24 */
 	SUNXI_PIN(SUNXI_PINCTRL_PIN(I, 13),
 		  SUNXI_FUNCTION(0x0, "gpio_in"),
@@ -1430,12 +1221,8 @@
 		  SUNXI_FUNCTION(0x2, "spi0"),		/* MISO */
 		  SUNXI_FUNCTION(0x3, "uart6"),		/* RX */
 		  SUNXI_FUNCTION_VARIANT(0x4, "clk_out_b",
-<<<<<<< HEAD
-					 PINCTRL_SUN7I_A20),
-=======
-					 PINCTRL_SUN7I_A20 |
-					 PINCTRL_SUN8I_R40),
->>>>>>> bb176f67
+					 PINCTRL_SUN7I_A20 |
+					 PINCTRL_SUN8I_R40),
 		  SUNXI_FUNCTION_IRQ(0x6, 25)),		/* EINT25 */
 	SUNXI_PIN(SUNXI_PINCTRL_PIN(I, 14),
 		  SUNXI_FUNCTION(0x0, "gpio_in"),
@@ -1521,13 +1308,10 @@
 		.compatible = "allwinner,sun7i-a20-pinctrl",
 		.data = (void *)PINCTRL_SUN7I_A20
 	},
-<<<<<<< HEAD
-=======
 	{
 		.compatible = "allwinner,sun8i-r40-pinctrl",
 		.data = (void *)PINCTRL_SUN8I_R40
 	},
->>>>>>> bb176f67
 	{}
 };
 
