/*
 * Copyright 2006 Dave Airlie <airlied@linux.ie>
 * Copyright © 2006-2007 Intel Corporation
 *   Jesse Barnes <jesse.barnes@intel.com>
 *
 * Permission is hereby granted, free of charge, to any person obtaining a
 * copy of this software and associated documentation files (the "Software"),
 * to deal in the Software without restriction, including without limitation
 * the rights to use, copy, modify, merge, publish, distribute, sublicense,
 * and/or sell copies of the Software, and to permit persons to whom the
 * Software is furnished to do so, subject to the following conditions:
 *
 * The above copyright notice and this permission notice (including the next
 * paragraph) shall be included in all copies or substantial portions of the
 * Software.
 *
 * THE SOFTWARE IS PROVIDED "AS IS", WITHOUT WARRANTY OF ANY KIND, EXPRESS OR
 * IMPLIED, INCLUDING BUT NOT LIMITED TO THE WARRANTIES OF MERCHANTABILITY,
 * FITNESS FOR A PARTICULAR PURPOSE AND NONINFRINGEMENT.  IN NO EVENT SHALL
 * THE AUTHORS OR COPYRIGHT HOLDERS BE LIABLE FOR ANY CLAIM, DAMAGES OR OTHER
 * LIABILITY, WHETHER IN AN ACTION OF CONTRACT, TORT OR OTHERWISE, ARISING
 * FROM, OUT OF OR IN CONNECTION WITH THE SOFTWARE OR THE USE OR OTHER
 * DEALINGS IN THE SOFTWARE.
 *
 * Authors:
 *	Eric Anholt <eric@anholt.net>
 */

#include <linux/delay.h>
#include <linux/export.h>
#include <linux/i2c.h>
#include <linux/slab.h>

#include <drm/display/drm_hdmi_helper.h>
#include <drm/drm_atomic_helper.h>
#include <drm/drm_crtc.h>
#include <drm/drm_edid.h>
#include <drm/drm_eld.h>

#include "i915_drv.h"
#include "i915_reg.h"
#include "intel_atomic.h"
#include "intel_audio.h"
#include "intel_connector.h"
#include "intel_crtc.h"
#include "intel_de.h"
#include "intel_display_driver.h"
#include "intel_display_types.h"
#include "intel_fdi.h"
#include "intel_fifo_underrun.h"
#include "intel_gmbus.h"
#include "intel_hdmi.h"
#include "intel_hotplug.h"
#include "intel_panel.h"
#include "intel_sdvo.h"
#include "intel_sdvo_regs.h"

#define SDVO_TMDS_MASK (SDVO_OUTPUT_TMDS0 | SDVO_OUTPUT_TMDS1)
#define SDVO_RGB_MASK  (SDVO_OUTPUT_RGB0 | SDVO_OUTPUT_RGB1)
#define SDVO_LVDS_MASK (SDVO_OUTPUT_LVDS0 | SDVO_OUTPUT_LVDS1)
#define SDVO_TV_MASK   (SDVO_OUTPUT_CVBS0 | SDVO_OUTPUT_SVID0 | SDVO_OUTPUT_YPRPB0)

#define SDVO_OUTPUT_MASK (SDVO_TMDS_MASK | SDVO_RGB_MASK | SDVO_LVDS_MASK | SDVO_TV_MASK)

#define IS_TV(c)		((c)->output_flag & SDVO_TV_MASK)
#define IS_TMDS(c)		((c)->output_flag & SDVO_TMDS_MASK)
#define IS_LVDS(c)		((c)->output_flag & SDVO_LVDS_MASK)
#define IS_TV_OR_LVDS(c)	((c)->output_flag & (SDVO_TV_MASK | SDVO_LVDS_MASK))
#define IS_DIGITAL(c)		((c)->output_flag & (SDVO_TMDS_MASK | SDVO_LVDS_MASK))

#define HAS_DDC(c)		((c)->output_flag & (SDVO_RGB_MASK | SDVO_TMDS_MASK | \
						     SDVO_LVDS_MASK))

static const char * const tv_format_names[] = {
	"NTSC_M"   , "NTSC_J"  , "NTSC_443",
	"PAL_B"    , "PAL_D"   , "PAL_G"   ,
	"PAL_H"    , "PAL_I"   , "PAL_M"   ,
	"PAL_N"    , "PAL_NC"  , "PAL_60"  ,
	"SECAM_B"  , "SECAM_D" , "SECAM_G" ,
	"SECAM_K"  , "SECAM_K1", "SECAM_L" ,
	"SECAM_60"
};

#define TV_FORMAT_NUM  ARRAY_SIZE(tv_format_names)

struct intel_sdvo;

struct intel_sdvo_ddc {
	struct i2c_adapter ddc;
	struct intel_sdvo *sdvo;
	u8 ddc_bus;
};

struct intel_sdvo {
	struct intel_encoder base;

	struct i2c_adapter *i2c;
	u8 slave_addr;

	struct intel_sdvo_ddc ddc[3];

	/* Register for the SDVO device: SDVOB or SDVOC */
	i915_reg_t sdvo_reg;

	/*
	 * Capabilities of the SDVO device returned by
	 * intel_sdvo_get_capabilities()
	 */
	struct intel_sdvo_caps caps;

	u8 colorimetry_cap;

	/* Pixel clock limitations reported by the SDVO device, in kHz */
	int pixel_clock_min, pixel_clock_max;

	/*
	 * Hotplug activation bits for this device
	 */
	u16 hotplug_active;

	/*
	 * the sdvo flag gets lost in round trip: dtd->adjusted_mode->dtd
	 */
	u8 dtd_sdvo_flags;
};

struct intel_sdvo_connector {
	struct intel_connector base;

	/* Mark the type of connector */
	u16 output_flag;

	/* This contains all current supported TV format */
	u8 tv_format_supported[TV_FORMAT_NUM];
	int   format_supported_num;
	struct drm_property *tv_format;

	/* add the property for the SDVO-TV */
	struct drm_property *left;
	struct drm_property *right;
	struct drm_property *top;
	struct drm_property *bottom;
	struct drm_property *hpos;
	struct drm_property *vpos;
	struct drm_property *contrast;
	struct drm_property *saturation;
	struct drm_property *hue;
	struct drm_property *sharpness;
	struct drm_property *flicker_filter;
	struct drm_property *flicker_filter_adaptive;
	struct drm_property *flicker_filter_2d;
	struct drm_property *tv_chroma_filter;
	struct drm_property *tv_luma_filter;
	struct drm_property *dot_crawl;

	/* add the property for the SDVO-TV/LVDS */
	struct drm_property *brightness;

	/* this is to get the range of margin.*/
	u32 max_hscan, max_vscan;

	/**
	 * This is set if we treat the device as HDMI, instead of DVI.
	 */
	bool is_hdmi;
};

struct intel_sdvo_connector_state {
	/* base.base: tv.saturation/contrast/hue/brightness */
	struct intel_digital_connector_state base;

	struct {
		unsigned overscan_h, overscan_v, hpos, vpos, sharpness;
		unsigned flicker_filter, flicker_filter_2d, flicker_filter_adaptive;
		unsigned chroma_filter, luma_filter, dot_crawl;
	} tv;
};

static struct intel_sdvo *to_sdvo(struct intel_encoder *encoder)
{
	return container_of(encoder, struct intel_sdvo, base);
}

static struct intel_sdvo *intel_attached_sdvo(struct intel_connector *connector)
{
	return to_sdvo(intel_attached_encoder(connector));
}

static struct intel_sdvo_connector *
to_intel_sdvo_connector(struct drm_connector *connector)
{
	return container_of(connector, struct intel_sdvo_connector, base.base);
}

#define to_intel_sdvo_connector_state(conn_state) \
	container_of_const((conn_state), struct intel_sdvo_connector_state, base.base)

static bool
intel_sdvo_output_setup(struct intel_sdvo *intel_sdvo);
static bool
intel_sdvo_tv_create_property(struct intel_sdvo *intel_sdvo,
			      struct intel_sdvo_connector *intel_sdvo_connector,
			      int type);
static bool
intel_sdvo_create_enhance_property(struct intel_sdvo *intel_sdvo,
				   struct intel_sdvo_connector *intel_sdvo_connector);

/*
 * Writes the SDVOB or SDVOC with the given value, but always writes both
 * SDVOB and SDVOC to work around apparent hardware issues (according to
 * comments in the BIOS).
 */
static void intel_sdvo_write_sdvox(struct intel_sdvo *intel_sdvo, u32 val)
{
	struct drm_device *dev = intel_sdvo->base.base.dev;
	struct drm_i915_private *dev_priv = to_i915(dev);
	u32 bval = val, cval = val;
	int i;

	if (HAS_PCH_SPLIT(dev_priv)) {
		intel_de_write(dev_priv, intel_sdvo->sdvo_reg, val);
		intel_de_posting_read(dev_priv, intel_sdvo->sdvo_reg);
		/*
		 * HW workaround, need to write this twice for issue
		 * that may result in first write getting masked.
		 */
		if (HAS_PCH_IBX(dev_priv)) {
			intel_de_write(dev_priv, intel_sdvo->sdvo_reg, val);
			intel_de_posting_read(dev_priv, intel_sdvo->sdvo_reg);
		}
		return;
	}

	if (intel_sdvo->base.port == PORT_B)
		cval = intel_de_read(dev_priv, GEN3_SDVOC);
	else
		bval = intel_de_read(dev_priv, GEN3_SDVOB);

	/*
	 * Write the registers twice for luck. Sometimes,
	 * writing them only once doesn't appear to 'stick'.
	 * The BIOS does this too. Yay, magic
	 */
	for (i = 0; i < 2; i++) {
		intel_de_write(dev_priv, GEN3_SDVOB, bval);
		intel_de_posting_read(dev_priv, GEN3_SDVOB);

		intel_de_write(dev_priv, GEN3_SDVOC, cval);
		intel_de_posting_read(dev_priv, GEN3_SDVOC);
	}
}

static bool intel_sdvo_read_byte(struct intel_sdvo *intel_sdvo, u8 addr, u8 *ch)
{
	struct drm_i915_private *i915 = to_i915(intel_sdvo->base.base.dev);
	struct i2c_msg msgs[] = {
		{
			.addr = intel_sdvo->slave_addr,
			.flags = 0,
			.len = 1,
			.buf = &addr,
		},
		{
			.addr = intel_sdvo->slave_addr,
			.flags = I2C_M_RD,
			.len = 1,
			.buf = ch,
		}
	};
	int ret;

	if ((ret = i2c_transfer(intel_sdvo->i2c, msgs, 2)) == 2)
		return true;

	drm_dbg_kms(&i915->drm, "i2c transfer returned %d\n", ret);
	return false;
}

#define SDVO_CMD_NAME_ENTRY(cmd_) { .cmd = SDVO_CMD_ ## cmd_, .name = #cmd_ }

/** Mapping of command numbers to names, for debug output */
static const struct {
	u8 cmd;
	const char *name;
} __packed sdvo_cmd_names[] = {
	SDVO_CMD_NAME_ENTRY(RESET),
	SDVO_CMD_NAME_ENTRY(GET_DEVICE_CAPS),
	SDVO_CMD_NAME_ENTRY(GET_FIRMWARE_REV),
	SDVO_CMD_NAME_ENTRY(GET_TRAINED_INPUTS),
	SDVO_CMD_NAME_ENTRY(GET_ACTIVE_OUTPUTS),
	SDVO_CMD_NAME_ENTRY(SET_ACTIVE_OUTPUTS),
	SDVO_CMD_NAME_ENTRY(GET_IN_OUT_MAP),
	SDVO_CMD_NAME_ENTRY(SET_IN_OUT_MAP),
	SDVO_CMD_NAME_ENTRY(GET_ATTACHED_DISPLAYS),
	SDVO_CMD_NAME_ENTRY(GET_HOT_PLUG_SUPPORT),
	SDVO_CMD_NAME_ENTRY(SET_ACTIVE_HOT_PLUG),
	SDVO_CMD_NAME_ENTRY(GET_ACTIVE_HOT_PLUG),
	SDVO_CMD_NAME_ENTRY(GET_INTERRUPT_EVENT_SOURCE),
	SDVO_CMD_NAME_ENTRY(SET_TARGET_INPUT),
	SDVO_CMD_NAME_ENTRY(SET_TARGET_OUTPUT),
	SDVO_CMD_NAME_ENTRY(GET_INPUT_TIMINGS_PART1),
	SDVO_CMD_NAME_ENTRY(GET_INPUT_TIMINGS_PART2),
	SDVO_CMD_NAME_ENTRY(SET_INPUT_TIMINGS_PART1),
	SDVO_CMD_NAME_ENTRY(SET_INPUT_TIMINGS_PART2),
	SDVO_CMD_NAME_ENTRY(SET_OUTPUT_TIMINGS_PART1),
	SDVO_CMD_NAME_ENTRY(SET_OUTPUT_TIMINGS_PART2),
	SDVO_CMD_NAME_ENTRY(GET_OUTPUT_TIMINGS_PART1),
	SDVO_CMD_NAME_ENTRY(GET_OUTPUT_TIMINGS_PART2),
	SDVO_CMD_NAME_ENTRY(CREATE_PREFERRED_INPUT_TIMING),
	SDVO_CMD_NAME_ENTRY(GET_PREFERRED_INPUT_TIMING_PART1),
	SDVO_CMD_NAME_ENTRY(GET_PREFERRED_INPUT_TIMING_PART2),
	SDVO_CMD_NAME_ENTRY(GET_INPUT_PIXEL_CLOCK_RANGE),
	SDVO_CMD_NAME_ENTRY(GET_OUTPUT_PIXEL_CLOCK_RANGE),
	SDVO_CMD_NAME_ENTRY(GET_SUPPORTED_CLOCK_RATE_MULTS),
	SDVO_CMD_NAME_ENTRY(GET_CLOCK_RATE_MULT),
	SDVO_CMD_NAME_ENTRY(SET_CLOCK_RATE_MULT),
	SDVO_CMD_NAME_ENTRY(GET_SUPPORTED_TV_FORMATS),
	SDVO_CMD_NAME_ENTRY(GET_TV_FORMAT),
	SDVO_CMD_NAME_ENTRY(SET_TV_FORMAT),
	SDVO_CMD_NAME_ENTRY(GET_SUPPORTED_POWER_STATES),
	SDVO_CMD_NAME_ENTRY(GET_POWER_STATE),
	SDVO_CMD_NAME_ENTRY(SET_ENCODER_POWER_STATE),
	SDVO_CMD_NAME_ENTRY(SET_DISPLAY_POWER_STATE),
	SDVO_CMD_NAME_ENTRY(SET_CONTROL_BUS_SWITCH),
	SDVO_CMD_NAME_ENTRY(GET_SDTV_RESOLUTION_SUPPORT),
	SDVO_CMD_NAME_ENTRY(GET_SCALED_HDTV_RESOLUTION_SUPPORT),
	SDVO_CMD_NAME_ENTRY(GET_SUPPORTED_ENHANCEMENTS),

	/* Add the op code for SDVO enhancements */
	SDVO_CMD_NAME_ENTRY(GET_MAX_HPOS),
	SDVO_CMD_NAME_ENTRY(GET_HPOS),
	SDVO_CMD_NAME_ENTRY(SET_HPOS),
	SDVO_CMD_NAME_ENTRY(GET_MAX_VPOS),
	SDVO_CMD_NAME_ENTRY(GET_VPOS),
	SDVO_CMD_NAME_ENTRY(SET_VPOS),
	SDVO_CMD_NAME_ENTRY(GET_MAX_SATURATION),
	SDVO_CMD_NAME_ENTRY(GET_SATURATION),
	SDVO_CMD_NAME_ENTRY(SET_SATURATION),
	SDVO_CMD_NAME_ENTRY(GET_MAX_HUE),
	SDVO_CMD_NAME_ENTRY(GET_HUE),
	SDVO_CMD_NAME_ENTRY(SET_HUE),
	SDVO_CMD_NAME_ENTRY(GET_MAX_CONTRAST),
	SDVO_CMD_NAME_ENTRY(GET_CONTRAST),
	SDVO_CMD_NAME_ENTRY(SET_CONTRAST),
	SDVO_CMD_NAME_ENTRY(GET_MAX_BRIGHTNESS),
	SDVO_CMD_NAME_ENTRY(GET_BRIGHTNESS),
	SDVO_CMD_NAME_ENTRY(SET_BRIGHTNESS),
	SDVO_CMD_NAME_ENTRY(GET_MAX_OVERSCAN_H),
	SDVO_CMD_NAME_ENTRY(GET_OVERSCAN_H),
	SDVO_CMD_NAME_ENTRY(SET_OVERSCAN_H),
	SDVO_CMD_NAME_ENTRY(GET_MAX_OVERSCAN_V),
	SDVO_CMD_NAME_ENTRY(GET_OVERSCAN_V),
	SDVO_CMD_NAME_ENTRY(SET_OVERSCAN_V),
	SDVO_CMD_NAME_ENTRY(GET_MAX_FLICKER_FILTER),
	SDVO_CMD_NAME_ENTRY(GET_FLICKER_FILTER),
	SDVO_CMD_NAME_ENTRY(SET_FLICKER_FILTER),
	SDVO_CMD_NAME_ENTRY(GET_MAX_FLICKER_FILTER_ADAPTIVE),
	SDVO_CMD_NAME_ENTRY(GET_FLICKER_FILTER_ADAPTIVE),
	SDVO_CMD_NAME_ENTRY(SET_FLICKER_FILTER_ADAPTIVE),
	SDVO_CMD_NAME_ENTRY(GET_MAX_FLICKER_FILTER_2D),
	SDVO_CMD_NAME_ENTRY(GET_FLICKER_FILTER_2D),
	SDVO_CMD_NAME_ENTRY(SET_FLICKER_FILTER_2D),
	SDVO_CMD_NAME_ENTRY(GET_MAX_SHARPNESS),
	SDVO_CMD_NAME_ENTRY(GET_SHARPNESS),
	SDVO_CMD_NAME_ENTRY(SET_SHARPNESS),
	SDVO_CMD_NAME_ENTRY(GET_DOT_CRAWL),
	SDVO_CMD_NAME_ENTRY(SET_DOT_CRAWL),
	SDVO_CMD_NAME_ENTRY(GET_MAX_TV_CHROMA_FILTER),
	SDVO_CMD_NAME_ENTRY(GET_TV_CHROMA_FILTER),
	SDVO_CMD_NAME_ENTRY(SET_TV_CHROMA_FILTER),
	SDVO_CMD_NAME_ENTRY(GET_MAX_TV_LUMA_FILTER),
	SDVO_CMD_NAME_ENTRY(GET_TV_LUMA_FILTER),
	SDVO_CMD_NAME_ENTRY(SET_TV_LUMA_FILTER),

	/* HDMI op code */
	SDVO_CMD_NAME_ENTRY(GET_SUPP_ENCODE),
	SDVO_CMD_NAME_ENTRY(GET_ENCODE),
	SDVO_CMD_NAME_ENTRY(SET_ENCODE),
	SDVO_CMD_NAME_ENTRY(SET_PIXEL_REPLI),
	SDVO_CMD_NAME_ENTRY(GET_PIXEL_REPLI),
	SDVO_CMD_NAME_ENTRY(GET_COLORIMETRY_CAP),
	SDVO_CMD_NAME_ENTRY(SET_COLORIMETRY),
	SDVO_CMD_NAME_ENTRY(GET_COLORIMETRY),
	SDVO_CMD_NAME_ENTRY(GET_AUDIO_ENCRYPT_PREFER),
	SDVO_CMD_NAME_ENTRY(SET_AUDIO_STAT),
	SDVO_CMD_NAME_ENTRY(GET_AUDIO_STAT),
	SDVO_CMD_NAME_ENTRY(GET_HBUF_INDEX),
	SDVO_CMD_NAME_ENTRY(SET_HBUF_INDEX),
	SDVO_CMD_NAME_ENTRY(GET_HBUF_INFO),
	SDVO_CMD_NAME_ENTRY(GET_HBUF_AV_SPLIT),
	SDVO_CMD_NAME_ENTRY(SET_HBUF_AV_SPLIT),
	SDVO_CMD_NAME_ENTRY(GET_HBUF_TXRATE),
	SDVO_CMD_NAME_ENTRY(SET_HBUF_TXRATE),
	SDVO_CMD_NAME_ENTRY(SET_HBUF_DATA),
	SDVO_CMD_NAME_ENTRY(GET_HBUF_DATA),
};

#undef SDVO_CMD_NAME_ENTRY

static const char *sdvo_cmd_name(u8 cmd)
{
	int i;

	for (i = 0; i < ARRAY_SIZE(sdvo_cmd_names); i++) {
		if (cmd == sdvo_cmd_names[i].cmd)
			return sdvo_cmd_names[i].name;
	}

	return NULL;
}

#define SDVO_NAME(svdo) ((svdo)->base.port == PORT_B ? "SDVOB" : "SDVOC")

static void intel_sdvo_debug_write(struct intel_sdvo *intel_sdvo, u8 cmd,
				   const void *args, int args_len)
{
	struct drm_i915_private *dev_priv = to_i915(intel_sdvo->base.base.dev);
	const char *cmd_name;
	int i, pos = 0;
	char buffer[64];

#define BUF_PRINT(args...) \
	pos += snprintf(buffer + pos, max_t(int, sizeof(buffer) - pos, 0), args)

	for (i = 0; i < args_len; i++) {
		BUF_PRINT("%02X ", ((u8 *)args)[i]);
	}
	for (; i < 8; i++) {
		BUF_PRINT("   ");
	}

	cmd_name = sdvo_cmd_name(cmd);
	if (cmd_name)
		BUF_PRINT("(%s)", cmd_name);
	else
		BUF_PRINT("(%02X)", cmd);

	drm_WARN_ON(&dev_priv->drm, pos >= sizeof(buffer) - 1);
#undef BUF_PRINT

	drm_dbg_kms(&dev_priv->drm, "%s: W: %02X %s\n", SDVO_NAME(intel_sdvo),
		    cmd, buffer);
}

static const char * const cmd_status_names[] = {
	[SDVO_CMD_STATUS_POWER_ON] = "Power on",
	[SDVO_CMD_STATUS_SUCCESS] = "Success",
	[SDVO_CMD_STATUS_NOTSUPP] = "Not supported",
	[SDVO_CMD_STATUS_INVALID_ARG] = "Invalid arg",
	[SDVO_CMD_STATUS_PENDING] = "Pending",
	[SDVO_CMD_STATUS_TARGET_NOT_SPECIFIED] = "Target not specified",
	[SDVO_CMD_STATUS_SCALING_NOT_SUPP] = "Scaling not supported",
};

static const char *sdvo_cmd_status(u8 status)
{
	if (status < ARRAY_SIZE(cmd_status_names))
		return cmd_status_names[status];
	else
		return NULL;
}

static bool __intel_sdvo_write_cmd(struct intel_sdvo *intel_sdvo, u8 cmd,
				   const void *args, int args_len,
				   bool unlocked)
{
	struct drm_i915_private *i915 = to_i915(intel_sdvo->base.base.dev);
	u8 *buf, status;
	struct i2c_msg *msgs;
	int i, ret = true;

	/* Would be simpler to allocate both in one go ? */
	buf = kzalloc(args_len * 2 + 2, GFP_KERNEL);
	if (!buf)
		return false;

	msgs = kcalloc(args_len + 3, sizeof(*msgs), GFP_KERNEL);
	if (!msgs) {
		kfree(buf);
		return false;
	}

	intel_sdvo_debug_write(intel_sdvo, cmd, args, args_len);

	for (i = 0; i < args_len; i++) {
		msgs[i].addr = intel_sdvo->slave_addr;
		msgs[i].flags = 0;
		msgs[i].len = 2;
		msgs[i].buf = buf + 2 *i;
		buf[2*i + 0] = SDVO_I2C_ARG_0 - i;
		buf[2*i + 1] = ((u8*)args)[i];
	}
	msgs[i].addr = intel_sdvo->slave_addr;
	msgs[i].flags = 0;
	msgs[i].len = 2;
	msgs[i].buf = buf + 2*i;
	buf[2*i + 0] = SDVO_I2C_OPCODE;
	buf[2*i + 1] = cmd;

	/* the following two are to read the response */
	status = SDVO_I2C_CMD_STATUS;
	msgs[i+1].addr = intel_sdvo->slave_addr;
	msgs[i+1].flags = 0;
	msgs[i+1].len = 1;
	msgs[i+1].buf = &status;

	msgs[i+2].addr = intel_sdvo->slave_addr;
	msgs[i+2].flags = I2C_M_RD;
	msgs[i+2].len = 1;
	msgs[i+2].buf = &status;

	if (unlocked)
		ret = i2c_transfer(intel_sdvo->i2c, msgs, i+3);
	else
		ret = __i2c_transfer(intel_sdvo->i2c, msgs, i+3);
	if (ret < 0) {
		drm_dbg_kms(&i915->drm, "I2c transfer returned %d\n", ret);
		ret = false;
		goto out;
	}
	if (ret != i+3) {
		/* failure in I2C transfer */
		drm_dbg_kms(&i915->drm, "I2c transfer returned %d/%d\n", ret, i+3);
		ret = false;
	}

out:
	kfree(msgs);
	kfree(buf);
	return ret;
}

static bool intel_sdvo_write_cmd(struct intel_sdvo *intel_sdvo, u8 cmd,
				 const void *args, int args_len)
{
	return __intel_sdvo_write_cmd(intel_sdvo, cmd, args, args_len, true);
}

static bool intel_sdvo_read_response(struct intel_sdvo *intel_sdvo,
				     void *response, int response_len)
{
	struct drm_i915_private *dev_priv = to_i915(intel_sdvo->base.base.dev);
	const char *cmd_status;
	u8 retry = 15; /* 5 quick checks, followed by 10 long checks */
	u8 status;
	int i, pos = 0;
	char buffer[64];

	buffer[0] = '\0';

	/*
	 * The documentation states that all commands will be
	 * processed within 15µs, and that we need only poll
	 * the status byte a maximum of 3 times in order for the
	 * command to be complete.
	 *
	 * Check 5 times in case the hardware failed to read the docs.
	 *
	 * Also beware that the first response by many devices is to
	 * reply PENDING and stall for time. TVs are notorious for
	 * requiring longer than specified to complete their replies.
	 * Originally (in the DDX long ago), the delay was only ever 15ms
	 * with an additional delay of 30ms applied for TVs added later after
	 * many experiments. To accommodate both sets of delays, we do a
	 * sequence of slow checks if the device is falling behind and fails
	 * to reply within 5*15µs.
	 */
	if (!intel_sdvo_read_byte(intel_sdvo,
				  SDVO_I2C_CMD_STATUS,
				  &status))
		goto log_fail;

	while ((status == SDVO_CMD_STATUS_PENDING ||
		status == SDVO_CMD_STATUS_TARGET_NOT_SPECIFIED) && --retry) {
		if (retry < 10)
			msleep(15);
		else
			udelay(15);

		if (!intel_sdvo_read_byte(intel_sdvo,
					  SDVO_I2C_CMD_STATUS,
					  &status))
			goto log_fail;
	}

#define BUF_PRINT(args...) \
	pos += snprintf(buffer + pos, max_t(int, sizeof(buffer) - pos, 0), args)

	cmd_status = sdvo_cmd_status(status);
	if (cmd_status)
		BUF_PRINT("(%s)", cmd_status);
	else
		BUF_PRINT("(??? %d)", status);

	if (status != SDVO_CMD_STATUS_SUCCESS)
		goto log_fail;

	/* Read the command response */
	for (i = 0; i < response_len; i++) {
		if (!intel_sdvo_read_byte(intel_sdvo,
					  SDVO_I2C_RETURN_0 + i,
					  &((u8 *)response)[i]))
			goto log_fail;
		BUF_PRINT(" %02X", ((u8 *)response)[i]);
	}

	drm_WARN_ON(&dev_priv->drm, pos >= sizeof(buffer) - 1);
#undef BUF_PRINT

	drm_dbg_kms(&dev_priv->drm, "%s: R: %s\n",
		    SDVO_NAME(intel_sdvo), buffer);
	return true;

log_fail:
	drm_dbg_kms(&dev_priv->drm, "%s: R: ... failed %s\n",
		    SDVO_NAME(intel_sdvo), buffer);
	return false;
}

static int intel_sdvo_get_pixel_multiplier(const struct drm_display_mode *adjusted_mode)
{
	if (adjusted_mode->crtc_clock >= 100000)
		return 1;
	else if (adjusted_mode->crtc_clock >= 50000)
		return 2;
	else
		return 4;
}

static bool __intel_sdvo_set_control_bus_switch(struct intel_sdvo *intel_sdvo,
						u8 ddc_bus)
{
	/* This must be the immediately preceding write before the i2c xfer */
	return __intel_sdvo_write_cmd(intel_sdvo,
				      SDVO_CMD_SET_CONTROL_BUS_SWITCH,
				      &ddc_bus, 1, false);
}

static bool intel_sdvo_set_value(struct intel_sdvo *intel_sdvo, u8 cmd, const void *data, int len)
{
	if (!intel_sdvo_write_cmd(intel_sdvo, cmd, data, len))
		return false;

	return intel_sdvo_read_response(intel_sdvo, NULL, 0);
}

static bool
intel_sdvo_get_value(struct intel_sdvo *intel_sdvo, u8 cmd, void *value, int len)
{
	if (!intel_sdvo_write_cmd(intel_sdvo, cmd, NULL, 0))
		return false;

	return intel_sdvo_read_response(intel_sdvo, value, len);
}

static bool intel_sdvo_set_target_input(struct intel_sdvo *intel_sdvo)
{
	struct intel_sdvo_set_target_input_args targets = {};
	return intel_sdvo_set_value(intel_sdvo,
				    SDVO_CMD_SET_TARGET_INPUT,
				    &targets, sizeof(targets));
}

/*
 * Return whether each input is trained.
 *
 * This function is making an assumption about the layout of the response,
 * which should be checked against the docs.
 */
static bool intel_sdvo_get_trained_inputs(struct intel_sdvo *intel_sdvo, bool *input_1, bool *input_2)
{
	struct intel_sdvo_get_trained_inputs_response response;

	BUILD_BUG_ON(sizeof(response) != 1);
	if (!intel_sdvo_get_value(intel_sdvo, SDVO_CMD_GET_TRAINED_INPUTS,
				  &response, sizeof(response)))
		return false;

	*input_1 = response.input0_trained;
	*input_2 = response.input1_trained;
	return true;
}

static bool intel_sdvo_set_active_outputs(struct intel_sdvo *intel_sdvo,
					  u16 outputs)
{
	return intel_sdvo_set_value(intel_sdvo,
				    SDVO_CMD_SET_ACTIVE_OUTPUTS,
				    &outputs, sizeof(outputs));
}

static bool intel_sdvo_get_active_outputs(struct intel_sdvo *intel_sdvo,
					  u16 *outputs)
{
	return intel_sdvo_get_value(intel_sdvo,
				    SDVO_CMD_GET_ACTIVE_OUTPUTS,
				    outputs, sizeof(*outputs));
}

static bool intel_sdvo_set_encoder_power_state(struct intel_sdvo *intel_sdvo,
					       int mode)
{
	u8 state = SDVO_ENCODER_STATE_ON;

	switch (mode) {
	case DRM_MODE_DPMS_ON:
		state = SDVO_ENCODER_STATE_ON;
		break;
	case DRM_MODE_DPMS_STANDBY:
		state = SDVO_ENCODER_STATE_STANDBY;
		break;
	case DRM_MODE_DPMS_SUSPEND:
		state = SDVO_ENCODER_STATE_SUSPEND;
		break;
	case DRM_MODE_DPMS_OFF:
		state = SDVO_ENCODER_STATE_OFF;
		break;
	}

	return intel_sdvo_set_value(intel_sdvo,
				    SDVO_CMD_SET_ENCODER_POWER_STATE, &state, sizeof(state));
}

static bool intel_sdvo_get_input_pixel_clock_range(struct intel_sdvo *intel_sdvo,
						   int *clock_min,
						   int *clock_max)
{
	struct intel_sdvo_pixel_clock_range clocks;

	BUILD_BUG_ON(sizeof(clocks) != 4);
	if (!intel_sdvo_get_value(intel_sdvo,
				  SDVO_CMD_GET_INPUT_PIXEL_CLOCK_RANGE,
				  &clocks, sizeof(clocks)))
		return false;

	/* Convert the values from units of 10 kHz to kHz. */
	*clock_min = clocks.min * 10;
	*clock_max = clocks.max * 10;
	return true;
}

static bool intel_sdvo_set_target_output(struct intel_sdvo *intel_sdvo,
					 u16 outputs)
{
	return intel_sdvo_set_value(intel_sdvo,
				    SDVO_CMD_SET_TARGET_OUTPUT,
				    &outputs, sizeof(outputs));
}

static bool intel_sdvo_set_timing(struct intel_sdvo *intel_sdvo, u8 cmd,
				  struct intel_sdvo_dtd *dtd)
{
	return intel_sdvo_set_value(intel_sdvo, cmd, &dtd->part1, sizeof(dtd->part1)) &&
		intel_sdvo_set_value(intel_sdvo, cmd + 1, &dtd->part2, sizeof(dtd->part2));
}

static bool intel_sdvo_get_timing(struct intel_sdvo *intel_sdvo, u8 cmd,
				  struct intel_sdvo_dtd *dtd)
{
	return intel_sdvo_get_value(intel_sdvo, cmd, &dtd->part1, sizeof(dtd->part1)) &&
		intel_sdvo_get_value(intel_sdvo, cmd + 1, &dtd->part2, sizeof(dtd->part2));
}

static bool intel_sdvo_set_input_timing(struct intel_sdvo *intel_sdvo,
					struct intel_sdvo_dtd *dtd)
{
	return intel_sdvo_set_timing(intel_sdvo,
				     SDVO_CMD_SET_INPUT_TIMINGS_PART1, dtd);
}

static bool intel_sdvo_set_output_timing(struct intel_sdvo *intel_sdvo,
					 struct intel_sdvo_dtd *dtd)
{
	return intel_sdvo_set_timing(intel_sdvo,
				     SDVO_CMD_SET_OUTPUT_TIMINGS_PART1, dtd);
}

static bool intel_sdvo_get_input_timing(struct intel_sdvo *intel_sdvo,
					struct intel_sdvo_dtd *dtd)
{
	return intel_sdvo_get_timing(intel_sdvo,
				     SDVO_CMD_GET_INPUT_TIMINGS_PART1, dtd);
}

static bool
intel_sdvo_create_preferred_input_timing(struct intel_sdvo *intel_sdvo,
					 struct intel_sdvo_connector *intel_sdvo_connector,
					 const struct drm_display_mode *mode)
{
	struct intel_sdvo_preferred_input_timing_args args;

	memset(&args, 0, sizeof(args));
	args.clock = mode->clock / 10;
	args.width = mode->hdisplay;
	args.height = mode->vdisplay;
	args.interlace = 0;

	if (IS_LVDS(intel_sdvo_connector)) {
		const struct drm_display_mode *fixed_mode =
			intel_panel_fixed_mode(&intel_sdvo_connector->base, mode);

		if (fixed_mode->hdisplay != args.width ||
		    fixed_mode->vdisplay != args.height)
			args.scaled = 1;
	}

	return intel_sdvo_set_value(intel_sdvo,
				    SDVO_CMD_CREATE_PREFERRED_INPUT_TIMING,
				    &args, sizeof(args));
}

static bool intel_sdvo_get_preferred_input_timing(struct intel_sdvo *intel_sdvo,
						  struct intel_sdvo_dtd *dtd)
{
	BUILD_BUG_ON(sizeof(dtd->part1) != 8);
	BUILD_BUG_ON(sizeof(dtd->part2) != 8);
	return intel_sdvo_get_value(intel_sdvo, SDVO_CMD_GET_PREFERRED_INPUT_TIMING_PART1,
				    &dtd->part1, sizeof(dtd->part1)) &&
		intel_sdvo_get_value(intel_sdvo, SDVO_CMD_GET_PREFERRED_INPUT_TIMING_PART2,
				     &dtd->part2, sizeof(dtd->part2));
}

static bool intel_sdvo_set_clock_rate_mult(struct intel_sdvo *intel_sdvo, u8 val)
{
	return intel_sdvo_set_value(intel_sdvo, SDVO_CMD_SET_CLOCK_RATE_MULT, &val, 1);
}

static void intel_sdvo_get_dtd_from_mode(struct intel_sdvo_dtd *dtd,
					 const struct drm_display_mode *mode)
{
	u16 width, height;
	u16 h_blank_len, h_sync_len, v_blank_len, v_sync_len;
	u16 h_sync_offset, v_sync_offset;
	int mode_clock;

	memset(dtd, 0, sizeof(*dtd));

	width = mode->hdisplay;
	height = mode->vdisplay;

	/* do some mode translations */
	h_blank_len = mode->htotal - mode->hdisplay;
	h_sync_len = mode->hsync_end - mode->hsync_start;

	v_blank_len = mode->vtotal - mode->vdisplay;
	v_sync_len = mode->vsync_end - mode->vsync_start;

	h_sync_offset = mode->hsync_start - mode->hdisplay;
	v_sync_offset = mode->vsync_start - mode->vdisplay;

	mode_clock = mode->clock;
	mode_clock /= 10;
	dtd->part1.clock = mode_clock;

	dtd->part1.h_active = width & 0xff;
	dtd->part1.h_blank = h_blank_len & 0xff;
	dtd->part1.h_high = (((width >> 8) & 0xf) << 4) |
		((h_blank_len >> 8) & 0xf);
	dtd->part1.v_active = height & 0xff;
	dtd->part1.v_blank = v_blank_len & 0xff;
	dtd->part1.v_high = (((height >> 8) & 0xf) << 4) |
		((v_blank_len >> 8) & 0xf);

	dtd->part2.h_sync_off = h_sync_offset & 0xff;
	dtd->part2.h_sync_width = h_sync_len & 0xff;
	dtd->part2.v_sync_off_width = (v_sync_offset & 0xf) << 4 |
		(v_sync_len & 0xf);
	dtd->part2.sync_off_width_high = ((h_sync_offset & 0x300) >> 2) |
		((h_sync_len & 0x300) >> 4) | ((v_sync_offset & 0x30) >> 2) |
		((v_sync_len & 0x30) >> 4);

	dtd->part2.dtd_flags = 0x18;
	if (mode->flags & DRM_MODE_FLAG_INTERLACE)
		dtd->part2.dtd_flags |= DTD_FLAG_INTERLACE;
	if (mode->flags & DRM_MODE_FLAG_PHSYNC)
		dtd->part2.dtd_flags |= DTD_FLAG_HSYNC_POSITIVE;
	if (mode->flags & DRM_MODE_FLAG_PVSYNC)
		dtd->part2.dtd_flags |= DTD_FLAG_VSYNC_POSITIVE;

	dtd->part2.v_sync_off_high = v_sync_offset & 0xc0;
}

static void intel_sdvo_get_mode_from_dtd(struct drm_display_mode *pmode,
					 const struct intel_sdvo_dtd *dtd)
{
	struct drm_display_mode mode = {};

	mode.hdisplay = dtd->part1.h_active;
	mode.hdisplay += ((dtd->part1.h_high >> 4) & 0x0f) << 8;
	mode.hsync_start = mode.hdisplay + dtd->part2.h_sync_off;
	mode.hsync_start += (dtd->part2.sync_off_width_high & 0xc0) << 2;
	mode.hsync_end = mode.hsync_start + dtd->part2.h_sync_width;
	mode.hsync_end += (dtd->part2.sync_off_width_high & 0x30) << 4;
	mode.htotal = mode.hdisplay + dtd->part1.h_blank;
	mode.htotal += (dtd->part1.h_high & 0xf) << 8;

	mode.vdisplay = dtd->part1.v_active;
	mode.vdisplay += ((dtd->part1.v_high >> 4) & 0x0f) << 8;
	mode.vsync_start = mode.vdisplay;
	mode.vsync_start += (dtd->part2.v_sync_off_width >> 4) & 0xf;
	mode.vsync_start += (dtd->part2.sync_off_width_high & 0x0c) << 2;
	mode.vsync_start += dtd->part2.v_sync_off_high & 0xc0;
	mode.vsync_end = mode.vsync_start +
		(dtd->part2.v_sync_off_width & 0xf);
	mode.vsync_end += (dtd->part2.sync_off_width_high & 0x3) << 4;
	mode.vtotal = mode.vdisplay + dtd->part1.v_blank;
	mode.vtotal += (dtd->part1.v_high & 0xf) << 8;

	mode.clock = dtd->part1.clock * 10;

	if (dtd->part2.dtd_flags & DTD_FLAG_INTERLACE)
		mode.flags |= DRM_MODE_FLAG_INTERLACE;
	if (dtd->part2.dtd_flags & DTD_FLAG_HSYNC_POSITIVE)
		mode.flags |= DRM_MODE_FLAG_PHSYNC;
	else
		mode.flags |= DRM_MODE_FLAG_NHSYNC;
	if (dtd->part2.dtd_flags & DTD_FLAG_VSYNC_POSITIVE)
		mode.flags |= DRM_MODE_FLAG_PVSYNC;
	else
		mode.flags |= DRM_MODE_FLAG_NVSYNC;

	drm_mode_set_crtcinfo(&mode, 0);

	drm_mode_copy(pmode, &mode);
}

static bool intel_sdvo_check_supp_encode(struct intel_sdvo *intel_sdvo)
{
	struct intel_sdvo_encode encode;

	BUILD_BUG_ON(sizeof(encode) != 2);
	return intel_sdvo_get_value(intel_sdvo,
				    SDVO_CMD_GET_SUPP_ENCODE,
				    &encode, sizeof(encode));
}

static bool intel_sdvo_set_encode(struct intel_sdvo *intel_sdvo,
				  u8 mode)
{
	return intel_sdvo_set_value(intel_sdvo, SDVO_CMD_SET_ENCODE, &mode, 1);
}

static bool intel_sdvo_set_colorimetry(struct intel_sdvo *intel_sdvo,
				       u8 mode)
{
	return intel_sdvo_set_value(intel_sdvo, SDVO_CMD_SET_COLORIMETRY, &mode, 1);
}

static bool intel_sdvo_set_pixel_replication(struct intel_sdvo *intel_sdvo,
					     u8 pixel_repeat)
{
	return intel_sdvo_set_value(intel_sdvo, SDVO_CMD_SET_PIXEL_REPLI,
				    &pixel_repeat, 1);
}

static bool intel_sdvo_set_audio_state(struct intel_sdvo *intel_sdvo,
				       u8 audio_state)
{
	return intel_sdvo_set_value(intel_sdvo, SDVO_CMD_SET_AUDIO_STAT,
				    &audio_state, 1);
}

static bool intel_sdvo_get_hbuf_size(struct intel_sdvo *intel_sdvo,
				     u8 *hbuf_size)
{
	if (!intel_sdvo_get_value(intel_sdvo, SDVO_CMD_GET_HBUF_INFO,
				  hbuf_size, 1))
		return false;

	/* Buffer size is 0 based, hooray! However zero means zero. */
	if (*hbuf_size)
		(*hbuf_size)++;

	return true;
}

#if 0
static void intel_sdvo_dump_hdmi_buf(struct intel_sdvo *intel_sdvo)
{
	int i, j;
	u8 set_buf_index[2];
	u8 av_split;
	u8 buf_size;
	u8 buf[48];
	u8 *pos;

	intel_sdvo_get_value(encoder, SDVO_CMD_GET_HBUF_AV_SPLIT, &av_split, 1);

	for (i = 0; i <= av_split; i++) {
		set_buf_index[0] = i; set_buf_index[1] = 0;
		intel_sdvo_write_cmd(encoder, SDVO_CMD_SET_HBUF_INDEX,
				     set_buf_index, 2);
		intel_sdvo_write_cmd(encoder, SDVO_CMD_GET_HBUF_INFO, NULL, 0);
		intel_sdvo_read_response(encoder, &buf_size, 1);

		pos = buf;
		for (j = 0; j <= buf_size; j += 8) {
			intel_sdvo_write_cmd(encoder, SDVO_CMD_GET_HBUF_DATA,
					     NULL, 0);
			intel_sdvo_read_response(encoder, pos, 8);
			pos += 8;
		}
	}
}
#endif

static bool intel_sdvo_write_infoframe(struct intel_sdvo *intel_sdvo,
				       unsigned int if_index, u8 tx_rate,
				       const u8 *data, unsigned int length)
{
	struct drm_i915_private *i915 = to_i915(intel_sdvo->base.base.dev);
	u8 set_buf_index[2] = { if_index, 0 };
	u8 hbuf_size, tmp[8];
	int i;

	if (!intel_sdvo_set_value(intel_sdvo,
				  SDVO_CMD_SET_HBUF_INDEX,
				  set_buf_index, 2))
		return false;

	if (!intel_sdvo_get_hbuf_size(intel_sdvo, &hbuf_size))
		return false;

	drm_dbg_kms(&i915->drm,
		    "writing sdvo hbuf: %i, length %u, hbuf_size: %i\n",
		    if_index, length, hbuf_size);

	if (hbuf_size < length)
		return false;

	for (i = 0; i < hbuf_size; i += 8) {
		memset(tmp, 0, 8);
		if (i < length)
			memcpy(tmp, data + i, min_t(unsigned, 8, length - i));

		if (!intel_sdvo_set_value(intel_sdvo,
					  SDVO_CMD_SET_HBUF_DATA,
					  tmp, 8))
			return false;
	}

	return intel_sdvo_set_value(intel_sdvo,
				    SDVO_CMD_SET_HBUF_TXRATE,
				    &tx_rate, 1);
}

static ssize_t intel_sdvo_read_infoframe(struct intel_sdvo *intel_sdvo,
					 unsigned int if_index,
					 u8 *data, unsigned int length)
{
	struct drm_i915_private *i915 = to_i915(intel_sdvo->base.base.dev);
	u8 set_buf_index[2] = { if_index, 0 };
	u8 hbuf_size, tx_rate, av_split;
	int i;

	if (!intel_sdvo_get_value(intel_sdvo,
				  SDVO_CMD_GET_HBUF_AV_SPLIT,
				  &av_split, 1))
		return -ENXIO;

	if (av_split < if_index)
		return 0;

	if (!intel_sdvo_set_value(intel_sdvo,
				  SDVO_CMD_SET_HBUF_INDEX,
				  set_buf_index, 2))
		return -ENXIO;

	if (!intel_sdvo_get_value(intel_sdvo,
				  SDVO_CMD_GET_HBUF_TXRATE,
				  &tx_rate, 1))
		return -ENXIO;

	/* TX_DISABLED doesn't mean disabled for ELD */
	if (if_index != SDVO_HBUF_INDEX_ELD && tx_rate == SDVO_HBUF_TX_DISABLED)
		return 0;

	if (!intel_sdvo_get_hbuf_size(intel_sdvo, &hbuf_size))
		return false;

	drm_dbg_kms(&i915->drm,
		    "reading sdvo hbuf: %i, length %u, hbuf_size: %i\n",
		    if_index, length, hbuf_size);

	hbuf_size = min_t(unsigned int, length, hbuf_size);

	for (i = 0; i < hbuf_size; i += 8) {
		if (!intel_sdvo_write_cmd(intel_sdvo, SDVO_CMD_GET_HBUF_DATA, NULL, 0))
			return -ENXIO;
		if (!intel_sdvo_read_response(intel_sdvo, &data[i],
					      min_t(unsigned int, 8, hbuf_size - i)))
			return -ENXIO;
	}

	return hbuf_size;
}

static bool intel_sdvo_compute_avi_infoframe(struct intel_sdvo *intel_sdvo,
					     struct intel_crtc_state *crtc_state,
					     struct drm_connector_state *conn_state)
{
	struct drm_i915_private *dev_priv = to_i915(intel_sdvo->base.base.dev);
	struct hdmi_avi_infoframe *frame = &crtc_state->infoframes.avi.avi;
	const struct drm_display_mode *adjusted_mode =
		&crtc_state->hw.adjusted_mode;
	int ret;

	if (!crtc_state->has_hdmi_sink)
		return true;

	crtc_state->infoframes.enable |=
		intel_hdmi_infoframe_enable(HDMI_INFOFRAME_TYPE_AVI);

	ret = drm_hdmi_avi_infoframe_from_display_mode(frame,
						       conn_state->connector,
						       adjusted_mode);
	if (ret)
		return false;

	drm_hdmi_avi_infoframe_quant_range(frame,
					   conn_state->connector,
					   adjusted_mode,
					   crtc_state->limited_color_range ?
					   HDMI_QUANTIZATION_RANGE_LIMITED :
					   HDMI_QUANTIZATION_RANGE_FULL);

	ret = hdmi_avi_infoframe_check(frame);
	if (drm_WARN_ON(&dev_priv->drm, ret))
		return false;

	return true;
}

static bool intel_sdvo_set_avi_infoframe(struct intel_sdvo *intel_sdvo,
					 const struct intel_crtc_state *crtc_state)
{
	struct drm_i915_private *dev_priv = to_i915(intel_sdvo->base.base.dev);
	u8 sdvo_data[HDMI_INFOFRAME_SIZE(AVI)];
	const union hdmi_infoframe *frame = &crtc_state->infoframes.avi;
	ssize_t len;

	if ((crtc_state->infoframes.enable &
	     intel_hdmi_infoframe_enable(HDMI_INFOFRAME_TYPE_AVI)) == 0)
		return true;

	if (drm_WARN_ON(&dev_priv->drm,
			frame->any.type != HDMI_INFOFRAME_TYPE_AVI))
		return false;

	len = hdmi_infoframe_pack_only(frame, sdvo_data, sizeof(sdvo_data));
	if (drm_WARN_ON(&dev_priv->drm, len < 0))
		return false;

	return intel_sdvo_write_infoframe(intel_sdvo, SDVO_HBUF_INDEX_AVI_IF,
					  SDVO_HBUF_TX_VSYNC,
					  sdvo_data, len);
}

static void intel_sdvo_get_avi_infoframe(struct intel_sdvo *intel_sdvo,
					 struct intel_crtc_state *crtc_state)
{
	struct drm_i915_private *i915 = to_i915(intel_sdvo->base.base.dev);
	u8 sdvo_data[HDMI_INFOFRAME_SIZE(AVI)];
	union hdmi_infoframe *frame = &crtc_state->infoframes.avi;
	ssize_t len;
	int ret;

	if (!crtc_state->has_hdmi_sink)
		return;

	len = intel_sdvo_read_infoframe(intel_sdvo, SDVO_HBUF_INDEX_AVI_IF,
					sdvo_data, sizeof(sdvo_data));
	if (len < 0) {
		drm_dbg_kms(&i915->drm, "failed to read AVI infoframe\n");
		return;
	} else if (len == 0) {
		return;
	}

	crtc_state->infoframes.enable |=
		intel_hdmi_infoframe_enable(HDMI_INFOFRAME_TYPE_AVI);

	ret = hdmi_infoframe_unpack(frame, sdvo_data, len);
	if (ret) {
		drm_dbg_kms(&i915->drm, "Failed to unpack AVI infoframe\n");
		return;
	}

	if (frame->any.type != HDMI_INFOFRAME_TYPE_AVI)
		drm_dbg_kms(&i915->drm,
			    "Found the wrong infoframe type 0x%x (expected 0x%02x)\n",
			    frame->any.type, HDMI_INFOFRAME_TYPE_AVI);
}

static void intel_sdvo_get_eld(struct intel_sdvo *intel_sdvo,
			       struct intel_crtc_state *crtc_state)
{
	struct drm_i915_private *i915 = to_i915(intel_sdvo->base.base.dev);
	ssize_t len;
	u8 val;

	if (!crtc_state->has_audio)
		return;

	if (!intel_sdvo_get_value(intel_sdvo, SDVO_CMD_GET_AUDIO_STAT, &val, 1))
		return;

	if ((val & SDVO_AUDIO_ELD_VALID) == 0)
		return;

	len = intel_sdvo_read_infoframe(intel_sdvo, SDVO_HBUF_INDEX_ELD,
					crtc_state->eld, sizeof(crtc_state->eld));
	if (len < 0)
		drm_dbg_kms(&i915->drm, "failed to read ELD\n");
}

static bool intel_sdvo_set_tv_format(struct intel_sdvo *intel_sdvo,
				     const struct drm_connector_state *conn_state)
{
	struct intel_sdvo_tv_format format;
	u32 format_map;

	format_map = 1 << conn_state->tv.legacy_mode;
	memset(&format, 0, sizeof(format));
	memcpy(&format, &format_map, min(sizeof(format), sizeof(format_map)));

	BUILD_BUG_ON(sizeof(format) != 6);
	return intel_sdvo_set_value(intel_sdvo,
				    SDVO_CMD_SET_TV_FORMAT,
				    &format, sizeof(format));
}

static bool
intel_sdvo_set_output_timings_from_mode(struct intel_sdvo *intel_sdvo,
					struct intel_sdvo_connector *intel_sdvo_connector,
					const struct drm_display_mode *mode)
{
	struct intel_sdvo_dtd output_dtd;

	if (!intel_sdvo_set_target_output(intel_sdvo,
					  intel_sdvo_connector->output_flag))
		return false;

	intel_sdvo_get_dtd_from_mode(&output_dtd, mode);
	if (!intel_sdvo_set_output_timing(intel_sdvo, &output_dtd))
		return false;

	return true;
}

/*
 * Asks the sdvo controller for the preferred input mode given the output mode.
 * Unfortunately we have to set up the full output mode to do that.
 */
static bool
intel_sdvo_get_preferred_input_mode(struct intel_sdvo *intel_sdvo,
				    struct intel_sdvo_connector *intel_sdvo_connector,
				    const struct drm_display_mode *mode,
				    struct drm_display_mode *adjusted_mode)
{
	struct intel_sdvo_dtd input_dtd;

	/* Reset the input timing to the screen. Assume always input 0. */
	if (!intel_sdvo_set_target_input(intel_sdvo))
		return false;

	if (!intel_sdvo_create_preferred_input_timing(intel_sdvo,
						      intel_sdvo_connector,
						      mode))
		return false;

	if (!intel_sdvo_get_preferred_input_timing(intel_sdvo,
						   &input_dtd))
		return false;

	intel_sdvo_get_mode_from_dtd(adjusted_mode, &input_dtd);
	intel_sdvo->dtd_sdvo_flags = input_dtd.part2.sdvo_flags;

	return true;
}

static int i9xx_adjust_sdvo_tv_clock(struct intel_crtc_state *pipe_config)
{
	struct drm_i915_private *dev_priv = to_i915(pipe_config->uapi.crtc->dev);
	unsigned int dotclock = pipe_config->hw.adjusted_mode.crtc_clock;
	struct dpll *clock = &pipe_config->dpll;

	/*
	 * SDVO TV has fixed PLL values depend on its clock range,
	 * this mirrors vbios setting.
	 */
	if (dotclock >= 100000 && dotclock < 140500) {
		clock->p1 = 2;
		clock->p2 = 10;
		clock->n = 3;
		clock->m1 = 16;
		clock->m2 = 8;
	} else if (dotclock >= 140500 && dotclock <= 200000) {
		clock->p1 = 1;
		clock->p2 = 10;
		clock->n = 6;
		clock->m1 = 12;
		clock->m2 = 8;
	} else {
		drm_dbg_kms(&dev_priv->drm,
			    "SDVO TV clock out of range: %i\n", dotclock);
		return -EINVAL;
	}

	pipe_config->clock_set = true;

	return 0;
}

static bool intel_has_hdmi_sink(struct intel_sdvo_connector *intel_sdvo_connector,
				const struct drm_connector_state *conn_state)
{
	struct drm_connector *connector = conn_state->connector;

	return intel_sdvo_connector->is_hdmi &&
		connector->display_info.is_hdmi &&
		READ_ONCE(to_intel_digital_connector_state(conn_state)->force_audio) != HDMI_AUDIO_OFF_DVI;
}

static bool intel_sdvo_limited_color_range(struct intel_encoder *encoder,
					   const struct intel_crtc_state *crtc_state,
					   const struct drm_connector_state *conn_state)
{
	struct intel_sdvo *intel_sdvo = to_sdvo(encoder);

	if ((intel_sdvo->colorimetry_cap & SDVO_COLORIMETRY_RGB220) == 0)
		return false;

	return intel_hdmi_limited_color_range(crtc_state, conn_state);
}

static bool intel_sdvo_has_audio(struct intel_encoder *encoder,
				 const struct intel_crtc_state *crtc_state,
				 const struct drm_connector_state *conn_state)
{
	struct drm_connector *connector = conn_state->connector;
	struct intel_sdvo_connector *intel_sdvo_connector =
		to_intel_sdvo_connector(connector);
	const struct intel_digital_connector_state *intel_conn_state =
		to_intel_digital_connector_state(conn_state);

	if (!crtc_state->has_hdmi_sink)
		return false;

	if (intel_conn_state->force_audio == HDMI_AUDIO_AUTO)
		return intel_sdvo_connector->is_hdmi &&
			connector->display_info.has_audio;
	else
		return intel_conn_state->force_audio == HDMI_AUDIO_ON;
}

static int intel_sdvo_compute_config(struct intel_encoder *encoder,
				     struct intel_crtc_state *pipe_config,
				     struct drm_connector_state *conn_state)
{
	struct drm_i915_private *i915 = to_i915(encoder->base.dev);
	struct intel_sdvo *intel_sdvo = to_sdvo(encoder);
	struct intel_sdvo_connector *intel_sdvo_connector =
		to_intel_sdvo_connector(conn_state->connector);
	struct drm_display_mode *adjusted_mode = &pipe_config->hw.adjusted_mode;
	struct drm_display_mode *mode = &pipe_config->hw.mode;

	if (HAS_PCH_SPLIT(to_i915(encoder->base.dev))) {
		pipe_config->has_pch_encoder = true;
		if (!intel_fdi_compute_pipe_bpp(pipe_config))
			return -EINVAL;
	}

	drm_dbg_kms(&i915->drm, "forcing bpc to 8 for SDVO\n");
	/* FIXME: Don't increase pipe_bpp */
	pipe_config->pipe_bpp = 8*3;
	pipe_config->sink_format = INTEL_OUTPUT_FORMAT_RGB;
	pipe_config->output_format = INTEL_OUTPUT_FORMAT_RGB;

	/*
	 * We need to construct preferred input timings based on our
	 * output timings.  To do that, we have to set the output
	 * timings, even though this isn't really the right place in
	 * the sequence to do it. Oh well.
	 */
	if (IS_TV(intel_sdvo_connector)) {
		if (!intel_sdvo_set_output_timings_from_mode(intel_sdvo,
							     intel_sdvo_connector,
							     mode))
			return -EINVAL;

		(void) intel_sdvo_get_preferred_input_mode(intel_sdvo,
							   intel_sdvo_connector,
							   mode,
							   adjusted_mode);
		pipe_config->sdvo_tv_clock = true;
	} else if (IS_LVDS(intel_sdvo_connector)) {
		const struct drm_display_mode *fixed_mode =
			intel_panel_fixed_mode(&intel_sdvo_connector->base, mode);
		int ret;

		ret = intel_panel_compute_config(&intel_sdvo_connector->base,
						 adjusted_mode);
		if (ret)
			return ret;

		if (!intel_sdvo_set_output_timings_from_mode(intel_sdvo,
							     intel_sdvo_connector,
							     fixed_mode))
			return -EINVAL;

		(void) intel_sdvo_get_preferred_input_mode(intel_sdvo,
							   intel_sdvo_connector,
							   mode,
							   adjusted_mode);
	}

	if (adjusted_mode->flags & DRM_MODE_FLAG_DBLSCAN)
		return -EINVAL;

	/*
	 * Make the CRTC code factor in the SDVO pixel multiplier.  The
	 * SDVO device will factor out the multiplier during mode_set.
	 */
	pipe_config->pixel_multiplier =
		intel_sdvo_get_pixel_multiplier(adjusted_mode);

	pipe_config->has_hdmi_sink = intel_has_hdmi_sink(intel_sdvo_connector, conn_state);

	pipe_config->has_audio =
		intel_sdvo_has_audio(encoder, pipe_config, conn_state) &&
		intel_audio_compute_config(encoder, pipe_config, conn_state);

	pipe_config->limited_color_range =
		intel_sdvo_limited_color_range(encoder, pipe_config,
					       conn_state);

	/* Clock computation needs to happen after pixel multiplier. */
	if (IS_TV(intel_sdvo_connector)) {
		int ret;

		ret = i9xx_adjust_sdvo_tv_clock(pipe_config);
		if (ret)
			return ret;
	}

	if (conn_state->picture_aspect_ratio)
		adjusted_mode->picture_aspect_ratio =
			conn_state->picture_aspect_ratio;

	if (!intel_sdvo_compute_avi_infoframe(intel_sdvo,
					      pipe_config, conn_state)) {
		drm_dbg_kms(&i915->drm, "bad AVI infoframe\n");
		return -EINVAL;
	}

	return 0;
}

#define UPDATE_PROPERTY(input, NAME) \
	do { \
		val = input; \
		intel_sdvo_set_value(intel_sdvo, SDVO_CMD_SET_##NAME, &val, sizeof(val)); \
	} while (0)

static void intel_sdvo_update_props(struct intel_sdvo *intel_sdvo,
				    const struct intel_sdvo_connector_state *sdvo_state)
{
	const struct drm_connector_state *conn_state = &sdvo_state->base.base;
	struct intel_sdvo_connector *intel_sdvo_conn =
		to_intel_sdvo_connector(conn_state->connector);
	u16 val;

	if (intel_sdvo_conn->left)
		UPDATE_PROPERTY(sdvo_state->tv.overscan_h, OVERSCAN_H);

	if (intel_sdvo_conn->top)
		UPDATE_PROPERTY(sdvo_state->tv.overscan_v, OVERSCAN_V);

	if (intel_sdvo_conn->hpos)
		UPDATE_PROPERTY(sdvo_state->tv.hpos, HPOS);

	if (intel_sdvo_conn->vpos)
		UPDATE_PROPERTY(sdvo_state->tv.vpos, VPOS);

	if (intel_sdvo_conn->saturation)
		UPDATE_PROPERTY(conn_state->tv.saturation, SATURATION);

	if (intel_sdvo_conn->contrast)
		UPDATE_PROPERTY(conn_state->tv.contrast, CONTRAST);

	if (intel_sdvo_conn->hue)
		UPDATE_PROPERTY(conn_state->tv.hue, HUE);

	if (intel_sdvo_conn->brightness)
		UPDATE_PROPERTY(conn_state->tv.brightness, BRIGHTNESS);

	if (intel_sdvo_conn->sharpness)
		UPDATE_PROPERTY(sdvo_state->tv.sharpness, SHARPNESS);

	if (intel_sdvo_conn->flicker_filter)
		UPDATE_PROPERTY(sdvo_state->tv.flicker_filter, FLICKER_FILTER);

	if (intel_sdvo_conn->flicker_filter_2d)
		UPDATE_PROPERTY(sdvo_state->tv.flicker_filter_2d, FLICKER_FILTER_2D);

	if (intel_sdvo_conn->flicker_filter_adaptive)
		UPDATE_PROPERTY(sdvo_state->tv.flicker_filter_adaptive, FLICKER_FILTER_ADAPTIVE);

	if (intel_sdvo_conn->tv_chroma_filter)
		UPDATE_PROPERTY(sdvo_state->tv.chroma_filter, TV_CHROMA_FILTER);

	if (intel_sdvo_conn->tv_luma_filter)
		UPDATE_PROPERTY(sdvo_state->tv.luma_filter, TV_LUMA_FILTER);

	if (intel_sdvo_conn->dot_crawl)
		UPDATE_PROPERTY(sdvo_state->tv.dot_crawl, DOT_CRAWL);

#undef UPDATE_PROPERTY
}

static void intel_sdvo_pre_enable(struct intel_atomic_state *state,
				  struct intel_encoder *intel_encoder,
				  const struct intel_crtc_state *crtc_state,
				  const struct drm_connector_state *conn_state)
{
	struct drm_i915_private *dev_priv = to_i915(intel_encoder->base.dev);
	struct intel_crtc *crtc = to_intel_crtc(crtc_state->uapi.crtc);
	const struct drm_display_mode *adjusted_mode = &crtc_state->hw.adjusted_mode;
	const struct intel_sdvo_connector_state *sdvo_state =
		to_intel_sdvo_connector_state(conn_state);
	struct intel_sdvo_connector *intel_sdvo_connector =
		to_intel_sdvo_connector(conn_state->connector);
	const struct drm_display_mode *mode = &crtc_state->hw.mode;
	struct intel_sdvo *intel_sdvo = to_sdvo(intel_encoder);
	u32 sdvox;
	struct intel_sdvo_in_out_map in_out;
	struct intel_sdvo_dtd input_dtd, output_dtd;
	int rate;

	intel_sdvo_update_props(intel_sdvo, sdvo_state);

	/*
	 * First, set the input mapping for the first input to our controlled
	 * output. This is only correct if we're a single-input device, in
	 * which case the first input is the output from the appropriate SDVO
	 * channel on the motherboard.  In a two-input device, the first input
	 * will be SDVOB and the second SDVOC.
	 */
	in_out.in0 = intel_sdvo_connector->output_flag;
	in_out.in1 = 0;

	intel_sdvo_set_value(intel_sdvo,
			     SDVO_CMD_SET_IN_OUT_MAP,
			     &in_out, sizeof(in_out));

	/* Set the output timings to the screen */
	if (!intel_sdvo_set_target_output(intel_sdvo,
					  intel_sdvo_connector->output_flag))
		return;

	/* lvds has a special fixed output timing. */
	if (IS_LVDS(intel_sdvo_connector)) {
		const struct drm_display_mode *fixed_mode =
			intel_panel_fixed_mode(&intel_sdvo_connector->base, mode);

		intel_sdvo_get_dtd_from_mode(&output_dtd, fixed_mode);
	} else {
		intel_sdvo_get_dtd_from_mode(&output_dtd, mode);
	}
	if (!intel_sdvo_set_output_timing(intel_sdvo, &output_dtd))
		drm_info(&dev_priv->drm,
			 "Setting output timings on %s failed\n",
			 SDVO_NAME(intel_sdvo));

	/* Set the input timing to the screen. Assume always input 0. */
	if (!intel_sdvo_set_target_input(intel_sdvo))
		return;

	if (crtc_state->has_hdmi_sink) {
		intel_sdvo_set_encode(intel_sdvo, SDVO_ENCODE_HDMI);
		intel_sdvo_set_colorimetry(intel_sdvo,
					   crtc_state->limited_color_range ?
					   SDVO_COLORIMETRY_RGB220 :
					   SDVO_COLORIMETRY_RGB256);
		intel_sdvo_set_avi_infoframe(intel_sdvo, crtc_state);
		intel_sdvo_set_pixel_replication(intel_sdvo,
						 !!(adjusted_mode->flags &
						    DRM_MODE_FLAG_DBLCLK));
	} else
		intel_sdvo_set_encode(intel_sdvo, SDVO_ENCODE_DVI);

	if (IS_TV(intel_sdvo_connector) &&
	    !intel_sdvo_set_tv_format(intel_sdvo, conn_state))
		return;

	intel_sdvo_get_dtd_from_mode(&input_dtd, adjusted_mode);

	if (IS_TV(intel_sdvo_connector) || IS_LVDS(intel_sdvo_connector))
		input_dtd.part2.sdvo_flags = intel_sdvo->dtd_sdvo_flags;
	if (!intel_sdvo_set_input_timing(intel_sdvo, &input_dtd))
		drm_info(&dev_priv->drm,
			 "Setting input timings on %s failed\n",
			 SDVO_NAME(intel_sdvo));

	switch (crtc_state->pixel_multiplier) {
	default:
		drm_WARN(&dev_priv->drm, 1,
			 "unknown pixel multiplier specified\n");
		fallthrough;
	case 1: rate = SDVO_CLOCK_RATE_MULT_1X; break;
	case 2: rate = SDVO_CLOCK_RATE_MULT_2X; break;
	case 4: rate = SDVO_CLOCK_RATE_MULT_4X; break;
	}
	if (!intel_sdvo_set_clock_rate_mult(intel_sdvo, rate))
		return;

	/* Set the SDVO control regs. */
	if (DISPLAY_VER(dev_priv) >= 4) {
		/* The real mode polarity is set by the SDVO commands, using
		 * struct intel_sdvo_dtd. */
		sdvox = SDVO_VSYNC_ACTIVE_HIGH | SDVO_HSYNC_ACTIVE_HIGH;
		if (DISPLAY_VER(dev_priv) < 5)
			sdvox |= SDVO_BORDER_ENABLE;
	} else {
		sdvox = intel_de_read(dev_priv, intel_sdvo->sdvo_reg);
		if (intel_sdvo->base.port == PORT_B)
			sdvox &= SDVOB_PRESERVE_MASK;
		else
			sdvox &= SDVOC_PRESERVE_MASK;
		sdvox |= (9 << 19) | SDVO_BORDER_ENABLE;
	}

	if (HAS_PCH_CPT(dev_priv))
		sdvox |= SDVO_PIPE_SEL_CPT(crtc->pipe);
	else
		sdvox |= SDVO_PIPE_SEL(crtc->pipe);

	if (DISPLAY_VER(dev_priv) >= 4) {
		/* done in crtc_mode_set as the dpll_md reg must be written early */
	} else if (IS_I945G(dev_priv) || IS_I945GM(dev_priv) ||
		   IS_G33(dev_priv) || IS_PINEVIEW(dev_priv)) {
		/* done in crtc_mode_set as it lives inside the dpll register */
	} else {
		sdvox |= (crtc_state->pixel_multiplier - 1)
			<< SDVO_PORT_MULTIPLY_SHIFT;
	}

	if (input_dtd.part2.sdvo_flags & SDVO_NEED_TO_STALL &&
	    DISPLAY_VER(dev_priv) < 5)
		sdvox |= SDVO_STALL_SELECT;
	intel_sdvo_write_sdvox(intel_sdvo, sdvox);
}

static bool intel_sdvo_connector_get_hw_state(struct intel_connector *connector)
{
	struct intel_sdvo_connector *intel_sdvo_connector =
		to_intel_sdvo_connector(&connector->base);
	struct intel_sdvo *intel_sdvo = intel_attached_sdvo(connector);
	u16 active_outputs = 0;

	intel_sdvo_get_active_outputs(intel_sdvo, &active_outputs);

	return active_outputs & intel_sdvo_connector->output_flag;
}

bool intel_sdvo_port_enabled(struct drm_i915_private *dev_priv,
			     i915_reg_t sdvo_reg, enum pipe *pipe)
{
	u32 val;

	val = intel_de_read(dev_priv, sdvo_reg);

	/* asserts want to know the pipe even if the port is disabled */
	if (HAS_PCH_CPT(dev_priv))
		*pipe = (val & SDVO_PIPE_SEL_MASK_CPT) >> SDVO_PIPE_SEL_SHIFT_CPT;
	else if (IS_CHERRYVIEW(dev_priv))
		*pipe = (val & SDVO_PIPE_SEL_MASK_CHV) >> SDVO_PIPE_SEL_SHIFT_CHV;
	else
		*pipe = (val & SDVO_PIPE_SEL_MASK) >> SDVO_PIPE_SEL_SHIFT;

	return val & SDVO_ENABLE;
}

static bool intel_sdvo_get_hw_state(struct intel_encoder *encoder,
				    enum pipe *pipe)
{
	struct drm_i915_private *dev_priv = to_i915(encoder->base.dev);
	struct intel_sdvo *intel_sdvo = to_sdvo(encoder);
	u16 active_outputs = 0;
	bool ret;

	intel_sdvo_get_active_outputs(intel_sdvo, &active_outputs);

	ret = intel_sdvo_port_enabled(dev_priv, intel_sdvo->sdvo_reg, pipe);

	return ret || active_outputs;
}

static void intel_sdvo_get_config(struct intel_encoder *encoder,
				  struct intel_crtc_state *pipe_config)
{
	struct drm_device *dev = encoder->base.dev;
	struct drm_i915_private *dev_priv = to_i915(dev);
	struct intel_sdvo *intel_sdvo = to_sdvo(encoder);
	struct intel_sdvo_dtd dtd;
	int encoder_pixel_multiplier = 0;
	int dotclock;
	u32 flags = 0, sdvox;
	u8 val;
	bool ret;

	pipe_config->output_types |= BIT(INTEL_OUTPUT_SDVO);

	sdvox = intel_de_read(dev_priv, intel_sdvo->sdvo_reg);

	ret = intel_sdvo_get_input_timing(intel_sdvo, &dtd);
	if (!ret) {
		/*
		 * Some sdvo encoders are not spec compliant and don't
		 * implement the mandatory get_timings function.
		 */
		drm_dbg(&dev_priv->drm, "failed to retrieve SDVO DTD\n");
		pipe_config->quirks |= PIPE_CONFIG_QUIRK_MODE_SYNC_FLAGS;
	} else {
		if (dtd.part2.dtd_flags & DTD_FLAG_HSYNC_POSITIVE)
			flags |= DRM_MODE_FLAG_PHSYNC;
		else
			flags |= DRM_MODE_FLAG_NHSYNC;

		if (dtd.part2.dtd_flags & DTD_FLAG_VSYNC_POSITIVE)
			flags |= DRM_MODE_FLAG_PVSYNC;
		else
			flags |= DRM_MODE_FLAG_NVSYNC;
	}

	pipe_config->hw.adjusted_mode.flags |= flags;

	/*
	 * pixel multiplier readout is tricky: Only on i915g/gm it is stored in
	 * the sdvo port register, on all other platforms it is part of the dpll
	 * state. Since the general pipe state readout happens before the
	 * encoder->get_config we so already have a valid pixel multplier on all
	 * other platfroms.
	 */
	if (IS_I915G(dev_priv) || IS_I915GM(dev_priv)) {
		pipe_config->pixel_multiplier =
			((sdvox & SDVO_PORT_MULTIPLY_MASK)
			 >> SDVO_PORT_MULTIPLY_SHIFT) + 1;
	}

	dotclock = pipe_config->port_clock;

	if (pipe_config->pixel_multiplier)
		dotclock /= pipe_config->pixel_multiplier;

	pipe_config->hw.adjusted_mode.crtc_clock = dotclock;

	/* Cross check the port pixel multiplier with the sdvo encoder state. */
	if (intel_sdvo_get_value(intel_sdvo, SDVO_CMD_GET_CLOCK_RATE_MULT,
				 &val, 1)) {
		switch (val) {
		case SDVO_CLOCK_RATE_MULT_1X:
			encoder_pixel_multiplier = 1;
			break;
		case SDVO_CLOCK_RATE_MULT_2X:
			encoder_pixel_multiplier = 2;
			break;
		case SDVO_CLOCK_RATE_MULT_4X:
			encoder_pixel_multiplier = 4;
			break;
		}
	}

	drm_WARN(dev,
		 encoder_pixel_multiplier != pipe_config->pixel_multiplier,
		 "SDVO pixel multiplier mismatch, port: %i, encoder: %i\n",
		 pipe_config->pixel_multiplier, encoder_pixel_multiplier);

	if (intel_sdvo_get_value(intel_sdvo, SDVO_CMD_GET_COLORIMETRY,
				 &val, 1)) {
		if (val == SDVO_COLORIMETRY_RGB220)
			pipe_config->limited_color_range = true;
	}

	if (intel_sdvo_get_value(intel_sdvo, SDVO_CMD_GET_AUDIO_STAT,
				 &val, 1)) {
		if (val & SDVO_AUDIO_PRESENCE_DETECT)
			pipe_config->has_audio = true;
	}

	if (intel_sdvo_get_value(intel_sdvo, SDVO_CMD_GET_ENCODE,
				 &val, 1)) {
		if (val == SDVO_ENCODE_HDMI)
			pipe_config->has_hdmi_sink = true;
	}

	intel_sdvo_get_avi_infoframe(intel_sdvo, pipe_config);

	intel_sdvo_get_eld(intel_sdvo, pipe_config);
}

static void intel_sdvo_disable_audio(struct intel_encoder *encoder,
				     const struct intel_crtc_state *old_crtc_state,
				     const struct drm_connector_state *old_conn_state)
{
	struct intel_sdvo *intel_sdvo = to_sdvo(encoder);

	if (!old_crtc_state->has_audio)
		return;

	intel_sdvo_set_audio_state(intel_sdvo, 0);
}

static void intel_sdvo_enable_audio(struct intel_encoder *encoder,
				    const struct intel_crtc_state *crtc_state,
				    const struct drm_connector_state *conn_state)
{
	struct intel_sdvo *intel_sdvo = to_sdvo(encoder);
	const u8 *eld = crtc_state->eld;

	if (!crtc_state->has_audio)
		return;

	intel_sdvo_set_audio_state(intel_sdvo, 0);

	intel_sdvo_write_infoframe(intel_sdvo, SDVO_HBUF_INDEX_ELD,
				   SDVO_HBUF_TX_DISABLED,
				   eld, drm_eld_size(eld));

	intel_sdvo_set_audio_state(intel_sdvo, SDVO_AUDIO_ELD_VALID |
				   SDVO_AUDIO_PRESENCE_DETECT);
}

static void intel_disable_sdvo(struct intel_atomic_state *state,
			       struct intel_encoder *encoder,
			       const struct intel_crtc_state *old_crtc_state,
			       const struct drm_connector_state *conn_state)
{
	struct drm_i915_private *dev_priv = to_i915(encoder->base.dev);
	struct intel_sdvo *intel_sdvo = to_sdvo(encoder);
	struct intel_crtc *crtc = to_intel_crtc(old_crtc_state->uapi.crtc);
	u32 temp;

	intel_sdvo_set_active_outputs(intel_sdvo, 0);
	if (0)
		intel_sdvo_set_encoder_power_state(intel_sdvo,
						   DRM_MODE_DPMS_OFF);

	temp = intel_de_read(dev_priv, intel_sdvo->sdvo_reg);

	temp &= ~SDVO_ENABLE;
	intel_sdvo_write_sdvox(intel_sdvo, temp);

	/*
	 * HW workaround for IBX, we need to move the port
	 * to transcoder A after disabling it to allow the
	 * matching DP port to be enabled on transcoder A.
	 */
	if (HAS_PCH_IBX(dev_priv) && crtc->pipe == PIPE_B) {
		/*
		 * We get CPU/PCH FIFO underruns on the other pipe when
		 * doing the workaround. Sweep them under the rug.
		 */
		intel_set_cpu_fifo_underrun_reporting(dev_priv, PIPE_A, false);
		intel_set_pch_fifo_underrun_reporting(dev_priv, PIPE_A, false);

		temp &= ~SDVO_PIPE_SEL_MASK;
		temp |= SDVO_ENABLE | SDVO_PIPE_SEL(PIPE_A);
		intel_sdvo_write_sdvox(intel_sdvo, temp);

		temp &= ~SDVO_ENABLE;
		intel_sdvo_write_sdvox(intel_sdvo, temp);

		intel_wait_for_vblank_if_active(dev_priv, PIPE_A);
		intel_set_cpu_fifo_underrun_reporting(dev_priv, PIPE_A, true);
		intel_set_pch_fifo_underrun_reporting(dev_priv, PIPE_A, true);
	}
}

static void pch_disable_sdvo(struct intel_atomic_state *state,
			     struct intel_encoder *encoder,
			     const struct intel_crtc_state *old_crtc_state,
			     const struct drm_connector_state *old_conn_state)
{
}

static void pch_post_disable_sdvo(struct intel_atomic_state *state,
				  struct intel_encoder *encoder,
				  const struct intel_crtc_state *old_crtc_state,
				  const struct drm_connector_state *old_conn_state)
{
	intel_disable_sdvo(state, encoder, old_crtc_state, old_conn_state);
}

static void intel_enable_sdvo(struct intel_atomic_state *state,
			      struct intel_encoder *encoder,
			      const struct intel_crtc_state *pipe_config,
			      const struct drm_connector_state *conn_state)
{
	struct drm_device *dev = encoder->base.dev;
	struct drm_i915_private *dev_priv = to_i915(dev);
	struct intel_sdvo *intel_sdvo = to_sdvo(encoder);
	struct intel_sdvo_connector *intel_sdvo_connector =
		to_intel_sdvo_connector(conn_state->connector);
	struct intel_crtc *crtc = to_intel_crtc(pipe_config->uapi.crtc);
	u32 temp;
	bool input1, input2;
	int i;
	bool success;

	temp = intel_de_read(dev_priv, intel_sdvo->sdvo_reg);
	temp |= SDVO_ENABLE;
	intel_sdvo_write_sdvox(intel_sdvo, temp);

	for (i = 0; i < 2; i++)
		intel_crtc_wait_for_next_vblank(crtc);

	success = intel_sdvo_get_trained_inputs(intel_sdvo, &input1, &input2);
	/*
	 * Warn if the device reported failure to sync.
	 *
	 * A lot of SDVO devices fail to notify of sync, but it's
	 * a given it the status is a success, we succeeded.
	 */
	if (success && !input1) {
		drm_dbg_kms(&dev_priv->drm,
			    "First %s output reported failure to sync\n",
			    SDVO_NAME(intel_sdvo));
	}

	if (0)
		intel_sdvo_set_encoder_power_state(intel_sdvo,
						   DRM_MODE_DPMS_ON);
	intel_sdvo_set_active_outputs(intel_sdvo, intel_sdvo_connector->output_flag);
}

static enum drm_mode_status
intel_sdvo_mode_valid(struct drm_connector *connector,
		      struct drm_display_mode *mode)
{
	struct drm_i915_private *i915 = to_i915(connector->dev);
	struct intel_sdvo *intel_sdvo = intel_attached_sdvo(to_intel_connector(connector));
	struct intel_sdvo_connector *intel_sdvo_connector =
		to_intel_sdvo_connector(connector);
	bool has_hdmi_sink = intel_has_hdmi_sink(intel_sdvo_connector, connector->state);
<<<<<<< HEAD
	int max_dotclk = i915->max_dotclk_freq;
=======
	int max_dotclk = i915->display.cdclk.max_dotclk_freq;
>>>>>>> 0c383648
	enum drm_mode_status status;
	int clock = mode->clock;

	status = intel_cpu_transcoder_mode_valid(i915, mode);
	if (status != MODE_OK)
		return status;
<<<<<<< HEAD

	if (mode->flags & DRM_MODE_FLAG_DBLSCAN)
		return MODE_NO_DBLESCAN;
=======
>>>>>>> 0c383648

	if (clock > max_dotclk)
		return MODE_CLOCK_HIGH;

	if (mode->flags & DRM_MODE_FLAG_DBLCLK) {
		if (!has_hdmi_sink)
			return MODE_CLOCK_LOW;
		clock *= 2;
	}

	if (intel_sdvo->pixel_clock_min > clock)
		return MODE_CLOCK_LOW;

	if (intel_sdvo->pixel_clock_max < clock)
		return MODE_CLOCK_HIGH;

	if (IS_LVDS(intel_sdvo_connector)) {
		enum drm_mode_status status;

		status = intel_panel_mode_valid(&intel_sdvo_connector->base, mode);
		if (status != MODE_OK)
			return status;
	}

	return MODE_OK;
}

static bool intel_sdvo_get_capabilities(struct intel_sdvo *intel_sdvo, struct intel_sdvo_caps *caps)
{
	struct drm_i915_private *i915 = to_i915(intel_sdvo->base.base.dev);
	BUILD_BUG_ON(sizeof(*caps) != 8);
	if (!intel_sdvo_get_value(intel_sdvo,
				  SDVO_CMD_GET_DEVICE_CAPS,
				  caps, sizeof(*caps)))
		return false;

	drm_dbg_kms(&i915->drm, "SDVO capabilities:\n"
		    "  vendor_id: %d\n"
		    "  device_id: %d\n"
		    "  device_rev_id: %d\n"
		    "  sdvo_version_major: %d\n"
		    "  sdvo_version_minor: %d\n"
		    "  sdvo_num_inputs: %d\n"
		    "  smooth_scaling: %d\n"
		    "  sharp_scaling: %d\n"
		    "  up_scaling: %d\n"
		    "  down_scaling: %d\n"
		    "  stall_support: %d\n"
		    "  output_flags: %d\n",
		    caps->vendor_id,
		    caps->device_id,
		    caps->device_rev_id,
		    caps->sdvo_version_major,
		    caps->sdvo_version_minor,
		    caps->sdvo_num_inputs,
		    caps->smooth_scaling,
		    caps->sharp_scaling,
		    caps->up_scaling,
		    caps->down_scaling,
		    caps->stall_support,
		    caps->output_flags);

	return true;
}

static u8 intel_sdvo_get_colorimetry_cap(struct intel_sdvo *intel_sdvo)
{
	u8 cap;

	if (!intel_sdvo_get_value(intel_sdvo, SDVO_CMD_GET_COLORIMETRY_CAP,
				  &cap, sizeof(cap)))
		return SDVO_COLORIMETRY_RGB256;

	return cap;
}

static u16 intel_sdvo_get_hotplug_support(struct intel_sdvo *intel_sdvo)
{
	struct drm_i915_private *dev_priv = to_i915(intel_sdvo->base.base.dev);
	u16 hotplug;

	if (!I915_HAS_HOTPLUG(dev_priv))
		return 0;

	/*
	 * HW Erratum: SDVO Hotplug is broken on all i945G chips, there's noise
	 * on the line.
	 */
	if (IS_I945G(dev_priv) || IS_I945GM(dev_priv))
		return 0;

	if (!intel_sdvo_get_value(intel_sdvo, SDVO_CMD_GET_HOT_PLUG_SUPPORT,
				  &hotplug, sizeof(hotplug)))
		return 0;

	return hotplug;
}

static void intel_sdvo_enable_hotplug(struct intel_encoder *encoder)
{
	struct intel_sdvo *intel_sdvo = to_sdvo(encoder);

	intel_sdvo_write_cmd(intel_sdvo, SDVO_CMD_SET_ACTIVE_HOT_PLUG,
			     &intel_sdvo->hotplug_active, 2);
}

static enum intel_hotplug_state
intel_sdvo_hotplug(struct intel_encoder *encoder,
		   struct intel_connector *connector)
{
	intel_sdvo_enable_hotplug(encoder);

	return intel_encoder_hotplug(encoder, connector);
}

static const struct drm_edid *
intel_sdvo_get_edid(struct drm_connector *connector)
{
	struct i2c_adapter *ddc = connector->ddc;

	if (!ddc)
		return NULL;

	return drm_edid_read_ddc(connector, ddc);
}

/* Mac mini hack -- use the same DDC as the analog connector */
static const struct drm_edid *
intel_sdvo_get_analog_edid(struct drm_connector *connector)
{
	struct drm_i915_private *i915 = to_i915(connector->dev);
	struct i2c_adapter *ddc;

	ddc = intel_gmbus_get_adapter(i915, i915->display.vbt.crt_ddc_pin);
	if (!ddc)
		return NULL;

	return drm_edid_read_ddc(connector, ddc);
}

static enum drm_connector_status
intel_sdvo_tmds_sink_detect(struct drm_connector *connector)
{
	enum drm_connector_status status;
	const struct drm_edid *drm_edid;

	drm_edid = intel_sdvo_get_edid(connector);

	/*
	 * When there is no edid and no monitor is connected with VGA
	 * port, try to use the CRT ddc to read the EDID for DVI-connector.
	 */
	if (!drm_edid)
		drm_edid = intel_sdvo_get_analog_edid(connector);

	status = connector_status_unknown;
	if (drm_edid) {
		/* DDC bus is shared, match EDID to connector type */
		if (drm_edid_is_digital(drm_edid))
			status = connector_status_connected;
		else
			status = connector_status_disconnected;
		drm_edid_free(drm_edid);
	}

	return status;
}

static bool
intel_sdvo_connector_matches_edid(struct intel_sdvo_connector *sdvo,
				  const struct drm_edid *drm_edid)
{
	bool monitor_is_digital = drm_edid_is_digital(drm_edid);
	bool connector_is_digital = !!IS_DIGITAL(sdvo);

	drm_dbg_kms(sdvo->base.base.dev,
		    "connector_is_digital? %d, monitor_is_digital? %d\n",
		    connector_is_digital, monitor_is_digital);
	return connector_is_digital == monitor_is_digital;
}

static enum drm_connector_status
intel_sdvo_detect(struct drm_connector *connector, bool force)
{
	struct drm_i915_private *i915 = to_i915(connector->dev);
	struct intel_sdvo *intel_sdvo = intel_attached_sdvo(to_intel_connector(connector));
	struct intel_sdvo_connector *intel_sdvo_connector = to_intel_sdvo_connector(connector);
	enum drm_connector_status ret;
	u16 response;

	drm_dbg_kms(&i915->drm, "[CONNECTOR:%d:%s]\n",
		    connector->base.id, connector->name);

	if (!intel_display_device_enabled(i915))
		return connector_status_disconnected;

	if (!intel_display_driver_check_access(i915))
		return connector->status;

	if (!intel_sdvo_set_target_output(intel_sdvo,
					  intel_sdvo_connector->output_flag))
		return connector_status_unknown;

	if (!intel_sdvo_get_value(intel_sdvo,
				  SDVO_CMD_GET_ATTACHED_DISPLAYS,
				  &response, 2))
		return connector_status_unknown;

	drm_dbg_kms(&i915->drm, "SDVO response %d %d [%x]\n",
		    response & 0xff, response >> 8,
		    intel_sdvo_connector->output_flag);

	if (response == 0)
		return connector_status_disconnected;

	if ((intel_sdvo_connector->output_flag & response) == 0)
		ret = connector_status_disconnected;
	else if (IS_TMDS(intel_sdvo_connector))
		ret = intel_sdvo_tmds_sink_detect(connector);
	else {
		const struct drm_edid *drm_edid;

		/* if we have an edid check it matches the connection */
		drm_edid = intel_sdvo_get_edid(connector);
		if (!drm_edid)
			drm_edid = intel_sdvo_get_analog_edid(connector);
		if (drm_edid) {
			if (intel_sdvo_connector_matches_edid(intel_sdvo_connector,
							      drm_edid))
				ret = connector_status_connected;
			else
				ret = connector_status_disconnected;

			drm_edid_free(drm_edid);
		} else {
			ret = connector_status_connected;
		}
	}

	return ret;
}

static int intel_sdvo_get_ddc_modes(struct drm_connector *connector)
{
	struct drm_i915_private *i915 = to_i915(connector->dev);
	int num_modes = 0;
	const struct drm_edid *drm_edid;

	drm_dbg_kms(connector->dev, "[CONNECTOR:%d:%s]\n",
		    connector->base.id, connector->name);

	if (!intel_display_driver_check_access(i915))
		return drm_edid_connector_add_modes(connector);

	/* set the bus switch and get the modes */
	drm_edid = intel_sdvo_get_edid(connector);

	/*
	 * Mac mini hack.  On this device, the DVI-I connector shares one DDC
	 * link between analog and digital outputs. So, if the regular SDVO
	 * DDC fails, check to see if the analog output is disconnected, in
	 * which case we'll look there for the digital DDC data.
	 */
	if (!drm_edid)
		drm_edid = intel_sdvo_get_analog_edid(connector);

	if (!drm_edid)
		return 0;

	if (intel_sdvo_connector_matches_edid(to_intel_sdvo_connector(connector),
					      drm_edid))
		num_modes += intel_connector_update_modes(connector, drm_edid);

	drm_edid_free(drm_edid);

	return num_modes;
}

/*
 * Set of SDVO TV modes.
 * Note!  This is in reply order (see loop in get_tv_modes).
 * XXX: all 60Hz refresh?
 */
static const struct drm_display_mode sdvo_tv_modes[] = {
	{ DRM_MODE("320x200", DRM_MODE_TYPE_DRIVER, 5815, 320, 321, 384,
		   416, 0, 200, 201, 232, 233, 0,
		   DRM_MODE_FLAG_PHSYNC | DRM_MODE_FLAG_PVSYNC) },
	{ DRM_MODE("320x240", DRM_MODE_TYPE_DRIVER, 6814, 320, 321, 384,
		   416, 0, 240, 241, 272, 273, 0,
		   DRM_MODE_FLAG_PHSYNC | DRM_MODE_FLAG_PVSYNC) },
	{ DRM_MODE("400x300", DRM_MODE_TYPE_DRIVER, 9910, 400, 401, 464,
		   496, 0, 300, 301, 332, 333, 0,
		   DRM_MODE_FLAG_PHSYNC | DRM_MODE_FLAG_PVSYNC) },
	{ DRM_MODE("640x350", DRM_MODE_TYPE_DRIVER, 16913, 640, 641, 704,
		   736, 0, 350, 351, 382, 383, 0,
		   DRM_MODE_FLAG_PHSYNC | DRM_MODE_FLAG_PVSYNC) },
	{ DRM_MODE("640x400", DRM_MODE_TYPE_DRIVER, 19121, 640, 641, 704,
		   736, 0, 400, 401, 432, 433, 0,
		   DRM_MODE_FLAG_PHSYNC | DRM_MODE_FLAG_PVSYNC) },
	{ DRM_MODE("640x480", DRM_MODE_TYPE_DRIVER, 22654, 640, 641, 704,
		   736, 0, 480, 481, 512, 513, 0,
		   DRM_MODE_FLAG_PHSYNC | DRM_MODE_FLAG_PVSYNC) },
	{ DRM_MODE("704x480", DRM_MODE_TYPE_DRIVER, 24624, 704, 705, 768,
		   800, 0, 480, 481, 512, 513, 0,
		   DRM_MODE_FLAG_PHSYNC | DRM_MODE_FLAG_PVSYNC) },
	{ DRM_MODE("704x576", DRM_MODE_TYPE_DRIVER, 29232, 704, 705, 768,
		   800, 0, 576, 577, 608, 609, 0,
		   DRM_MODE_FLAG_PHSYNC | DRM_MODE_FLAG_PVSYNC) },
	{ DRM_MODE("720x350", DRM_MODE_TYPE_DRIVER, 18751, 720, 721, 784,
		   816, 0, 350, 351, 382, 383, 0,
		   DRM_MODE_FLAG_PHSYNC | DRM_MODE_FLAG_PVSYNC) },
	{ DRM_MODE("720x400", DRM_MODE_TYPE_DRIVER, 21199, 720, 721, 784,
		   816, 0, 400, 401, 432, 433, 0,
		   DRM_MODE_FLAG_PHSYNC | DRM_MODE_FLAG_PVSYNC) },
	{ DRM_MODE("720x480", DRM_MODE_TYPE_DRIVER, 25116, 720, 721, 784,
		   816, 0, 480, 481, 512, 513, 0,
		   DRM_MODE_FLAG_PHSYNC | DRM_MODE_FLAG_PVSYNC) },
	{ DRM_MODE("720x540", DRM_MODE_TYPE_DRIVER, 28054, 720, 721, 784,
		   816, 0, 540, 541, 572, 573, 0,
		   DRM_MODE_FLAG_PHSYNC | DRM_MODE_FLAG_PVSYNC) },
	{ DRM_MODE("720x576", DRM_MODE_TYPE_DRIVER, 29816, 720, 721, 784,
		   816, 0, 576, 577, 608, 609, 0,
		   DRM_MODE_FLAG_PHSYNC | DRM_MODE_FLAG_PVSYNC) },
	{ DRM_MODE("768x576", DRM_MODE_TYPE_DRIVER, 31570, 768, 769, 832,
		   864, 0, 576, 577, 608, 609, 0,
		   DRM_MODE_FLAG_PHSYNC | DRM_MODE_FLAG_PVSYNC) },
	{ DRM_MODE("800x600", DRM_MODE_TYPE_DRIVER, 34030, 800, 801, 864,
		   896, 0, 600, 601, 632, 633, 0,
		   DRM_MODE_FLAG_PHSYNC | DRM_MODE_FLAG_PVSYNC) },
	{ DRM_MODE("832x624", DRM_MODE_TYPE_DRIVER, 36581, 832, 833, 896,
		   928, 0, 624, 625, 656, 657, 0,
		   DRM_MODE_FLAG_PHSYNC | DRM_MODE_FLAG_PVSYNC) },
	{ DRM_MODE("920x766", DRM_MODE_TYPE_DRIVER, 48707, 920, 921, 984,
		   1016, 0, 766, 767, 798, 799, 0,
		   DRM_MODE_FLAG_PHSYNC | DRM_MODE_FLAG_PVSYNC) },
	{ DRM_MODE("1024x768", DRM_MODE_TYPE_DRIVER, 53827, 1024, 1025, 1088,
		   1120, 0, 768, 769, 800, 801, 0,
		   DRM_MODE_FLAG_PHSYNC | DRM_MODE_FLAG_PVSYNC) },
	{ DRM_MODE("1280x1024", DRM_MODE_TYPE_DRIVER, 87265, 1280, 1281, 1344,
		   1376, 0, 1024, 1025, 1056, 1057, 0,
		   DRM_MODE_FLAG_PHSYNC | DRM_MODE_FLAG_PVSYNC) },
};

static int intel_sdvo_get_tv_modes(struct drm_connector *connector)
{
	struct intel_sdvo *intel_sdvo = intel_attached_sdvo(to_intel_connector(connector));
	struct drm_i915_private *i915 = to_i915(intel_sdvo->base.base.dev);
	struct intel_sdvo_connector *intel_sdvo_connector =
		to_intel_sdvo_connector(connector);
	const struct drm_connector_state *conn_state = connector->state;
	struct intel_sdvo_sdtv_resolution_request tv_res;
	u32 reply = 0, format_map = 0;
	int num_modes = 0;
	int i;

	drm_dbg_kms(&i915->drm, "[CONNECTOR:%d:%s]\n",
		    connector->base.id, connector->name);

	if (!intel_display_driver_check_access(i915))
		return 0;

	/*
	 * Read the list of supported input resolutions for the selected TV
	 * format.
	 */
	format_map = 1 << conn_state->tv.legacy_mode;
	memcpy(&tv_res, &format_map,
	       min(sizeof(format_map), sizeof(struct intel_sdvo_sdtv_resolution_request)));

	if (!intel_sdvo_set_target_output(intel_sdvo, intel_sdvo_connector->output_flag))
		return 0;

	BUILD_BUG_ON(sizeof(tv_res) != 3);
	if (!intel_sdvo_write_cmd(intel_sdvo,
				  SDVO_CMD_GET_SDTV_RESOLUTION_SUPPORT,
				  &tv_res, sizeof(tv_res)))
		return 0;
	if (!intel_sdvo_read_response(intel_sdvo, &reply, 3))
		return 0;

	for (i = 0; i < ARRAY_SIZE(sdvo_tv_modes); i++) {
		if (reply & (1 << i)) {
			struct drm_display_mode *nmode;
			nmode = drm_mode_duplicate(connector->dev,
						   &sdvo_tv_modes[i]);
			if (nmode) {
				drm_mode_probed_add(connector, nmode);
				num_modes++;
			}
		}
	}

	return num_modes;
}

static int intel_sdvo_get_lvds_modes(struct drm_connector *connector)
{
	struct drm_i915_private *dev_priv = to_i915(connector->dev);

	drm_dbg_kms(&dev_priv->drm, "[CONNECTOR:%d:%s]\n",
		    connector->base.id, connector->name);

	return intel_panel_get_modes(to_intel_connector(connector));
}

static int intel_sdvo_get_modes(struct drm_connector *connector)
{
	struct intel_sdvo_connector *intel_sdvo_connector = to_intel_sdvo_connector(connector);

	if (IS_TV(intel_sdvo_connector))
		return intel_sdvo_get_tv_modes(connector);
	else if (IS_LVDS(intel_sdvo_connector))
		return intel_sdvo_get_lvds_modes(connector);
	else
		return intel_sdvo_get_ddc_modes(connector);
}

static int
intel_sdvo_connector_atomic_get_property(struct drm_connector *connector,
					 const struct drm_connector_state *state,
					 struct drm_property *property,
					 u64 *val)
{
	struct intel_sdvo_connector *intel_sdvo_connector = to_intel_sdvo_connector(connector);
	const struct intel_sdvo_connector_state *sdvo_state = to_intel_sdvo_connector_state(state);

	if (property == intel_sdvo_connector->tv_format) {
		int i;

		for (i = 0; i < intel_sdvo_connector->format_supported_num; i++)
			if (state->tv.legacy_mode == intel_sdvo_connector->tv_format_supported[i]) {
				*val = i;

				return 0;
			}

		drm_WARN_ON(connector->dev, 1);
		*val = 0;
	} else if (property == intel_sdvo_connector->top ||
		   property == intel_sdvo_connector->bottom)
		*val = intel_sdvo_connector->max_vscan - sdvo_state->tv.overscan_v;
	else if (property == intel_sdvo_connector->left ||
		 property == intel_sdvo_connector->right)
		*val = intel_sdvo_connector->max_hscan - sdvo_state->tv.overscan_h;
	else if (property == intel_sdvo_connector->hpos)
		*val = sdvo_state->tv.hpos;
	else if (property == intel_sdvo_connector->vpos)
		*val = sdvo_state->tv.vpos;
	else if (property == intel_sdvo_connector->saturation)
		*val = state->tv.saturation;
	else if (property == intel_sdvo_connector->contrast)
		*val = state->tv.contrast;
	else if (property == intel_sdvo_connector->hue)
		*val = state->tv.hue;
	else if (property == intel_sdvo_connector->brightness)
		*val = state->tv.brightness;
	else if (property == intel_sdvo_connector->sharpness)
		*val = sdvo_state->tv.sharpness;
	else if (property == intel_sdvo_connector->flicker_filter)
		*val = sdvo_state->tv.flicker_filter;
	else if (property == intel_sdvo_connector->flicker_filter_2d)
		*val = sdvo_state->tv.flicker_filter_2d;
	else if (property == intel_sdvo_connector->flicker_filter_adaptive)
		*val = sdvo_state->tv.flicker_filter_adaptive;
	else if (property == intel_sdvo_connector->tv_chroma_filter)
		*val = sdvo_state->tv.chroma_filter;
	else if (property == intel_sdvo_connector->tv_luma_filter)
		*val = sdvo_state->tv.luma_filter;
	else if (property == intel_sdvo_connector->dot_crawl)
		*val = sdvo_state->tv.dot_crawl;
	else
		return intel_digital_connector_atomic_get_property(connector, state, property, val);

	return 0;
}

static int
intel_sdvo_connector_atomic_set_property(struct drm_connector *connector,
					 struct drm_connector_state *state,
					 struct drm_property *property,
					 u64 val)
{
	struct intel_sdvo_connector *intel_sdvo_connector = to_intel_sdvo_connector(connector);
	struct intel_sdvo_connector_state *sdvo_state = to_intel_sdvo_connector_state(state);

	if (property == intel_sdvo_connector->tv_format) {
		state->tv.legacy_mode = intel_sdvo_connector->tv_format_supported[val];

		if (state->crtc) {
			struct drm_crtc_state *crtc_state =
				drm_atomic_get_new_crtc_state(state->state, state->crtc);

			crtc_state->connectors_changed = true;
		}
	} else if (property == intel_sdvo_connector->top ||
		   property == intel_sdvo_connector->bottom)
		/* Cannot set these independent from each other */
		sdvo_state->tv.overscan_v = intel_sdvo_connector->max_vscan - val;
	else if (property == intel_sdvo_connector->left ||
		 property == intel_sdvo_connector->right)
		/* Cannot set these independent from each other */
		sdvo_state->tv.overscan_h = intel_sdvo_connector->max_hscan - val;
	else if (property == intel_sdvo_connector->hpos)
		sdvo_state->tv.hpos = val;
	else if (property == intel_sdvo_connector->vpos)
		sdvo_state->tv.vpos = val;
	else if (property == intel_sdvo_connector->saturation)
		state->tv.saturation = val;
	else if (property == intel_sdvo_connector->contrast)
		state->tv.contrast = val;
	else if (property == intel_sdvo_connector->hue)
		state->tv.hue = val;
	else if (property == intel_sdvo_connector->brightness)
		state->tv.brightness = val;
	else if (property == intel_sdvo_connector->sharpness)
		sdvo_state->tv.sharpness = val;
	else if (property == intel_sdvo_connector->flicker_filter)
		sdvo_state->tv.flicker_filter = val;
	else if (property == intel_sdvo_connector->flicker_filter_2d)
		sdvo_state->tv.flicker_filter_2d = val;
	else if (property == intel_sdvo_connector->flicker_filter_adaptive)
		sdvo_state->tv.flicker_filter_adaptive = val;
	else if (property == intel_sdvo_connector->tv_chroma_filter)
		sdvo_state->tv.chroma_filter = val;
	else if (property == intel_sdvo_connector->tv_luma_filter)
		sdvo_state->tv.luma_filter = val;
	else if (property == intel_sdvo_connector->dot_crawl)
		sdvo_state->tv.dot_crawl = val;
	else
		return intel_digital_connector_atomic_set_property(connector, state, property, val);

	return 0;
}

static struct drm_connector_state *
intel_sdvo_connector_duplicate_state(struct drm_connector *connector)
{
	struct intel_sdvo_connector_state *state;

	state = kmemdup(connector->state, sizeof(*state), GFP_KERNEL);
	if (!state)
		return NULL;

	__drm_atomic_helper_connector_duplicate_state(connector, &state->base.base);
	return &state->base.base;
}

static const struct drm_connector_funcs intel_sdvo_connector_funcs = {
	.detect = intel_sdvo_detect,
	.fill_modes = drm_helper_probe_single_connector_modes,
	.atomic_get_property = intel_sdvo_connector_atomic_get_property,
	.atomic_set_property = intel_sdvo_connector_atomic_set_property,
	.late_register = intel_connector_register,
	.early_unregister = intel_connector_unregister,
	.destroy = intel_connector_destroy,
	.atomic_destroy_state = drm_atomic_helper_connector_destroy_state,
	.atomic_duplicate_state = intel_sdvo_connector_duplicate_state,
};

static int intel_sdvo_atomic_check(struct drm_connector *conn,
				   struct drm_atomic_state *state)
{
	struct drm_connector_state *new_conn_state =
		drm_atomic_get_new_connector_state(state, conn);
	struct drm_connector_state *old_conn_state =
		drm_atomic_get_old_connector_state(state, conn);
	struct intel_sdvo_connector_state *old_state =
		to_intel_sdvo_connector_state(old_conn_state);
	struct intel_sdvo_connector_state *new_state =
		to_intel_sdvo_connector_state(new_conn_state);

	if (new_conn_state->crtc &&
	    (memcmp(&old_state->tv, &new_state->tv, sizeof(old_state->tv)) ||
	     memcmp(&old_conn_state->tv, &new_conn_state->tv, sizeof(old_conn_state->tv)))) {
		struct drm_crtc_state *crtc_state =
			drm_atomic_get_new_crtc_state(state,
						      new_conn_state->crtc);

		crtc_state->connectors_changed = true;
	}

	return intel_digital_connector_atomic_check(conn, state);
}

static const struct drm_connector_helper_funcs intel_sdvo_connector_helper_funcs = {
	.get_modes = intel_sdvo_get_modes,
	.mode_valid = intel_sdvo_mode_valid,
	.atomic_check = intel_sdvo_atomic_check,
};

static void intel_sdvo_encoder_destroy(struct drm_encoder *_encoder)
{
	struct intel_encoder *encoder = to_intel_encoder(_encoder);
	struct intel_sdvo *sdvo = to_sdvo(encoder);
	int i;

	for (i = 0; i < ARRAY_SIZE(sdvo->ddc); i++) {
		if (sdvo->ddc[i].ddc_bus)
			i2c_del_adapter(&sdvo->ddc[i].ddc);
	}

	drm_encoder_cleanup(&encoder->base);
	kfree(sdvo);
};

static const struct drm_encoder_funcs intel_sdvo_enc_funcs = {
	.destroy = intel_sdvo_encoder_destroy,
};

static int
intel_sdvo_guess_ddc_bus(struct intel_sdvo *sdvo,
			 struct intel_sdvo_connector *connector)
{
	u16 mask = 0;
	int num_bits;

	/*
	 * Make a mask of outputs less than or equal to our own priority in the
	 * list.
	 */
	switch (connector->output_flag) {
	case SDVO_OUTPUT_LVDS1:
		mask |= SDVO_OUTPUT_LVDS1;
		fallthrough;
	case SDVO_OUTPUT_LVDS0:
		mask |= SDVO_OUTPUT_LVDS0;
		fallthrough;
	case SDVO_OUTPUT_TMDS1:
		mask |= SDVO_OUTPUT_TMDS1;
		fallthrough;
	case SDVO_OUTPUT_TMDS0:
		mask |= SDVO_OUTPUT_TMDS0;
		fallthrough;
	case SDVO_OUTPUT_RGB1:
		mask |= SDVO_OUTPUT_RGB1;
		fallthrough;
	case SDVO_OUTPUT_RGB0:
		mask |= SDVO_OUTPUT_RGB0;
		break;
	}

	/* Count bits to find what number we are in the priority list. */
	mask &= sdvo->caps.output_flags;
	num_bits = hweight16(mask);
	/* If more than 3 outputs, default to DDC bus 3 for now. */
	if (num_bits > 3)
		num_bits = 3;

	/* Corresponds to SDVO_CONTROL_BUS_DDCx */
	return num_bits;
}

/*
 * Choose the appropriate DDC bus for control bus switch command for this
 * SDVO output based on the controlled output.
 *
 * DDC bus number assignment is in a priority order of RGB outputs, then TMDS
 * outputs, then LVDS outputs.
 */
static struct intel_sdvo_ddc *
intel_sdvo_select_ddc_bus(struct intel_sdvo *sdvo,
			  struct intel_sdvo_connector *connector)
{
	struct drm_i915_private *dev_priv = to_i915(sdvo->base.base.dev);
	const struct sdvo_device_mapping *mapping;
	int ddc_bus;

	if (sdvo->base.port == PORT_B)
		mapping = &dev_priv->display.vbt.sdvo_mappings[0];
	else
		mapping = &dev_priv->display.vbt.sdvo_mappings[1];

	if (mapping->initialized)
		ddc_bus = (mapping->ddc_pin & 0xf0) >> 4;
	else
		ddc_bus = intel_sdvo_guess_ddc_bus(sdvo, connector);

	if (ddc_bus < 1 || ddc_bus > 3)
		return NULL;

	return &sdvo->ddc[ddc_bus - 1];
}

static void
intel_sdvo_select_i2c_bus(struct intel_sdvo *sdvo)
{
	struct drm_i915_private *dev_priv = to_i915(sdvo->base.base.dev);
	const struct sdvo_device_mapping *mapping;
	u8 pin;

	if (sdvo->base.port == PORT_B)
		mapping = &dev_priv->display.vbt.sdvo_mappings[0];
	else
		mapping = &dev_priv->display.vbt.sdvo_mappings[1];

	if (mapping->initialized &&
	    intel_gmbus_is_valid_pin(dev_priv, mapping->i2c_pin))
		pin = mapping->i2c_pin;
	else
		pin = GMBUS_PIN_DPB;

	drm_dbg_kms(&dev_priv->drm, "[ENCODER:%d:%s] I2C pin %d, slave addr 0x%x\n",
		    sdvo->base.base.base.id, sdvo->base.base.name,
		    pin, sdvo->slave_addr);

	sdvo->i2c = intel_gmbus_get_adapter(dev_priv, pin);

	/*
	 * With gmbus we should be able to drive sdvo i2c at 2MHz, but somehow
	 * our code totally fails once we start using gmbus. Hence fall back to
	 * bit banging for now.
	 */
	intel_gmbus_force_bit(sdvo->i2c, true);
}

/* undo any changes intel_sdvo_select_i2c_bus() did to sdvo->i2c */
static void
intel_sdvo_unselect_i2c_bus(struct intel_sdvo *sdvo)
{
	intel_gmbus_force_bit(sdvo->i2c, false);
}

static bool
intel_sdvo_is_hdmi_connector(struct intel_sdvo *intel_sdvo)
{
	return intel_sdvo_check_supp_encode(intel_sdvo);
}

static u8
intel_sdvo_get_slave_addr(struct intel_sdvo *sdvo)
{
	struct drm_i915_private *dev_priv = to_i915(sdvo->base.base.dev);
	const struct sdvo_device_mapping *my_mapping, *other_mapping;

	if (sdvo->base.port == PORT_B) {
		my_mapping = &dev_priv->display.vbt.sdvo_mappings[0];
		other_mapping = &dev_priv->display.vbt.sdvo_mappings[1];
	} else {
		my_mapping = &dev_priv->display.vbt.sdvo_mappings[1];
		other_mapping = &dev_priv->display.vbt.sdvo_mappings[0];
	}

	/* If the BIOS described our SDVO device, take advantage of it. */
	if (my_mapping->slave_addr)
		return my_mapping->slave_addr;

	/*
	 * If the BIOS only described a different SDVO device, use the
	 * address that it isn't using.
	 */
	if (other_mapping->slave_addr) {
		if (other_mapping->slave_addr == 0x70)
			return 0x72;
		else
			return 0x70;
	}

	/*
	 * No SDVO device info is found for another DVO port,
	 * so use mapping assumption we had before BIOS parsing.
	 */
	if (sdvo->base.port == PORT_B)
		return 0x70;
	else
		return 0x72;
}

static int
intel_sdvo_init_ddc_proxy(struct intel_sdvo_ddc *ddc,
			  struct intel_sdvo *sdvo, int bit);

static int
intel_sdvo_connector_init(struct intel_sdvo_connector *connector,
			  struct intel_sdvo *encoder)
{
	struct drm_i915_private *i915 = to_i915(encoder->base.base.dev);
	struct intel_sdvo_ddc *ddc = NULL;
	int ret;

	if (HAS_DDC(connector))
		ddc = intel_sdvo_select_ddc_bus(encoder, connector);

	ret = drm_connector_init_with_ddc(encoder->base.base.dev,
					  &connector->base.base,
					  &intel_sdvo_connector_funcs,
					  connector->base.base.connector_type,
					  ddc ? &ddc->ddc : NULL);
	if (ret < 0)
		return ret;

	drm_connector_helper_add(&connector->base.base,
				 &intel_sdvo_connector_helper_funcs);

	connector->base.base.display_info.subpixel_order = SubPixelHorizontalRGB;
	connector->base.base.interlace_allowed = true;
	connector->base.get_hw_state = intel_sdvo_connector_get_hw_state;

	intel_connector_attach_encoder(&connector->base, &encoder->base);

	if (ddc)
		drm_dbg_kms(&i915->drm, "[CONNECTOR:%d:%s] using %s\n",
			    connector->base.base.base.id, connector->base.base.name,
			    ddc->ddc.name);

	return 0;
}

static void
intel_sdvo_add_hdmi_properties(struct intel_sdvo *intel_sdvo,
			       struct intel_sdvo_connector *connector)
{
	intel_attach_force_audio_property(&connector->base.base);
	if (intel_sdvo->colorimetry_cap & SDVO_COLORIMETRY_RGB220)
		intel_attach_broadcast_rgb_property(&connector->base.base);
	intel_attach_aspect_ratio_property(&connector->base.base);
}

static struct intel_sdvo_connector *intel_sdvo_connector_alloc(void)
{
	struct intel_sdvo_connector *sdvo_connector;
	struct intel_sdvo_connector_state *conn_state;

	sdvo_connector = kzalloc(sizeof(*sdvo_connector), GFP_KERNEL);
	if (!sdvo_connector)
		return NULL;

	conn_state = kzalloc(sizeof(*conn_state), GFP_KERNEL);
	if (!conn_state) {
		kfree(sdvo_connector);
		return NULL;
	}

	__drm_atomic_helper_connector_reset(&sdvo_connector->base.base,
					    &conn_state->base.base);

	intel_panel_init_alloc(&sdvo_connector->base);

	return sdvo_connector;
}

static bool
intel_sdvo_dvi_init(struct intel_sdvo *intel_sdvo, u16 type)
{
	struct drm_encoder *encoder = &intel_sdvo->base.base;
	struct drm_connector *connector;
	struct intel_encoder *intel_encoder = to_intel_encoder(encoder);
	struct drm_i915_private *i915 = to_i915(intel_encoder->base.dev);
	struct intel_connector *intel_connector;
	struct intel_sdvo_connector *intel_sdvo_connector;

	drm_dbg_kms(&i915->drm, "initialising DVI type 0x%x\n", type);

	intel_sdvo_connector = intel_sdvo_connector_alloc();
	if (!intel_sdvo_connector)
		return false;

	intel_sdvo_connector->output_flag = type;

	intel_connector = &intel_sdvo_connector->base;
	connector = &intel_connector->base;
	if (intel_sdvo_get_hotplug_support(intel_sdvo) &
	    intel_sdvo_connector->output_flag) {
		intel_sdvo->hotplug_active |= intel_sdvo_connector->output_flag;
		/*
		 * Some SDVO devices have one-shot hotplug interrupts.
		 * Ensure that they get re-enabled when an interrupt happens.
		 */
		intel_connector->polled = DRM_CONNECTOR_POLL_HPD;
		intel_encoder->hotplug = intel_sdvo_hotplug;
		intel_sdvo_enable_hotplug(intel_encoder);
	} else {
		intel_connector->polled = DRM_CONNECTOR_POLL_CONNECT | DRM_CONNECTOR_POLL_DISCONNECT;
	}
	intel_connector->base.polled = intel_connector->polled;
	encoder->encoder_type = DRM_MODE_ENCODER_TMDS;
	connector->connector_type = DRM_MODE_CONNECTOR_DVID;

	if (intel_sdvo_is_hdmi_connector(intel_sdvo)) {
		connector->connector_type = DRM_MODE_CONNECTOR_HDMIA;
		intel_sdvo_connector->is_hdmi = true;
	}

	if (intel_sdvo_connector_init(intel_sdvo_connector, intel_sdvo) < 0) {
		kfree(intel_sdvo_connector);
		return false;
	}

	if (intel_sdvo_connector->is_hdmi)
		intel_sdvo_add_hdmi_properties(intel_sdvo, intel_sdvo_connector);

	return true;
}

static bool
intel_sdvo_tv_init(struct intel_sdvo *intel_sdvo, u16 type)
{
	struct drm_i915_private *i915 = to_i915(intel_sdvo->base.base.dev);
	struct drm_encoder *encoder = &intel_sdvo->base.base;
	struct drm_connector *connector;
	struct intel_connector *intel_connector;
	struct intel_sdvo_connector *intel_sdvo_connector;

	drm_dbg_kms(&i915->drm, "initialising TV type 0x%x\n", type);

	intel_sdvo_connector = intel_sdvo_connector_alloc();
	if (!intel_sdvo_connector)
		return false;

	intel_connector = &intel_sdvo_connector->base;
	connector = &intel_connector->base;
	encoder->encoder_type = DRM_MODE_ENCODER_TVDAC;
	connector->connector_type = DRM_MODE_CONNECTOR_SVIDEO;

	intel_sdvo_connector->output_flag = type;

	if (intel_sdvo_connector_init(intel_sdvo_connector, intel_sdvo) < 0) {
		kfree(intel_sdvo_connector);
		return false;
	}

	if (!intel_sdvo_tv_create_property(intel_sdvo, intel_sdvo_connector, type))
		goto err;

	if (!intel_sdvo_create_enhance_property(intel_sdvo, intel_sdvo_connector))
		goto err;

	return true;

err:
	intel_connector_destroy(connector);
	return false;
}

static bool
intel_sdvo_analog_init(struct intel_sdvo *intel_sdvo, u16 type)
{
	struct drm_i915_private *i915 = to_i915(intel_sdvo->base.base.dev);
	struct drm_encoder *encoder = &intel_sdvo->base.base;
	struct drm_connector *connector;
	struct intel_connector *intel_connector;
	struct intel_sdvo_connector *intel_sdvo_connector;

	drm_dbg_kms(&i915->drm, "initialising analog type 0x%x\n", type);

	intel_sdvo_connector = intel_sdvo_connector_alloc();
	if (!intel_sdvo_connector)
		return false;

	intel_connector = &intel_sdvo_connector->base;
	connector = &intel_connector->base;
	intel_connector->polled = DRM_CONNECTOR_POLL_CONNECT;
	intel_connector->base.polled = intel_connector->polled;
	encoder->encoder_type = DRM_MODE_ENCODER_DAC;
	connector->connector_type = DRM_MODE_CONNECTOR_VGA;

	intel_sdvo_connector->output_flag = type;

	if (intel_sdvo_connector_init(intel_sdvo_connector, intel_sdvo) < 0) {
		kfree(intel_sdvo_connector);
		return false;
	}

	return true;
}

static bool
intel_sdvo_lvds_init(struct intel_sdvo *intel_sdvo, u16 type)
{
	struct drm_encoder *encoder = &intel_sdvo->base.base;
	struct drm_i915_private *i915 = to_i915(encoder->dev);
	struct drm_connector *connector;
	struct intel_connector *intel_connector;
	struct intel_sdvo_connector *intel_sdvo_connector;

	drm_dbg_kms(&i915->drm, "initialising LVDS type 0x%x\n", type);

	intel_sdvo_connector = intel_sdvo_connector_alloc();
	if (!intel_sdvo_connector)
		return false;

	intel_connector = &intel_sdvo_connector->base;
	connector = &intel_connector->base;
	encoder->encoder_type = DRM_MODE_ENCODER_LVDS;
	connector->connector_type = DRM_MODE_CONNECTOR_LVDS;

	intel_sdvo_connector->output_flag = type;

	if (intel_sdvo_connector_init(intel_sdvo_connector, intel_sdvo) < 0) {
		kfree(intel_sdvo_connector);
		return false;
	}

	if (!intel_sdvo_create_enhance_property(intel_sdvo, intel_sdvo_connector))
		goto err;

	intel_bios_init_panel_late(i915, &intel_connector->panel, NULL, NULL);

	/*
	 * Fetch modes from VBT. For SDVO prefer the VBT mode since some
	 * SDVO->LVDS transcoders can't cope with the EDID mode.
	 */
	intel_panel_add_vbt_sdvo_fixed_mode(intel_connector);

	if (!intel_panel_preferred_fixed_mode(intel_connector)) {
		mutex_lock(&i915->drm.mode_config.mutex);

		intel_ddc_get_modes(connector, connector->ddc);
		intel_panel_add_edid_fixed_modes(intel_connector, false);

		mutex_unlock(&i915->drm.mode_config.mutex);
	}

	intel_panel_init(intel_connector, NULL);

	if (!intel_panel_preferred_fixed_mode(intel_connector))
		goto err;

	return true;

err:
	intel_connector_destroy(connector);
	return false;
}

static u16 intel_sdvo_filter_output_flags(u16 flags)
{
	flags &= SDVO_OUTPUT_MASK;

	/* SDVO requires XXX1 function may not exist unless it has XXX0 function.*/
	if (!(flags & SDVO_OUTPUT_TMDS0))
		flags &= ~SDVO_OUTPUT_TMDS1;

	if (!(flags & SDVO_OUTPUT_RGB0))
		flags &= ~SDVO_OUTPUT_RGB1;

	if (!(flags & SDVO_OUTPUT_LVDS0))
		flags &= ~SDVO_OUTPUT_LVDS1;

	return flags;
}

static bool intel_sdvo_output_init(struct intel_sdvo *sdvo, u16 type)
{
	if (type & SDVO_TMDS_MASK)
		return intel_sdvo_dvi_init(sdvo, type);
	else if (type & SDVO_TV_MASK)
		return intel_sdvo_tv_init(sdvo, type);
	else if (type & SDVO_RGB_MASK)
		return intel_sdvo_analog_init(sdvo, type);
	else if (type & SDVO_LVDS_MASK)
		return intel_sdvo_lvds_init(sdvo, type);
	else
		return false;
}

static bool
intel_sdvo_output_setup(struct intel_sdvo *intel_sdvo)
{
	struct drm_i915_private *i915 = to_i915(intel_sdvo->base.base.dev);
	static const u16 probe_order[] = {
		SDVO_OUTPUT_TMDS0,
		SDVO_OUTPUT_TMDS1,
		/* TV has no XXX1 function block */
		SDVO_OUTPUT_SVID0,
		SDVO_OUTPUT_CVBS0,
		SDVO_OUTPUT_YPRPB0,
		SDVO_OUTPUT_RGB0,
		SDVO_OUTPUT_RGB1,
		SDVO_OUTPUT_LVDS0,
		SDVO_OUTPUT_LVDS1,
	};
	u16 flags;
	int i;

	flags = intel_sdvo_filter_output_flags(intel_sdvo->caps.output_flags);

	if (flags == 0) {
		drm_dbg_kms(&i915->drm,
			    "%s: Unknown SDVO output type (0x%04x)\n",
			    SDVO_NAME(intel_sdvo), intel_sdvo->caps.output_flags);
		return false;
	}

	for (i = 0; i < ARRAY_SIZE(probe_order); i++) {
		u16 type = flags & probe_order[i];

		if (!type)
			continue;

		if (!intel_sdvo_output_init(intel_sdvo, type))
			return false;
	}

	intel_sdvo->base.pipe_mask = ~0;

	return true;
}

static void intel_sdvo_output_cleanup(struct intel_sdvo *intel_sdvo)
{
	struct drm_device *dev = intel_sdvo->base.base.dev;
	struct drm_connector *connector, *tmp;

	list_for_each_entry_safe(connector, tmp,
				 &dev->mode_config.connector_list, head) {
		if (intel_attached_encoder(to_intel_connector(connector)) == &intel_sdvo->base) {
			drm_connector_unregister(connector);
			intel_connector_destroy(connector);
		}
	}
}

static bool intel_sdvo_tv_create_property(struct intel_sdvo *intel_sdvo,
					  struct intel_sdvo_connector *intel_sdvo_connector,
					  int type)
{
	struct drm_device *dev = intel_sdvo->base.base.dev;
	struct intel_sdvo_tv_format format;
	u32 format_map, i;

	if (!intel_sdvo_set_target_output(intel_sdvo, type))
		return false;

	BUILD_BUG_ON(sizeof(format) != 6);
	if (!intel_sdvo_get_value(intel_sdvo,
				  SDVO_CMD_GET_SUPPORTED_TV_FORMATS,
				  &format, sizeof(format)))
		return false;

	memcpy(&format_map, &format, min(sizeof(format_map), sizeof(format)));

	if (format_map == 0)
		return false;

	intel_sdvo_connector->format_supported_num = 0;
	for (i = 0 ; i < TV_FORMAT_NUM; i++)
		if (format_map & (1 << i))
			intel_sdvo_connector->tv_format_supported[intel_sdvo_connector->format_supported_num++] = i;


	intel_sdvo_connector->tv_format =
		drm_property_create(dev, DRM_MODE_PROP_ENUM,
				    "mode", intel_sdvo_connector->format_supported_num);
	if (!intel_sdvo_connector->tv_format)
		return false;

	for (i = 0; i < intel_sdvo_connector->format_supported_num; i++)
		drm_property_add_enum(intel_sdvo_connector->tv_format, i,
				      tv_format_names[intel_sdvo_connector->tv_format_supported[i]]);

	intel_sdvo_connector->base.base.state->tv.legacy_mode = intel_sdvo_connector->tv_format_supported[0];
	drm_object_attach_property(&intel_sdvo_connector->base.base.base,
				   intel_sdvo_connector->tv_format, 0);
	return true;

}

#define _ENHANCEMENT(state_assignment, name, NAME) do { \
	if (enhancements.name) { \
		if (!intel_sdvo_get_value(intel_sdvo, SDVO_CMD_GET_MAX_##NAME, &data_value, 4) || \
		    !intel_sdvo_get_value(intel_sdvo, SDVO_CMD_GET_##NAME, &response, 2)) \
			return false; \
		intel_sdvo_connector->name = \
			drm_property_create_range(dev, 0, #name, 0, data_value[0]); \
		if (!intel_sdvo_connector->name) return false; \
		state_assignment = response; \
		drm_object_attach_property(&connector->base, \
					   intel_sdvo_connector->name, 0); \
		drm_dbg_kms(dev, #name ": max %d, default %d, current %d\n", \
			    data_value[0], data_value[1], response); \
	} \
} while (0)

#define ENHANCEMENT(state, name, NAME) _ENHANCEMENT((state)->name, name, NAME)

static bool
intel_sdvo_create_enhance_property_tv(struct intel_sdvo *intel_sdvo,
				      struct intel_sdvo_connector *intel_sdvo_connector,
				      struct intel_sdvo_enhancements_reply enhancements)
{
	struct drm_i915_private *i915 = to_i915(intel_sdvo->base.base.dev);
	struct drm_device *dev = intel_sdvo->base.base.dev;
	struct drm_connector *connector = &intel_sdvo_connector->base.base;
	struct drm_connector_state *conn_state = connector->state;
	struct intel_sdvo_connector_state *sdvo_state =
		to_intel_sdvo_connector_state(conn_state);
	u16 response, data_value[2];

	/* when horizontal overscan is supported, Add the left/right property */
	if (enhancements.overscan_h) {
		if (!intel_sdvo_get_value(intel_sdvo,
					  SDVO_CMD_GET_MAX_OVERSCAN_H,
					  &data_value, 4))
			return false;

		if (!intel_sdvo_get_value(intel_sdvo,
					  SDVO_CMD_GET_OVERSCAN_H,
					  &response, 2))
			return false;

		sdvo_state->tv.overscan_h = response;

		intel_sdvo_connector->max_hscan = data_value[0];
		intel_sdvo_connector->left =
			drm_property_create_range(dev, 0, "left_margin", 0, data_value[0]);
		if (!intel_sdvo_connector->left)
			return false;

		drm_object_attach_property(&connector->base,
					   intel_sdvo_connector->left, 0);

		intel_sdvo_connector->right =
			drm_property_create_range(dev, 0, "right_margin", 0, data_value[0]);
		if (!intel_sdvo_connector->right)
			return false;

		drm_object_attach_property(&connector->base,
					   intel_sdvo_connector->right, 0);
		drm_dbg_kms(&i915->drm, "h_overscan: max %d, default %d, current %d\n",
			    data_value[0], data_value[1], response);
	}

	if (enhancements.overscan_v) {
		if (!intel_sdvo_get_value(intel_sdvo,
					  SDVO_CMD_GET_MAX_OVERSCAN_V,
					  &data_value, 4))
			return false;

		if (!intel_sdvo_get_value(intel_sdvo,
					  SDVO_CMD_GET_OVERSCAN_V,
					  &response, 2))
			return false;

		sdvo_state->tv.overscan_v = response;

		intel_sdvo_connector->max_vscan = data_value[0];
		intel_sdvo_connector->top =
			drm_property_create_range(dev, 0,
						  "top_margin", 0, data_value[0]);
		if (!intel_sdvo_connector->top)
			return false;

		drm_object_attach_property(&connector->base,
					   intel_sdvo_connector->top, 0);

		intel_sdvo_connector->bottom =
			drm_property_create_range(dev, 0,
						  "bottom_margin", 0, data_value[0]);
		if (!intel_sdvo_connector->bottom)
			return false;

		drm_object_attach_property(&connector->base,
					   intel_sdvo_connector->bottom, 0);
		drm_dbg_kms(&i915->drm, "v_overscan: max %d, default %d, current %d\n",
			    data_value[0], data_value[1], response);
	}

	ENHANCEMENT(&sdvo_state->tv, hpos, HPOS);
	ENHANCEMENT(&sdvo_state->tv, vpos, VPOS);
	ENHANCEMENT(&conn_state->tv, saturation, SATURATION);
	ENHANCEMENT(&conn_state->tv, contrast, CONTRAST);
	ENHANCEMENT(&conn_state->tv, hue, HUE);
	ENHANCEMENT(&conn_state->tv, brightness, BRIGHTNESS);
	ENHANCEMENT(&sdvo_state->tv, sharpness, SHARPNESS);
	ENHANCEMENT(&sdvo_state->tv, flicker_filter, FLICKER_FILTER);
	ENHANCEMENT(&sdvo_state->tv, flicker_filter_adaptive, FLICKER_FILTER_ADAPTIVE);
	ENHANCEMENT(&sdvo_state->tv, flicker_filter_2d, FLICKER_FILTER_2D);
	_ENHANCEMENT(sdvo_state->tv.chroma_filter, tv_chroma_filter, TV_CHROMA_FILTER);
	_ENHANCEMENT(sdvo_state->tv.luma_filter, tv_luma_filter, TV_LUMA_FILTER);

	if (enhancements.dot_crawl) {
		if (!intel_sdvo_get_value(intel_sdvo, SDVO_CMD_GET_DOT_CRAWL, &response, 2))
			return false;

		sdvo_state->tv.dot_crawl = response & 0x1;
		intel_sdvo_connector->dot_crawl =
			drm_property_create_range(dev, 0, "dot_crawl", 0, 1);
		if (!intel_sdvo_connector->dot_crawl)
			return false;

		drm_object_attach_property(&connector->base,
					   intel_sdvo_connector->dot_crawl, 0);
		drm_dbg_kms(&i915->drm, "dot crawl: current %d\n", response);
	}

	return true;
}

static bool
intel_sdvo_create_enhance_property_lvds(struct intel_sdvo *intel_sdvo,
					struct intel_sdvo_connector *intel_sdvo_connector,
					struct intel_sdvo_enhancements_reply enhancements)
{
	struct drm_device *dev = intel_sdvo->base.base.dev;
	struct drm_connector *connector = &intel_sdvo_connector->base.base;
	u16 response, data_value[2];

	ENHANCEMENT(&connector->state->tv, brightness, BRIGHTNESS);

	return true;
}
#undef ENHANCEMENT
#undef _ENHANCEMENT

static bool intel_sdvo_create_enhance_property(struct intel_sdvo *intel_sdvo,
					       struct intel_sdvo_connector *intel_sdvo_connector)
{
	struct drm_i915_private *i915 = to_i915(intel_sdvo->base.base.dev);
	union {
		struct intel_sdvo_enhancements_reply reply;
		u16 response;
	} enhancements;

	BUILD_BUG_ON(sizeof(enhancements) != 2);

	if (!intel_sdvo_get_value(intel_sdvo,
				  SDVO_CMD_GET_SUPPORTED_ENHANCEMENTS,
				  &enhancements, sizeof(enhancements)) ||
	    enhancements.response == 0) {
		drm_dbg_kms(&i915->drm, "No enhancement is supported\n");
		return true;
	}

	if (IS_TV(intel_sdvo_connector))
		return intel_sdvo_create_enhance_property_tv(intel_sdvo, intel_sdvo_connector, enhancements.reply);
	else if (IS_LVDS(intel_sdvo_connector))
		return intel_sdvo_create_enhance_property_lvds(intel_sdvo, intel_sdvo_connector, enhancements.reply);
	else
		return true;
}

static int intel_sdvo_ddc_proxy_xfer(struct i2c_adapter *adapter,
				     struct i2c_msg *msgs,
				     int num)
{
	struct intel_sdvo_ddc *ddc = adapter->algo_data;
	struct intel_sdvo *sdvo = ddc->sdvo;

	if (!__intel_sdvo_set_control_bus_switch(sdvo, 1 << ddc->ddc_bus))
		return -EIO;

	return sdvo->i2c->algo->master_xfer(sdvo->i2c, msgs, num);
}

static u32 intel_sdvo_ddc_proxy_func(struct i2c_adapter *adapter)
{
	struct intel_sdvo_ddc *ddc = adapter->algo_data;
	struct intel_sdvo *sdvo = ddc->sdvo;

	return sdvo->i2c->algo->functionality(sdvo->i2c);
}

static const struct i2c_algorithm intel_sdvo_ddc_proxy = {
	.master_xfer	= intel_sdvo_ddc_proxy_xfer,
	.functionality	= intel_sdvo_ddc_proxy_func
};

static void proxy_lock_bus(struct i2c_adapter *adapter,
			   unsigned int flags)
{
	struct intel_sdvo_ddc *ddc = adapter->algo_data;
	struct intel_sdvo *sdvo = ddc->sdvo;

	sdvo->i2c->lock_ops->lock_bus(sdvo->i2c, flags);
}

static int proxy_trylock_bus(struct i2c_adapter *adapter,
			     unsigned int flags)
{
	struct intel_sdvo_ddc *ddc = adapter->algo_data;
	struct intel_sdvo *sdvo = ddc->sdvo;

	return sdvo->i2c->lock_ops->trylock_bus(sdvo->i2c, flags);
}

static void proxy_unlock_bus(struct i2c_adapter *adapter,
			     unsigned int flags)
{
	struct intel_sdvo_ddc *ddc = adapter->algo_data;
	struct intel_sdvo *sdvo = ddc->sdvo;

	sdvo->i2c->lock_ops->unlock_bus(sdvo->i2c, flags);
}

static const struct i2c_lock_operations proxy_lock_ops = {
	.lock_bus =    proxy_lock_bus,
	.trylock_bus = proxy_trylock_bus,
	.unlock_bus =  proxy_unlock_bus,
};

static int
intel_sdvo_init_ddc_proxy(struct intel_sdvo_ddc *ddc,
			  struct intel_sdvo *sdvo, int ddc_bus)
{
	struct drm_i915_private *dev_priv = to_i915(sdvo->base.base.dev);
	struct pci_dev *pdev = to_pci_dev(dev_priv->drm.dev);

	ddc->sdvo = sdvo;
	ddc->ddc_bus = ddc_bus;

	ddc->ddc.owner = THIS_MODULE;
	snprintf(ddc->ddc.name, I2C_NAME_SIZE, "SDVO %c DDC%d",
		 port_name(sdvo->base.port), ddc_bus);
	ddc->ddc.dev.parent = &pdev->dev;
	ddc->ddc.algo_data = ddc;
	ddc->ddc.algo = &intel_sdvo_ddc_proxy;
	ddc->ddc.lock_ops = &proxy_lock_ops;

	return i2c_add_adapter(&ddc->ddc);
}

static bool is_sdvo_port_valid(struct drm_i915_private *dev_priv, enum port port)
{
	if (HAS_PCH_SPLIT(dev_priv))
		return port == PORT_B;
	else
		return port == PORT_B || port == PORT_C;
}

static bool assert_sdvo_port_valid(struct drm_i915_private *dev_priv,
				   enum port port)
{
	return !drm_WARN(&dev_priv->drm, !is_sdvo_port_valid(dev_priv, port),
			 "Platform does not support SDVO %c\n", port_name(port));
}

bool intel_sdvo_init(struct drm_i915_private *dev_priv,
		     i915_reg_t sdvo_reg, enum port port)
{
	struct intel_encoder *intel_encoder;
	struct intel_sdvo *intel_sdvo;
	int i;

	if (!assert_port_valid(dev_priv, port))
		return false;

	if (!assert_sdvo_port_valid(dev_priv, port))
		return false;

	intel_sdvo = kzalloc(sizeof(*intel_sdvo), GFP_KERNEL);
	if (!intel_sdvo)
		return false;

	/* encoder type will be decided later */
	intel_encoder = &intel_sdvo->base;
	intel_encoder->type = INTEL_OUTPUT_SDVO;
	intel_encoder->power_domain = POWER_DOMAIN_PORT_OTHER;
	intel_encoder->port = port;

	drm_encoder_init(&dev_priv->drm, &intel_encoder->base,
			 &intel_sdvo_enc_funcs, 0,
			 "SDVO %c", port_name(port));

	intel_sdvo->sdvo_reg = sdvo_reg;
	intel_sdvo->slave_addr = intel_sdvo_get_slave_addr(intel_sdvo) >> 1;

	intel_sdvo_select_i2c_bus(intel_sdvo);

	/* Read the regs to test if we can talk to the device */
	for (i = 0; i < 0x40; i++) {
		u8 byte;

		if (!intel_sdvo_read_byte(intel_sdvo, i, &byte)) {
			drm_dbg_kms(&dev_priv->drm,
				    "No SDVO device found on %s\n",
				    SDVO_NAME(intel_sdvo));
			goto err;
		}
	}

	intel_encoder->compute_config = intel_sdvo_compute_config;
	if (HAS_PCH_SPLIT(dev_priv)) {
		intel_encoder->disable = pch_disable_sdvo;
		intel_encoder->post_disable = pch_post_disable_sdvo;
	} else {
		intel_encoder->disable = intel_disable_sdvo;
	}
	intel_encoder->pre_enable = intel_sdvo_pre_enable;
	intel_encoder->enable = intel_enable_sdvo;
	intel_encoder->audio_enable = intel_sdvo_enable_audio;
	intel_encoder->audio_disable = intel_sdvo_disable_audio;
	intel_encoder->get_hw_state = intel_sdvo_get_hw_state;
	intel_encoder->get_config = intel_sdvo_get_config;

	/* In default case sdvo lvds is false */
	if (!intel_sdvo_get_capabilities(intel_sdvo, &intel_sdvo->caps))
		goto err;

	intel_sdvo->colorimetry_cap =
		intel_sdvo_get_colorimetry_cap(intel_sdvo);

	for (i = 0; i < ARRAY_SIZE(intel_sdvo->ddc); i++) {
		int ret;

		ret = intel_sdvo_init_ddc_proxy(&intel_sdvo->ddc[i],
						intel_sdvo, i + 1);
		if (ret)
			goto err;
	}

	if (!intel_sdvo_output_setup(intel_sdvo)) {
		drm_dbg_kms(&dev_priv->drm,
			    "SDVO output failed to setup on %s\n",
			    SDVO_NAME(intel_sdvo));
		/* Output_setup can leave behind connectors! */
		goto err_output;
	}

	/*
	 * Only enable the hotplug irq if we need it, to work around noisy
	 * hotplug lines.
	 */
	if (intel_sdvo->hotplug_active) {
		if (intel_sdvo->base.port == PORT_B)
			intel_encoder->hpd_pin = HPD_SDVO_B;
		else
			intel_encoder->hpd_pin = HPD_SDVO_C;
	}

	/*
	 * Cloning SDVO with anything is often impossible, since the SDVO
	 * encoder can request a special input timing mode. And even if that's
	 * not the case we have evidence that cloning a plain unscaled mode with
	 * VGA doesn't really work. Furthermore the cloning flags are way too
	 * simplistic anyway to express such constraints, so just give up on
	 * cloning for SDVO encoders.
	 */
	intel_sdvo->base.cloneable = 0;

	/* Set the input timing to the screen. Assume always input 0. */
	if (!intel_sdvo_set_target_input(intel_sdvo))
		goto err_output;

	if (!intel_sdvo_get_input_pixel_clock_range(intel_sdvo,
						    &intel_sdvo->pixel_clock_min,
						    &intel_sdvo->pixel_clock_max))
		goto err_output;

	drm_dbg_kms(&dev_priv->drm, "%s device VID/DID: %02X:%02X.%02X, "
		    "clock range %dMHz - %dMHz, "
		    "num inputs: %d, "
		    "output 1: %c, output 2: %c\n",
		    SDVO_NAME(intel_sdvo),
		    intel_sdvo->caps.vendor_id, intel_sdvo->caps.device_id,
		    intel_sdvo->caps.device_rev_id,
		    intel_sdvo->pixel_clock_min / 1000,
		    intel_sdvo->pixel_clock_max / 1000,
		    intel_sdvo->caps.sdvo_num_inputs,
		    /* check currently supported outputs */
		    intel_sdvo->caps.output_flags &
		    (SDVO_OUTPUT_TMDS0 | SDVO_OUTPUT_RGB0 |
		     SDVO_OUTPUT_LVDS0 | SDVO_OUTPUT_SVID0 |
		     SDVO_OUTPUT_CVBS0 | SDVO_OUTPUT_YPRPB0) ? 'Y' : 'N',
		    intel_sdvo->caps.output_flags &
		    (SDVO_OUTPUT_TMDS1 | SDVO_OUTPUT_RGB1 |
		     SDVO_OUTPUT_LVDS1) ? 'Y' : 'N');
	return true;

err_output:
	intel_sdvo_output_cleanup(intel_sdvo);
err:
	intel_sdvo_unselect_i2c_bus(intel_sdvo);
	intel_sdvo_encoder_destroy(&intel_encoder->base);

	return false;
}<|MERGE_RESOLUTION|>--- conflicted
+++ resolved
@@ -1944,23 +1944,13 @@
 	struct intel_sdvo_connector *intel_sdvo_connector =
 		to_intel_sdvo_connector(connector);
 	bool has_hdmi_sink = intel_has_hdmi_sink(intel_sdvo_connector, connector->state);
-<<<<<<< HEAD
-	int max_dotclk = i915->max_dotclk_freq;
-=======
 	int max_dotclk = i915->display.cdclk.max_dotclk_freq;
->>>>>>> 0c383648
 	enum drm_mode_status status;
 	int clock = mode->clock;
 
 	status = intel_cpu_transcoder_mode_valid(i915, mode);
 	if (status != MODE_OK)
 		return status;
-<<<<<<< HEAD
-
-	if (mode->flags & DRM_MODE_FLAG_DBLSCAN)
-		return MODE_NO_DBLESCAN;
-=======
->>>>>>> 0c383648
 
 	if (clock > max_dotclk)
 		return MODE_CLOCK_HIGH;
