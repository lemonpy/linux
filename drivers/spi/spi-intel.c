// SPDX-License-Identifier: GPL-2.0-only
/*
 * Intel PCH/PCU SPI flash driver.
 *
 * Copyright (C) 2016 - 2022, Intel Corporation
 * Author: Mika Westerberg <mika.westerberg@linux.intel.com>
 */

#include <linux/iopoll.h>
#include <linux/module.h>

#include <linux/mtd/partitions.h>

#include <linux/spi/flash.h>
#include <linux/spi/spi.h>

#include "spi-intel.h"
#include "spi-intel-common.h"
#include "spi-intel-swseq.h"

<<<<<<< HEAD
/* Offsets are from @ispi->base */
#define BFPREG				0x00

#define HSFSTS_CTL			0x04
#define HSFSTS_CTL_FSMIE		BIT(31)
#define HSFSTS_CTL_FDBC_SHIFT		24
#define HSFSTS_CTL_FDBC_MASK		(0x3f << HSFSTS_CTL_FDBC_SHIFT)

#define HSFSTS_CTL_FCYCLE_SHIFT		17
#define HSFSTS_CTL_FCYCLE_MASK		(0x0f << HSFSTS_CTL_FCYCLE_SHIFT)
/* HW sequencer opcodes */
#define HSFSTS_CTL_FCYCLE_READ		(0x00 << HSFSTS_CTL_FCYCLE_SHIFT)
#define HSFSTS_CTL_FCYCLE_WRITE		(0x02 << HSFSTS_CTL_FCYCLE_SHIFT)
#define HSFSTS_CTL_FCYCLE_ERASE		(0x03 << HSFSTS_CTL_FCYCLE_SHIFT)
#define HSFSTS_CTL_FCYCLE_ERASE_64K	(0x04 << HSFSTS_CTL_FCYCLE_SHIFT)
#define HSFSTS_CTL_FCYCLE_RDID		(0x06 << HSFSTS_CTL_FCYCLE_SHIFT)
#define HSFSTS_CTL_FCYCLE_WRSR		(0x07 << HSFSTS_CTL_FCYCLE_SHIFT)
#define HSFSTS_CTL_FCYCLE_RDSR		(0x08 << HSFSTS_CTL_FCYCLE_SHIFT)

#define HSFSTS_CTL_FGO			BIT(16)
#define HSFSTS_CTL_FLOCKDN		BIT(15)
#define HSFSTS_CTL_FDV			BIT(14)
#define HSFSTS_CTL_SCIP			BIT(5)
#define HSFSTS_CTL_AEL			BIT(2)
#define HSFSTS_CTL_FCERR		BIT(1)
#define HSFSTS_CTL_FDONE		BIT(0)

#define FADDR				0x08
#define DLOCK				0x0c
#define FDATA(n)			(0x10 + ((n) * 4))

#define FRACC				0x50

#define FREG(n)				(0x54 + ((n) * 4))
#define FREG_BASE_MASK			0x3fff
#define FREG_LIMIT_SHIFT		16
#define FREG_LIMIT_MASK			(0x03fff << FREG_LIMIT_SHIFT)

/* Offset is from @ispi->pregs */
#define PR(n)				((n) * 4)
#define PR_WPE				BIT(31)
#define PR_LIMIT_SHIFT			16
#define PR_LIMIT_MASK			(0x3fff << PR_LIMIT_SHIFT)
#define PR_RPE				BIT(15)
#define PR_BASE_MASK			0x3fff

/* Offsets are from @ispi->sregs */
#define SSFSTS_CTL			0x00
#define SSFSTS_CTL_FSMIE		BIT(23)
#define SSFSTS_CTL_DS			BIT(22)
#define SSFSTS_CTL_DBC_SHIFT		16
#define SSFSTS_CTL_SPOP			BIT(11)
#define SSFSTS_CTL_ACS			BIT(10)
#define SSFSTS_CTL_SCGO			BIT(9)
#define SSFSTS_CTL_COP_SHIFT		12
#define SSFSTS_CTL_FRS			BIT(7)
#define SSFSTS_CTL_DOFRS		BIT(6)
#define SSFSTS_CTL_AEL			BIT(4)
#define SSFSTS_CTL_FCERR		BIT(3)
#define SSFSTS_CTL_FDONE		BIT(2)
#define SSFSTS_CTL_SCIP			BIT(0)

#define PREOP_OPTYPE			0x04
#define OPMENU0				0x08
#define OPMENU1				0x0c

#define OPTYPE_READ_NO_ADDR		0
#define OPTYPE_WRITE_NO_ADDR		1
#define OPTYPE_READ_WITH_ADDR		2
#define OPTYPE_WRITE_WITH_ADDR		3

/* CPU specifics */
#define BYT_PR				0x74
#define BYT_SSFSTS_CTL			0x90
#define BYT_FREG_NUM			5
#define BYT_PR_NUM			5

#define LPT_PR				0x74
#define LPT_SSFSTS_CTL			0x90
#define LPT_FREG_NUM			5
#define LPT_PR_NUM			5

#define BXT_PR				0x84
#define BXT_SSFSTS_CTL			0xa0
#define BXT_FREG_NUM			12
#define BXT_PR_NUM			6

#define CNL_PR				0x84
#define CNL_FREG_NUM			6
#define CNL_PR_NUM			5

#define LVSCC				0xc4
#define UVSCC				0xc8
#define ERASE_OPCODE_SHIFT		8
#define ERASE_OPCODE_MASK		(0xff << ERASE_OPCODE_SHIFT)
#define ERASE_64K_OPCODE_SHIFT		16
#define ERASE_64K_OPCODE_MASK		(0xff << ERASE_OPCODE_SHIFT)

/* Flash descriptor fields */
#define FLVALSIG_MAGIC			0x0ff0a55a
#define FLMAP0_NC_MASK			GENMASK(9, 8)
#define FLMAP0_NC_SHIFT			8
#define FLMAP0_FCBA_MASK		GENMASK(7, 0)

#define FLCOMP_C0DEN_MASK		GENMASK(3, 0)
#define FLCOMP_C0DEN_512K		0x00
#define FLCOMP_C0DEN_1M			0x01
#define FLCOMP_C0DEN_2M			0x02
#define FLCOMP_C0DEN_4M			0x03
#define FLCOMP_C0DEN_8M			0x04
#define FLCOMP_C0DEN_16M		0x05
#define FLCOMP_C0DEN_32M		0x06
#define FLCOMP_C0DEN_64M		0x07

#define INTEL_SPI_TIMEOUT		5000 /* ms */
#define INTEL_SPI_FIFO_SZ		64

/**
 * struct intel_spi - Driver private data
 * @dev: Device pointer
 * @info: Pointer to board specific info
 * @base: Beginning of MMIO space
 * @pregs: Start of protection registers
 * @sregs: Start of software sequencer registers
 * @master: Pointer to the SPI controller structure
 * @nregions: Maximum number of regions
 * @pr_num: Maximum number of protected range registers
 * @chip0_size: Size of the first flash chip in bytes
 * @locked: Is SPI setting locked
 * @swseq_reg: Use SW sequencer in register reads/writes
 * @swseq_erase: Use SW sequencer in erase operation
 * @atomic_preopcode: Holds preopcode when atomic sequence is requested
 * @opcodes: Opcodes which are supported. This are programmed by BIOS
 *           before it locks down the controller.
 * @mem_ops: Pointer to SPI MEM ops supported by the controller
 */
struct intel_spi {
	struct device *dev;
	const struct intel_spi_boardinfo *info;
	void __iomem *base;
	void __iomem *pregs;
	void __iomem *sregs;
	struct spi_controller *master;
	size_t nregions;
	size_t pr_num;
	size_t chip0_size;
	bool locked;
	bool swseq_reg;
	bool swseq_erase;
	u8 atomic_preopcode;
	u8 opcodes[8];
	const struct intel_spi_mem_op *mem_ops;
};

struct intel_spi_mem_op {
	struct spi_mem_op mem_op;
	u32 replacement_op;
	int (*exec_op)(struct intel_spi *ispi,
		       const struct spi_mem *mem,
		       const struct intel_spi_mem_op *iop,
		       const struct spi_mem_op *op);
};
=======
>>>>>>> f8f9f906

static bool writeable;
module_param(writeable, bool, 0);
MODULE_PARM_DESC(writeable, "Enable write access to SPI flash chip (default=0)");

static void intel_spi_dump_regs(struct intel_spi *ispi)
{
	u32 value;
	int i;

	dev_dbg(ispi->dev, "BFPREG=0x%08x\n", readl(ispi->base + BFPREG));

	value = readl(ispi->base + HSFSTS_CTL);
	dev_dbg(ispi->dev, "HSFSTS_CTL=0x%08x\n", value);
	if (value & HSFSTS_CTL_FLOCKDN)
		dev_dbg(ispi->dev, "-> Locked\n");

	dev_dbg(ispi->dev, "FADDR=0x%08x\n", readl(ispi->base + FADDR));
	dev_dbg(ispi->dev, "DLOCK=0x%08x\n", readl(ispi->base + DLOCK));

	for (i = 0; i < 16; i++)
		dev_dbg(ispi->dev, "FDATA(%d)=0x%08x\n",
			i, readl(ispi->base + FDATA(i)));

	dev_dbg(ispi->dev, "FRACC=0x%08x\n", readl(ispi->base + FRACC));

	for (i = 0; i < ispi->nregions; i++)
		dev_dbg(ispi->dev, "FREG(%d)=0x%08x\n", i,
			readl(ispi->base + FREG(i)));
	for (i = 0; i < ispi->pr_num; i++)
		dev_dbg(ispi->dev, "PR(%d)=0x%08x\n", i,
			readl(ispi->pregs + PR(i)));

	if (ispi->sregs) {
		value = readl(ispi->sregs + SSFSTS_CTL);
		dev_dbg(ispi->dev, "SSFSTS_CTL=0x%08x\n", value);
		dev_dbg(ispi->dev, "PREOP_OPTYPE=0x%08x\n",
			readl(ispi->sregs + PREOP_OPTYPE));
		dev_dbg(ispi->dev, "OPMENU0=0x%08x\n",
			readl(ispi->sregs + OPMENU0));
		dev_dbg(ispi->dev, "OPMENU1=0x%08x\n",
			readl(ispi->sregs + OPMENU1));
	}

	dev_dbg(ispi->dev, "LVSCC=0x%08x\n", readl(ispi->base + LVSCC));
	dev_dbg(ispi->dev, "UVSCC=0x%08x\n", readl(ispi->base + UVSCC));

	dev_dbg(ispi->dev, "Protected regions:\n");
	for (i = 0; i < ispi->pr_num; i++) {
		u32 base, limit;

		value = readl(ispi->pregs + PR(i));
		if (!(value & (PR_WPE | PR_RPE)))
			continue;

		limit = (value & PR_LIMIT_MASK) >> PR_LIMIT_SHIFT;
		base = value & PR_BASE_MASK;

		dev_dbg(ispi->dev, " %02d base: 0x%08x limit: 0x%08x [%c%c]\n",
			i, base << 12, (limit << 12) | 0xfff,
			value & PR_WPE ? 'W' : '.', value & PR_RPE ? 'R' : '.');
	}

	dev_dbg(ispi->dev, "Flash regions:\n");
	for (i = 0; i < ispi->nregions; i++) {
		u32 region, base, limit;

		region = readl(ispi->base + FREG(i));
		base = region & FREG_BASE_MASK;
		limit = (region & FREG_LIMIT_MASK) >> FREG_LIMIT_SHIFT;

		if (base >= limit || (i > 0 && limit == 0))
			dev_dbg(ispi->dev, " %02d disabled\n", i);
		else
			dev_dbg(ispi->dev, " %02d base: 0x%08x limit: 0x%08x\n",
				i, base << 12, (limit << 12) | 0xfff);
	}

	dev_dbg(ispi->dev, "Using %cW sequencer for register access\n",
		ispi->swseq_reg && ispi->swseq_enabled ? 'S' : 'H');
	dev_dbg(ispi->dev, "Using %cW sequencer for erase operation\n",
		ispi->swseq_erase && ispi->swseq_enabled ? 'S' : 'H');

	if (ispi->swseq_enabled)
		dev_dbg(ispi->dev, "SW sequencer is disabled for all operations\n");
}

/* Reads max INTEL_SPI_FIFO_SZ bytes from the device fifo */
static int intel_spi_read_block(struct intel_spi *ispi, void *buf, size_t size)
{
	size_t bytes;
	int i = 0;

	if (size > INTEL_SPI_FIFO_SZ)
		return -EINVAL;

	while (size > 0) {
		bytes = min_t(size_t, size, 4);
		memcpy_fromio(buf, ispi->base + FDATA(i), bytes);
		size -= bytes;
		buf += bytes;
		i++;
	}

	return 0;
}

/* Writes max INTEL_SPI_FIFO_SZ bytes to the device fifo */
static int intel_spi_write_block(struct intel_spi *ispi, const void *buf,
				 size_t size)
{
	size_t bytes;
	int i = 0;

	if (size > INTEL_SPI_FIFO_SZ)
		return -EINVAL;

	while (size > 0) {
		bytes = min_t(size_t, size, 4);
		memcpy_toio(ispi->base + FDATA(i), buf, bytes);
		size -= bytes;
		buf += bytes;
		i++;
	}

	return 0;
}

static int intel_spi_wait_hw_busy(struct intel_spi *ispi)
{
	u32 val;

	return readl_poll_timeout(ispi->base + HSFSTS_CTL, val,
				  !(val & HSFSTS_CTL_SCIP), 0,
				  INTEL_SPI_TIMEOUT * 1000);
}

static bool intel_spi_set_writeable(struct intel_spi *ispi)
{
	if (!ispi->info->set_writeable)
		return false;

	return ispi->info->set_writeable(ispi->base, ispi->info->data);
}

static int intel_spi_hw_cycle(struct intel_spi *ispi, u8 opcode, size_t len)
{
	u32 val, status;
	int ret;

	val = readl(ispi->base + HSFSTS_CTL);
	val &= ~(HSFSTS_CTL_FCYCLE_MASK | HSFSTS_CTL_FDBC_MASK);

	switch (opcode) {
	case SPINOR_OP_RDID:
		val |= HSFSTS_CTL_FCYCLE_RDID;
		break;
	case SPINOR_OP_WRSR:
		val |= HSFSTS_CTL_FCYCLE_WRSR;
		break;
	case SPINOR_OP_RDSR:
		val |= HSFSTS_CTL_FCYCLE_RDSR;
		break;
	default:
		return -EINVAL;
	}

	if (len > INTEL_SPI_FIFO_SZ)
		return -EINVAL;

	val |= (len - 1) << HSFSTS_CTL_FDBC_SHIFT;
	val |= HSFSTS_CTL_FCERR | HSFSTS_CTL_FDONE;
	val |= HSFSTS_CTL_FGO;
	writel(val, ispi->base + HSFSTS_CTL);

	ret = intel_spi_wait_hw_busy(ispi);
	if (ret)
		return ret;

	status = readl(ispi->base + HSFSTS_CTL);
	if (status & HSFSTS_CTL_FCERR)
		return -EIO;
	else if (status & HSFSTS_CTL_AEL)
		return -EACCES;

	return 0;
}

<<<<<<< HEAD
static int intel_spi_sw_cycle(struct intel_spi *ispi, u8 opcode, size_t len,
			      int optype)
{
	u32 val = 0, status;
	u8 atomic_preopcode;
	int ret;

	ret = intel_spi_opcode_index(ispi, opcode, optype);
	if (ret < 0)
		return ret;

	if (len > INTEL_SPI_FIFO_SZ)
		return -EINVAL;

	/*
	 * Always clear it after each SW sequencer operation regardless
	 * of whether it is successful or not.
	 */
	atomic_preopcode = ispi->atomic_preopcode;
	ispi->atomic_preopcode = 0;

	/* Only mark 'Data Cycle' bit when there is data to be transferred */
	if (len > 0)
		val = ((len - 1) << SSFSTS_CTL_DBC_SHIFT) | SSFSTS_CTL_DS;
	val |= ret << SSFSTS_CTL_COP_SHIFT;
	val |= SSFSTS_CTL_FCERR | SSFSTS_CTL_FDONE;
	val |= SSFSTS_CTL_SCGO;
	if (atomic_preopcode) {
		u16 preop;

		switch (optype) {
		case OPTYPE_WRITE_NO_ADDR:
		case OPTYPE_WRITE_WITH_ADDR:
			/* Pick matching preopcode for the atomic sequence */
			preop = readw(ispi->sregs + PREOP_OPTYPE);
			if ((preop & 0xff) == atomic_preopcode)
				; /* Do nothing */
			else if ((preop >> 8) == atomic_preopcode)
				val |= SSFSTS_CTL_SPOP;
			else
				return -EINVAL;

			/* Enable atomic sequence */
			val |= SSFSTS_CTL_ACS;
			break;

		default:
			return -EINVAL;
		}
	}
	writel(val, ispi->sregs + SSFSTS_CTL);

	ret = intel_spi_wait_sw_busy(ispi);
	if (ret)
		return ret;

	status = readl(ispi->sregs + SSFSTS_CTL);
	if (status & SSFSTS_CTL_FCERR)
		return -EIO;
	else if (status & SSFSTS_CTL_AEL)
		return -EACCES;

	return 0;
}

static u32 intel_spi_chip_addr(const struct intel_spi *ispi,
			       const struct spi_mem *mem)
{
	/* Pick up the correct start address */
	if (!mem)
		return 0;
	return mem->spi->chip_select == 1 ? ispi->chip0_size : 0;
}

static int intel_spi_read_reg(struct intel_spi *ispi, const struct spi_mem *mem,
=======
static int intel_spi_read_reg(struct intel_spi *ispi,
>>>>>>> f8f9f906
			      const struct intel_spi_mem_op *iop,
			      const struct spi_mem_op *op)
{
	size_t nbytes = op->data.nbytes;
	u8 opcode = op->cmd.opcode;
	int ret;

	writel(intel_spi_chip_addr(ispi, mem), ispi->base + FADDR);

	if (ispi->swseq_reg && ispi->swseq_enabled)
		ret = intel_spi_sw_cycle(ispi, opcode, nbytes,
					 OPTYPE_READ_NO_ADDR);
	else
		ret = intel_spi_hw_cycle(ispi, opcode, nbytes);

	if (ret)
		return ret;

	return intel_spi_read_block(ispi, op->data.buf.in, nbytes);
}

static int intel_spi_write_reg(struct intel_spi *ispi, const struct spi_mem *mem,
			       const struct intel_spi_mem_op *iop,
			       const struct spi_mem_op *op)
{
	size_t nbytes = op->data.nbytes;
	u8 opcode = op->cmd.opcode;
	int ret;

	/*
	 * This is handled with atomic operation and preop code in Intel
	 * controller so we only verify that it is available. If the
	 * controller is not locked, program the opcode to the PREOP
	 * register for later use.
	 *
	 * When hardware sequencer is used there is no need to program
	 * any opcodes (it handles them automatically as part of a command).
	 */
	if (opcode == SPINOR_OP_WREN)
		return handle_swseq_wren(ispi);

	/*
	 * We hope that HW sequencer will do the right thing automatically and
	 * with the SW sequencer we cannot use preopcode anyway, so just ignore
	 * the Write Disable operation and pretend it was completed
	 * successfully.
	 */
	if (opcode == SPINOR_OP_WRDI)
		return 0;

	writel(intel_spi_chip_addr(ispi, mem), ispi->base + FADDR);

	/* Write the value beforehand */
	ret = intel_spi_write_block(ispi, op->data.buf.out, nbytes);
	if (ret)
		return ret;

	if (ispi->swseq_reg && ispi->swseq_enabled)
		return intel_spi_sw_cycle(ispi, opcode, nbytes,
					  OPTYPE_WRITE_NO_ADDR);
	return intel_spi_hw_cycle(ispi, opcode, nbytes);
}

static int intel_spi_read(struct intel_spi *ispi, const struct spi_mem *mem,
			  const struct intel_spi_mem_op *iop,
			  const struct spi_mem_op *op)
{
	u32 addr = intel_spi_chip_addr(ispi, mem) + op->addr.val;
	size_t block_size, nbytes = op->data.nbytes;
	void *read_buf = op->data.buf.in;
	u32 val, status;
	int ret;

	/*
	 * Atomic sequence is not expected with HW sequencer reads. Make
	 * sure it is cleared regardless.
	 */
	if (WARN_ON_ONCE(ispi->atomic_preopcode))
		ispi->atomic_preopcode = 0;

	while (nbytes > 0) {
		block_size = min_t(size_t, nbytes, INTEL_SPI_FIFO_SZ);

		/* Read cannot cross 4K boundary */
		block_size = min_t(loff_t, addr + block_size,
				   round_up(addr + 1, SZ_4K)) - addr;

		writel(addr, ispi->base + FADDR);

		val = readl(ispi->base + HSFSTS_CTL);
		val &= ~(HSFSTS_CTL_FDBC_MASK | HSFSTS_CTL_FCYCLE_MASK);
		val |= HSFSTS_CTL_AEL | HSFSTS_CTL_FCERR | HSFSTS_CTL_FDONE;
		val |= (block_size - 1) << HSFSTS_CTL_FDBC_SHIFT;
		val |= HSFSTS_CTL_FCYCLE_READ;
		val |= HSFSTS_CTL_FGO;
		writel(val, ispi->base + HSFSTS_CTL);

		ret = intel_spi_wait_hw_busy(ispi);
		if (ret)
			return ret;

		status = readl(ispi->base + HSFSTS_CTL);
		if (status & HSFSTS_CTL_FCERR)
			ret = -EIO;
		else if (status & HSFSTS_CTL_AEL)
			ret = -EACCES;

		if (ret < 0) {
			dev_err(ispi->dev, "read error: %x: %#x\n", addr, status);
			return ret;
		}

		ret = intel_spi_read_block(ispi, read_buf, block_size);
		if (ret)
			return ret;

		nbytes -= block_size;
		addr += block_size;
		read_buf += block_size;
	}

	return 0;
}

static int intel_spi_write(struct intel_spi *ispi, const struct spi_mem *mem,
			   const struct intel_spi_mem_op *iop,
			   const struct spi_mem_op *op)
{
	u32 addr = intel_spi_chip_addr(ispi, mem) + op->addr.val;
	size_t block_size, nbytes = op->data.nbytes;
	const void *write_buf = op->data.buf.out;
	u32 val, status;
	int ret;

	/* Not needed with HW sequencer write, make sure it is cleared */
	ispi->atomic_preopcode = 0;

	while (nbytes > 0) {
		block_size = min_t(size_t, nbytes, INTEL_SPI_FIFO_SZ);

		/* Write cannot cross 4K boundary */
		block_size = min_t(loff_t, addr + block_size,
				   round_up(addr + 1, SZ_4K)) - addr;

		writel(addr, ispi->base + FADDR);

		val = readl(ispi->base + HSFSTS_CTL);
		val &= ~(HSFSTS_CTL_FDBC_MASK | HSFSTS_CTL_FCYCLE_MASK);
		val |= HSFSTS_CTL_AEL | HSFSTS_CTL_FCERR | HSFSTS_CTL_FDONE;
		val |= (block_size - 1) << HSFSTS_CTL_FDBC_SHIFT;
		val |= HSFSTS_CTL_FCYCLE_WRITE;

		ret = intel_spi_write_block(ispi, write_buf, block_size);
		if (ret) {
			dev_err(ispi->dev, "failed to write block\n");
			return ret;
		}

		/* Start the write now */
		val |= HSFSTS_CTL_FGO;
		writel(val, ispi->base + HSFSTS_CTL);

		ret = intel_spi_wait_hw_busy(ispi);
		if (ret) {
			dev_err(ispi->dev, "timeout\n");
			return ret;
		}

		status = readl(ispi->base + HSFSTS_CTL);
		if (status & HSFSTS_CTL_FCERR)
			ret = -EIO;
		else if (status & HSFSTS_CTL_AEL)
			ret = -EACCES;

		if (ret < 0) {
			dev_err(ispi->dev, "write error: %x: %#x\n", addr, status);
			return ret;
		}

		nbytes -= block_size;
		addr += block_size;
		write_buf += block_size;
	}

	return 0;
}

static int intel_spi_erase(struct intel_spi *ispi, const struct spi_mem *mem,
			   const struct intel_spi_mem_op *iop,
			   const struct spi_mem_op *op)
{
	u32 addr = intel_spi_chip_addr(ispi, mem) + op->addr.val;
	u8 opcode = op->cmd.opcode;
	u32 val, status;
	int ret;

	writel(addr, ispi->base + FADDR);

	/*
	 * If swseq_erase is false, it means that we cannot erase using
	 * HW sequencer.
	 */
	if (ispi->swseq_erase && ispi->swseq_enabled)
		return intel_spi_sw_cycle(ispi, opcode, 0,
					  OPTYPE_WRITE_WITH_ADDR);

	/* Not needed with HW sequencer erase, make sure it is cleared */
	ispi->atomic_preopcode = 0;

	val = readl(ispi->base + HSFSTS_CTL);
	val &= ~(HSFSTS_CTL_FDBC_MASK | HSFSTS_CTL_FCYCLE_MASK);
	val |= HSFSTS_CTL_AEL | HSFSTS_CTL_FCERR | HSFSTS_CTL_FDONE;
	val |= HSFSTS_CTL_FGO;
	val |= iop->replacement_op;
	writel(val, ispi->base + HSFSTS_CTL);

	ret = intel_spi_wait_hw_busy(ispi);
	if (ret)
		return ret;

	status = readl(ispi->base + HSFSTS_CTL);
	if (status & HSFSTS_CTL_FCERR)
		return -EIO;
	if (status & HSFSTS_CTL_AEL)
		return -EACCES;

	return 0;
}

static bool intel_spi_cmp_mem_op(const struct intel_spi_mem_op *iop,
				 const struct spi_mem_op *op)
{
	if (iop->mem_op.cmd.nbytes != op->cmd.nbytes ||
	    iop->mem_op.cmd.buswidth != op->cmd.buswidth ||
	    iop->mem_op.cmd.dtr != op->cmd.dtr ||
	    iop->mem_op.cmd.opcode != op->cmd.opcode)
		return false;

	if (iop->mem_op.addr.nbytes != op->addr.nbytes ||
	    iop->mem_op.addr.dtr != op->addr.dtr)
		return false;

	if (iop->mem_op.data.dir != op->data.dir ||
	    iop->mem_op.data.dtr != op->data.dtr)
		return false;

	if (iop->mem_op.data.dir != SPI_MEM_NO_DATA) {
		if (iop->mem_op.data.buswidth != op->data.buswidth)
			return false;
	}

	return true;
}

static const struct intel_spi_mem_op *
intel_spi_match_mem_op(struct intel_spi *ispi, const struct spi_mem_op *op)
{
	const struct intel_spi_mem_op *iop;

	for (iop = ispi->mem_ops; iop->mem_op.cmd.opcode; iop++) {
		if (intel_spi_cmp_mem_op(iop, op))
			break;
	}

	return iop->mem_op.cmd.opcode ? iop : NULL;
}

static bool intel_spi_supports_mem_op(struct spi_mem *mem,
				      const struct spi_mem_op *op)
{
	struct intel_spi *ispi = spi_master_get_devdata(mem->spi->master);
	const struct intel_spi_mem_op *iop;

	iop = intel_spi_match_mem_op(ispi, op);
	if (!iop) {
		dev_dbg(ispi->dev, "%#x not supported\n", op->cmd.opcode);
		return false;
	}

	/*
	 * For software sequencer check that the opcode is actually
	 * present in the opmenu if it is locked.
	 */
	if (ispi->swseq_reg && ispi->locked && ispi->swseq_enabled)
		return mem_op_supported_on_spi_locked(ispi, op);

	return true;
}

static int intel_spi_exec_mem_op(struct spi_mem *mem, const struct spi_mem_op *op)
{
	struct intel_spi *ispi = spi_master_get_devdata(mem->spi->master);
	const struct intel_spi_mem_op *iop;

	iop = intel_spi_match_mem_op(ispi, op);
	if (!iop)
		return -EOPNOTSUPP;

	return iop->exec_op(ispi, mem, iop, op);
}

static const char *intel_spi_get_name(struct spi_mem *mem)
{
	const struct intel_spi *ispi = spi_master_get_devdata(mem->spi->master);

	/*
	 * Return name of the flash controller device to be compatible
	 * with the MTD version.
	 */
	return dev_name(ispi->dev);
}

static int intel_spi_dirmap_create(struct spi_mem_dirmap_desc *desc)
{
	struct intel_spi *ispi = spi_master_get_devdata(desc->mem->spi->master);
	const struct intel_spi_mem_op *iop;

	iop = intel_spi_match_mem_op(ispi, &desc->info.op_tmpl);
	if (!iop)
		return -EOPNOTSUPP;

	desc->priv = (void *)iop;
	return 0;
}

static ssize_t intel_spi_dirmap_read(struct spi_mem_dirmap_desc *desc, u64 offs,
				     size_t len, void *buf)
{
	struct intel_spi *ispi = spi_master_get_devdata(desc->mem->spi->master);
	const struct intel_spi_mem_op *iop = desc->priv;
	struct spi_mem_op op = desc->info.op_tmpl;
	int ret;

	/* Fill in the gaps */
	op.addr.val = offs;
	op.data.nbytes = len;
	op.data.buf.in = buf;

	ret = iop->exec_op(ispi, desc->mem, iop, &op);
	return ret ? ret : len;
}

static ssize_t intel_spi_dirmap_write(struct spi_mem_dirmap_desc *desc, u64 offs,
				      size_t len, const void *buf)
{
	struct intel_spi *ispi = spi_master_get_devdata(desc->mem->spi->master);
	const struct intel_spi_mem_op *iop = desc->priv;
	struct spi_mem_op op = desc->info.op_tmpl;
	int ret;

	op.addr.val = offs;
	op.data.nbytes = len;
	op.data.buf.out = buf;

	ret = iop->exec_op(ispi, desc->mem, iop, &op);
	return ret ? ret : len;
}

static const struct spi_controller_mem_ops intel_spi_mem_ops = {
	.supports_op = intel_spi_supports_mem_op,
	.exec_op = intel_spi_exec_mem_op,
	.get_name = intel_spi_get_name,
	.dirmap_create = intel_spi_dirmap_create,
	.dirmap_read = intel_spi_dirmap_read,
	.dirmap_write = intel_spi_dirmap_write,
};

#define INTEL_SPI_OP_ADDR(__nbytes)					\
	{								\
		.nbytes = __nbytes,					\
	}

#define INTEL_SPI_OP_NO_DATA						\
	{								\
		.dir = SPI_MEM_NO_DATA,					\
	}

#define INTEL_SPI_OP_DATA_IN(__buswidth)				\
	{								\
		.dir = SPI_MEM_DATA_IN,					\
		.buswidth = __buswidth,					\
	}

#define INTEL_SPI_OP_DATA_OUT(__buswidth)				\
	{								\
		.dir = SPI_MEM_DATA_OUT,				\
		.buswidth = __buswidth,					\
	}

#define INTEL_SPI_MEM_OP(__cmd, __addr, __data, __exec_op)		\
	{								\
		.mem_op = {						\
			.cmd = __cmd,					\
			.addr = __addr,					\
			.data = __data,					\
		},							\
		.exec_op = __exec_op,					\
	}

#define INTEL_SPI_MEM_OP_REPL(__cmd, __addr, __data, __exec_op, __repl)	\
	{								\
		.mem_op = {						\
			.cmd = __cmd,					\
			.addr = __addr,					\
			.data = __data,					\
		},							\
		.exec_op = __exec_op,					\
		.replacement_op = __repl,				\
	}

/*
 * The controller handles pretty much everything internally based on the
 * SFDP data but we want to make sure we only support the operations
 * actually possible. Only check buswidth and transfer direction, the
 * core validates data.
 */
#define INTEL_SPI_GENERIC_OPS						\
	/* Status register operations */				\
	INTEL_SPI_MEM_OP(SPI_MEM_OP_CMD(SPINOR_OP_RDID, 1),		\
			 SPI_MEM_OP_NO_ADDR,				\
			 INTEL_SPI_OP_DATA_IN(1),			\
			 intel_spi_read_reg),				\
	INTEL_SPI_MEM_OP(SPI_MEM_OP_CMD(SPINOR_OP_RDSR, 1),		\
			 SPI_MEM_OP_NO_ADDR,				\
			 INTEL_SPI_OP_DATA_IN(1),			\
			 intel_spi_read_reg),				\
	INTEL_SPI_MEM_OP(SPI_MEM_OP_CMD(SPINOR_OP_WRSR, 1),		\
			 SPI_MEM_OP_NO_ADDR,				\
			 INTEL_SPI_OP_DATA_OUT(1),			\
			 intel_spi_write_reg),				\
	/* Normal read */						\
	INTEL_SPI_MEM_OP(SPI_MEM_OP_CMD(SPINOR_OP_READ, 1),		\
			 INTEL_SPI_OP_ADDR(3),				\
			 INTEL_SPI_OP_DATA_IN(1),			\
			 intel_spi_read),				\
	INTEL_SPI_MEM_OP(SPI_MEM_OP_CMD(SPINOR_OP_READ, 1),		\
			 INTEL_SPI_OP_ADDR(3),				\
			 INTEL_SPI_OP_DATA_IN(2),			\
			 intel_spi_read),				\
	INTEL_SPI_MEM_OP(SPI_MEM_OP_CMD(SPINOR_OP_READ, 1),		\
			 INTEL_SPI_OP_ADDR(3),				\
			 INTEL_SPI_OP_DATA_IN(4),			\
			 intel_spi_read),				\
	INTEL_SPI_MEM_OP(SPI_MEM_OP_CMD(SPINOR_OP_READ, 1),		\
			 INTEL_SPI_OP_ADDR(4),				\
			 INTEL_SPI_OP_DATA_IN(1),			\
			 intel_spi_read),				\
	INTEL_SPI_MEM_OP(SPI_MEM_OP_CMD(SPINOR_OP_READ, 1),		\
			 INTEL_SPI_OP_ADDR(4),				\
			 INTEL_SPI_OP_DATA_IN(2),			\
			 intel_spi_read),				\
	INTEL_SPI_MEM_OP(SPI_MEM_OP_CMD(SPINOR_OP_READ, 1),		\
			 INTEL_SPI_OP_ADDR(4),				\
			 INTEL_SPI_OP_DATA_IN(4),			\
			 intel_spi_read),				\
	/* Fast read */							\
	INTEL_SPI_MEM_OP(SPI_MEM_OP_CMD(SPINOR_OP_READ_FAST, 1),	\
			 INTEL_SPI_OP_ADDR(3),				\
			 INTEL_SPI_OP_DATA_IN(1),			\
			 intel_spi_read),				\
	INTEL_SPI_MEM_OP(SPI_MEM_OP_CMD(SPINOR_OP_READ_FAST, 1),	\
			 INTEL_SPI_OP_ADDR(3),				\
			 INTEL_SPI_OP_DATA_IN(2),			\
			 intel_spi_read),				\
	INTEL_SPI_MEM_OP(SPI_MEM_OP_CMD(SPINOR_OP_READ_FAST, 1),	\
			 INTEL_SPI_OP_ADDR(3),				\
			 INTEL_SPI_OP_DATA_IN(4),			\
			 intel_spi_read),				\
	INTEL_SPI_MEM_OP(SPI_MEM_OP_CMD(SPINOR_OP_READ_FAST, 1),	\
			 INTEL_SPI_OP_ADDR(4),				\
			 INTEL_SPI_OP_DATA_IN(1),			\
			 intel_spi_read),				\
	INTEL_SPI_MEM_OP(SPI_MEM_OP_CMD(SPINOR_OP_READ_FAST, 1),	\
			 INTEL_SPI_OP_ADDR(4),				\
			 INTEL_SPI_OP_DATA_IN(2),			\
			 intel_spi_read),				\
	INTEL_SPI_MEM_OP(SPI_MEM_OP_CMD(SPINOR_OP_READ_FAST, 1),	\
			 INTEL_SPI_OP_ADDR(4),				\
			 INTEL_SPI_OP_DATA_IN(4),			\
			 intel_spi_read),				\
	/* Read with 4-byte address opcode */				\
	INTEL_SPI_MEM_OP(SPI_MEM_OP_CMD(SPINOR_OP_READ_4B, 1),		\
			 INTEL_SPI_OP_ADDR(4),				\
			 INTEL_SPI_OP_DATA_IN(1),			\
			 intel_spi_read),				\
	INTEL_SPI_MEM_OP(SPI_MEM_OP_CMD(SPINOR_OP_READ_4B, 1),		\
			 INTEL_SPI_OP_ADDR(4),				\
			 INTEL_SPI_OP_DATA_IN(2),			\
			 intel_spi_read),				\
	INTEL_SPI_MEM_OP(SPI_MEM_OP_CMD(SPINOR_OP_READ_4B, 1),		\
			 INTEL_SPI_OP_ADDR(4),				\
			 INTEL_SPI_OP_DATA_IN(4),			\
			 intel_spi_read),				\
	/* Fast read with 4-byte address opcode */			\
	INTEL_SPI_MEM_OP(SPI_MEM_OP_CMD(SPINOR_OP_READ_FAST_4B, 1),	\
			 INTEL_SPI_OP_ADDR(4),				\
			 INTEL_SPI_OP_DATA_IN(1),			\
			 intel_spi_read),				\
	INTEL_SPI_MEM_OP(SPI_MEM_OP_CMD(SPINOR_OP_READ_FAST_4B, 1),	\
			 INTEL_SPI_OP_ADDR(4),				\
			 INTEL_SPI_OP_DATA_IN(2),			\
			 intel_spi_read),				\
	INTEL_SPI_MEM_OP(SPI_MEM_OP_CMD(SPINOR_OP_READ_FAST_4B, 1),	\
			 INTEL_SPI_OP_ADDR(4),				\
			 INTEL_SPI_OP_DATA_IN(4),			\
			 intel_spi_read),				\
	/* Write operations */						\
	INTEL_SPI_MEM_OP(SPI_MEM_OP_CMD(SPINOR_OP_PP, 1),		\
			 INTEL_SPI_OP_ADDR(3),				\
			 INTEL_SPI_OP_DATA_OUT(1),			\
			 intel_spi_write),				\
	INTEL_SPI_MEM_OP(SPI_MEM_OP_CMD(SPINOR_OP_PP, 1),		\
			 INTEL_SPI_OP_ADDR(4),				\
			 INTEL_SPI_OP_DATA_OUT(1),			\
			 intel_spi_write),				\
	INTEL_SPI_MEM_OP(SPI_MEM_OP_CMD(SPINOR_OP_PP_4B, 1),		\
			 INTEL_SPI_OP_ADDR(4),				\
			 INTEL_SPI_OP_DATA_OUT(1),			\
			 intel_spi_write),				\
	INTEL_SPI_MEM_OP(SPI_MEM_OP_CMD(SPINOR_OP_WREN, 1),		\
			 SPI_MEM_OP_NO_ADDR,				\
			 SPI_MEM_OP_NO_DATA,				\
			 intel_spi_write_reg),				\
	INTEL_SPI_MEM_OP(SPI_MEM_OP_CMD(SPINOR_OP_WRDI, 1),		\
			 SPI_MEM_OP_NO_ADDR,				\
			 SPI_MEM_OP_NO_DATA,				\
			 intel_spi_write_reg),				\
	/* Erase operations */						\
	INTEL_SPI_MEM_OP_REPL(SPI_MEM_OP_CMD(SPINOR_OP_BE_4K, 1),	\
			      INTEL_SPI_OP_ADDR(3),			\
			      SPI_MEM_OP_NO_DATA,			\
			      intel_spi_erase,				\
			      HSFSTS_CTL_FCYCLE_ERASE),			\
	INTEL_SPI_MEM_OP_REPL(SPI_MEM_OP_CMD(SPINOR_OP_BE_4K, 1),	\
			      INTEL_SPI_OP_ADDR(4),			\
			      SPI_MEM_OP_NO_DATA,			\
			      intel_spi_erase,				\
			      HSFSTS_CTL_FCYCLE_ERASE),			\
	INTEL_SPI_MEM_OP_REPL(SPI_MEM_OP_CMD(SPINOR_OP_BE_4K_4B, 1),	\
			      INTEL_SPI_OP_ADDR(4),			\
			      SPI_MEM_OP_NO_DATA,			\
			      intel_spi_erase,				\
			      HSFSTS_CTL_FCYCLE_ERASE)			\

static const struct intel_spi_mem_op generic_mem_ops[] = {
	INTEL_SPI_GENERIC_OPS,
	{ },
};

static const struct intel_spi_mem_op erase_64k_mem_ops[] = {
	INTEL_SPI_GENERIC_OPS,
	/* 64k sector erase operations */
	INTEL_SPI_MEM_OP_REPL(SPI_MEM_OP_CMD(SPINOR_OP_SE, 1),
			      INTEL_SPI_OP_ADDR(3),
			      SPI_MEM_OP_NO_DATA,
			      intel_spi_erase,
			      HSFSTS_CTL_FCYCLE_ERASE_64K),
	INTEL_SPI_MEM_OP_REPL(SPI_MEM_OP_CMD(SPINOR_OP_SE, 1),
			      INTEL_SPI_OP_ADDR(4),
			      SPI_MEM_OP_NO_DATA,
			      intel_spi_erase,
			      HSFSTS_CTL_FCYCLE_ERASE_64K),
	INTEL_SPI_MEM_OP_REPL(SPI_MEM_OP_CMD(SPINOR_OP_SE_4B, 1),
			      INTEL_SPI_OP_ADDR(4),
			      SPI_MEM_OP_NO_DATA,
			      intel_spi_erase,
			      HSFSTS_CTL_FCYCLE_ERASE_64K),
	{ },
};

static int intel_spi_init(struct intel_spi *ispi)
{
	u32 opmenu0, opmenu1, lvscc, uvscc, val;
	bool erase_64k = false;
	int i;

	ispi->swseq_enabled = is_swseq_enabled();

	switch (ispi->info->type) {
	case INTEL_SPI_BYT:
		ispi->sregs = ispi->base + BYT_SSFSTS_CTL;
		ispi->pregs = ispi->base + BYT_PR;
		ispi->nregions = BYT_FREG_NUM;
		ispi->pr_num = BYT_PR_NUM;
		ispi->swseq_reg = true;
		break;

	case INTEL_SPI_LPT:
		ispi->sregs = ispi->base + LPT_SSFSTS_CTL;
		ispi->pregs = ispi->base + LPT_PR;
		ispi->nregions = LPT_FREG_NUM;
		ispi->pr_num = LPT_PR_NUM;
		ispi->swseq_reg = true;
		break;

	case INTEL_SPI_BXT:
		ispi->sregs = ispi->base + BXT_SSFSTS_CTL;
		ispi->pregs = ispi->base + BXT_PR;
		ispi->nregions = BXT_FREG_NUM;
		ispi->pr_num = BXT_PR_NUM;
		erase_64k = true;
		break;

	case INTEL_SPI_CNL:
		ispi->sregs = NULL;
		ispi->pregs = ispi->base + CNL_PR;
		ispi->nregions = CNL_FREG_NUM;
		ispi->pr_num = CNL_PR_NUM;
		erase_64k = true;
		break;

	default:
		return -EINVAL;
	}

	/* Try to disable write protection if user asked to do so */
	if (writeable && !intel_spi_set_writeable(ispi)) {
		dev_warn(ispi->dev, "can't disable chip write protection\n");
		writeable = false;
	}

	/* Disable #SMI generation from HW sequencer */
	val = readl(ispi->base + HSFSTS_CTL);
	val &= ~HSFSTS_CTL_FSMIE;
	writel(val, ispi->base + HSFSTS_CTL);

	/*
	 * Determine whether erase operation should use HW or SW sequencer.
	 *
	 * The HW sequencer has a predefined list of opcodes, with only the
	 * erase opcode being programmable in LVSCC and UVSCC registers.
	 * If these registers don't contain a valid erase opcode, erase
	 * cannot be done using HW sequencer.
	 */
	lvscc = readl(ispi->base + LVSCC);
	uvscc = readl(ispi->base + UVSCC);
	if (!(lvscc & ERASE_OPCODE_MASK) || !(uvscc & ERASE_OPCODE_MASK))
		ispi->swseq_erase = true;
	/* SPI controller on Intel BXT supports 64K erase opcode */
	if (ispi->info->type == INTEL_SPI_BXT && !ispi->swseq_erase)
		if (!(lvscc & ERASE_64K_OPCODE_MASK) ||
		    !(uvscc & ERASE_64K_OPCODE_MASK))
			erase_64k = false;

	if (!ispi->sregs && (ispi->swseq_reg || ispi->swseq_erase)) {
		dev_err(ispi->dev, "software sequencer not supported, but required\n");
		return -EINVAL;
	}

	if ((ispi->swseq_erase || !erase_64k) && !ispi->swseq_enabled)
	{
		dev_err(ispi->dev, "software sequencer not enabled and erase"
				   "is not supported by hardware sequencing\n");
		return -EINVAL;
	}

	/*
	 * Some controllers can only do basic operations using hardware
	 * sequencer. All other operations are supposed to be carried out
	 * using software sequencer.
	 */
	if (ispi->swseq_reg && ispi->swseq_enabled) {
		/* Disable #SMI generation from SW sequencer */
		val = readl(ispi->sregs + SSFSTS_CTL);
		val &= ~SSFSTS_CTL_FSMIE;
		writel(val, ispi->sregs + SSFSTS_CTL);
	}

	/* Check controller's lock status */
	val = readl(ispi->base + HSFSTS_CTL);
	ispi->locked = !!(val & HSFSTS_CTL_FLOCKDN);

	if (ispi->locked && ispi->sregs && ispi->swseq_enabled) {
		/*
		 * BIOS programs allowed opcodes and then locks down the
		 * register. So read back what opcodes it decided to support.
		 * That's the set we are going to support as well.
		 */
		opmenu0 = readl(ispi->sregs + OPMENU0);
		opmenu1 = readl(ispi->sregs + OPMENU1);

		if (opmenu0 && opmenu1) {
			for (i = 0; i < ARRAY_SIZE(ispi->opcodes) / 2; i++) {
				ispi->opcodes[i] = opmenu0 >> i * 8;
				ispi->opcodes[i + 4] = opmenu1 >> i * 8;
			}
		}
	}

	if (erase_64k) {
		dev_dbg(ispi->dev, "Using erase_64k memory operations");
		ispi->mem_ops = erase_64k_mem_ops;
	} else {
		dev_dbg(ispi->dev, "Using generic memory operations");
		ispi->mem_ops = generic_mem_ops;
	}

	intel_spi_dump_regs(ispi);
	return 0;
}

static bool intel_spi_is_protected(const struct intel_spi *ispi,
				   unsigned int base, unsigned int limit)
{
	int i;

	for (i = 0; i < ispi->pr_num; i++) {
		u32 pr_base, pr_limit, pr_value;

		pr_value = readl(ispi->pregs + PR(i));
		if (!(pr_value & (PR_WPE | PR_RPE)))
			continue;

		pr_limit = (pr_value & PR_LIMIT_MASK) >> PR_LIMIT_SHIFT;
		pr_base = pr_value & PR_BASE_MASK;

		if (pr_base >= base && pr_limit <= limit)
			return true;
	}

	return false;
}

/*
 * There will be a single partition holding all enabled flash regions. We
 * call this "BIOS".
 */
static void intel_spi_fill_partition(struct intel_spi *ispi,
				     struct mtd_partition *part)
{
	u64 end;
	int i;

	memset(part, 0, sizeof(*part));

	/* Start from the mandatory descriptor region */
	part->size = 4096;
	part->name = "BIOS";

	/*
	 * Now try to find where this partition ends based on the flash
	 * region registers.
	 */
	for (i = 1; i < ispi->nregions; i++) {
		u32 region, base, limit;

		region = readl(ispi->base + FREG(i));
		base = region & FREG_BASE_MASK;
		limit = (region & FREG_LIMIT_MASK) >> FREG_LIMIT_SHIFT;

		if (base >= limit || limit == 0)
			continue;

		/*
		 * If any of the regions have protection bits set, make the
		 * whole partition read-only to be on the safe side.
		 *
		 * Also if the user did not ask the chip to be writeable
		 * mask the bit too.
		 */
		if (!writeable || intel_spi_is_protected(ispi, base, limit))
			part->mask_flags |= MTD_WRITEABLE;

		end = (limit << 12) + 4096;
		if (end > part->size)
			part->size = end;
	}
}

static int intel_spi_read_desc(struct intel_spi *ispi)
{
	struct spi_mem_op op =
		SPI_MEM_OP(SPI_MEM_OP_CMD(SPINOR_OP_READ, 0),
			   SPI_MEM_OP_ADDR(3, 0, 0),
			   SPI_MEM_OP_NO_DUMMY,
			   SPI_MEM_OP_DATA_IN(0, NULL, 0));
	u32 buf[2], nc, fcba, flcomp;
	ssize_t ret;

	op.addr.val = 0x10;
	op.data.buf.in = buf;
	op.data.nbytes = sizeof(buf);

	ret = intel_spi_read(ispi, NULL, NULL, &op);
	if (ret) {
		dev_warn(ispi->dev, "failed to read descriptor\n");
		return ret;
	}

	dev_dbg(ispi->dev, "FLVALSIG=0x%08x\n", buf[0]);
	dev_dbg(ispi->dev, "FLMAP0=0x%08x\n", buf[1]);

	if (buf[0] != FLVALSIG_MAGIC) {
		dev_warn(ispi->dev, "descriptor signature not valid\n");
		return -ENODEV;
	}

	fcba = (buf[1] & FLMAP0_FCBA_MASK) << 4;
	dev_dbg(ispi->dev, "FCBA=%#x\n", fcba);

	op.addr.val = fcba;
	op.data.buf.in = &flcomp;
	op.data.nbytes = sizeof(flcomp);

	ret = intel_spi_read(ispi, NULL, NULL, &op);
	if (ret) {
		dev_warn(ispi->dev, "failed to read FLCOMP\n");
		return -ENODEV;
	}

	dev_dbg(ispi->dev, "FLCOMP=0x%08x\n", flcomp);

	switch (flcomp & FLCOMP_C0DEN_MASK) {
	case FLCOMP_C0DEN_512K:
		ispi->chip0_size = SZ_512K;
		break;
	case FLCOMP_C0DEN_1M:
		ispi->chip0_size = SZ_1M;
		break;
	case FLCOMP_C0DEN_2M:
		ispi->chip0_size = SZ_2M;
		break;
	case FLCOMP_C0DEN_4M:
		ispi->chip0_size = SZ_4M;
		break;
	case FLCOMP_C0DEN_8M:
		ispi->chip0_size = SZ_8M;
		break;
	case FLCOMP_C0DEN_16M:
		ispi->chip0_size = SZ_16M;
		break;
	case FLCOMP_C0DEN_32M:
		ispi->chip0_size = SZ_32M;
		break;
	case FLCOMP_C0DEN_64M:
		ispi->chip0_size = SZ_64M;
		break;
	default:
		return -EINVAL;
	}

	dev_dbg(ispi->dev, "chip0 size %zd KB\n", ispi->chip0_size / SZ_1K);

	nc = (buf[1] & FLMAP0_NC_MASK) >> FLMAP0_NC_SHIFT;
	if (!nc)
		ispi->master->num_chipselect = 1;
	else if (nc == 1)
		ispi->master->num_chipselect = 2;
	else
		return -EINVAL;

	dev_dbg(ispi->dev, "%u flash components found\n",
		ispi->master->num_chipselect);
	return 0;
}

static int intel_spi_populate_chip(struct intel_spi *ispi)
{
	struct flash_platform_data *pdata;
	struct spi_board_info chip;
	int ret;

	pdata = devm_kzalloc(ispi->dev, sizeof(*pdata), GFP_KERNEL);
	if (!pdata)
		return -ENOMEM;

	pdata->nr_parts = 1;
	pdata->parts = devm_kcalloc(ispi->dev, pdata->nr_parts,
				    sizeof(*pdata->parts), GFP_KERNEL);
	if (!pdata->parts)
		return -ENOMEM;

	intel_spi_fill_partition(ispi, pdata->parts);

	memset(&chip, 0, sizeof(chip));
	snprintf(chip.modalias, 8, "spi-nor");
	chip.platform_data = pdata;

	if (!spi_new_device(ispi->master, &chip))
		return -ENODEV;

	/* Add the second chip if present */
	if (ispi->master->num_chipselect < 2)
		return 0;

	ret = intel_spi_read_desc(ispi);
	if (ret)
		return ret;

	chip.platform_data = NULL;
	chip.chip_select = 1;

	if (!spi_new_device(ispi->master, &chip))
		return -ENODEV;
	return 0;
}

/**
 * intel_spi_probe() - Probe the Intel SPI flash controller
 * @dev: Pointer to the parent device
 * @mem: MMIO resource
 * @info: Platform specific information
 *
 * Probes Intel SPI flash controller and creates the flash chip device.
 * Returns %0 on success and negative errno in case of failure.
 */
int intel_spi_probe(struct device *dev, struct resource *mem,
		    const struct intel_spi_boardinfo *info)
{
	struct spi_controller *master;
	struct intel_spi *ispi;
	int ret;

	master = devm_spi_alloc_master(dev, sizeof(*ispi));
	if (!master)
		return -ENOMEM;

	master->mem_ops = &intel_spi_mem_ops;

	ispi = spi_master_get_devdata(master);

	ispi->base = devm_ioremap_resource(dev, mem);
	if (IS_ERR(ispi->base))
		return PTR_ERR(ispi->base);

	ispi->dev = dev;
	ispi->master = master;
	ispi->info = info;

	ret = intel_spi_init(ispi);
	if (ret)
		return ret;

	ret = devm_spi_register_master(dev, master);
	if (ret)
		return ret;

	return intel_spi_populate_chip(ispi);
}
EXPORT_SYMBOL_GPL(intel_spi_probe);

MODULE_DESCRIPTION("Intel PCH/PCU SPI flash core driver");
MODULE_AUTHOR("Mika Westerberg <mika.westerberg@linux.intel.com>");
MODULE_LICENSE("GPL v2");<|MERGE_RESOLUTION|>--- conflicted
+++ resolved
@@ -10,15 +10,16 @@
 #include <linux/module.h>
 
 #include <linux/mtd/partitions.h>
+#include <linux/mtd/spi-nor.h>
 
 #include <linux/spi/flash.h>
 #include <linux/spi/spi.h>
+#include <linux/spi/spi-mem.h>
 
 #include "spi-intel.h"
 #include "spi-intel-common.h"
 #include "spi-intel-swseq.h"
 
-<<<<<<< HEAD
 /* Offsets are from @ispi->base */
 #define BFPREG				0x00
 
@@ -181,8 +182,6 @@
 		       const struct intel_spi_mem_op *iop,
 		       const struct spi_mem_op *op);
 };
-=======
->>>>>>> f8f9f906
 
 static bool writeable;
 module_param(writeable, bool, 0);
@@ -320,12 +319,42 @@
 				  INTEL_SPI_TIMEOUT * 1000);
 }
 
+static int intel_spi_wait_sw_busy(struct intel_spi *ispi)
+{
+	u32 val;
+
+	return readl_poll_timeout(ispi->sregs + SSFSTS_CTL, val,
+				  !(val & SSFSTS_CTL_SCIP), 0,
+				  INTEL_SPI_TIMEOUT * 1000);
+}
+
 static bool intel_spi_set_writeable(struct intel_spi *ispi)
 {
 	if (!ispi->info->set_writeable)
 		return false;
 
 	return ispi->info->set_writeable(ispi->base, ispi->info->data);
+}
+
+static int intel_spi_opcode_index(struct intel_spi *ispi, u8 opcode, int optype)
+{
+	int i;
+	int preop;
+
+	if (ispi->locked) {
+		for (i = 0; i < ARRAY_SIZE(ispi->opcodes); i++)
+			if (ispi->opcodes[i] == opcode)
+				return i;
+
+		return -EINVAL;
+	}
+
+	/* The lock is off, so just use index 0 */
+	writel(opcode, ispi->sregs + OPMENU0);
+	preop = readw(ispi->sregs + PREOP_OPTYPE);
+	writel(optype << 16 | preop, ispi->sregs + PREOP_OPTYPE);
+
+	return 0;
 }
 
 static int intel_spi_hw_cycle(struct intel_spi *ispi, u8 opcode, size_t len)
@@ -371,7 +400,6 @@
 	return 0;
 }
 
-<<<<<<< HEAD
 static int intel_spi_sw_cycle(struct intel_spi *ispi, u8 opcode, size_t len,
 			      int optype)
 {
@@ -447,9 +475,6 @@
 }
 
 static int intel_spi_read_reg(struct intel_spi *ispi, const struct spi_mem *mem,
-=======
-static int intel_spi_read_reg(struct intel_spi *ispi,
->>>>>>> f8f9f906
 			      const struct intel_spi_mem_op *iop,
 			      const struct spi_mem_op *op)
 {
@@ -520,6 +545,7 @@
 	u32 addr = intel_spi_chip_addr(ispi, mem) + op->addr.val;
 	size_t block_size, nbytes = op->data.nbytes;
 	void *read_buf = op->data.buf.in;
+	u32 addr = op->addr.val;
 	u32 val, status;
 	int ret;
 
