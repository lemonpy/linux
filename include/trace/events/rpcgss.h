--- conflicted
+++ resolved
@@ -618,11 +618,7 @@
 		__entry->timeout = timeout;
 		__entry->window_size = window_size;
 		__entry->len = len;
-<<<<<<< HEAD
-		memcpy(__get_str(acceptor), data, len);
-=======
 		__assign_str(acceptor, data);
->>>>>>> 7586c850
 	),
 
 	TP_printk("win_size=%u expiry=%lu now=%lu timeout=%u acceptor=%.*s",
