--- conflicted
+++ resolved
@@ -13,10 +13,7 @@
 #include <sound/soc.h>
 #include <linux/pm_runtime.h>
 #include <linux/spi/spi.h>
-<<<<<<< HEAD
-=======
 #include <linux/vmalloc.h>
->>>>>>> 0c383648
 #include "hda_local.h"
 #include "hda_auto_parser.h"
 #include "hda_jack.h"
@@ -40,8 +37,6 @@
 #define CS35L41_UUID			"50d90cdc-3de4-4f18-b528-c7fe3b71f40d"
 #define CS35L41_DSM_GET_MUTE		5
 #define CS35L41_NOTIFY_EVENT		0x91
-<<<<<<< HEAD
-=======
 #define CS35L41_TUNING_SIG		0x109A4A35
 
 enum cs35l41_tuning_param_types {
@@ -78,7 +73,6 @@
 	.status =	CAL_STATUS_DSP_CTL_NAME,
 	.checksum =	CAL_CHECKSUM_DSP_CTL_NAME,
 };
->>>>>>> 0c383648
 
 static bool firmware_autostart = 1;
 module_param(firmware_autostart, bool, 0444);
@@ -126,22 +120,10 @@
 	{ CS35L41_DSP1_RX2_SRC,		0x00000008 }, // DSP1RX2 SRC = ASPRX1
 	{ CS35L41_DSP1_RX3_SRC,         0x00000018 }, // DSP1RX3 SRC = VMON
 	{ CS35L41_DSP1_RX4_SRC,         0x00000019 }, // DSP1RX4 SRC = IMON
-<<<<<<< HEAD
-	{ CS35L41_DSP1_RX5_SRC,         0x00000029 }, // DSP1RX5 SRC = VBSTMON
-};
-
-static const struct reg_sequence cs35l41_hda_unmute[] = {
-	{ CS35L41_AMP_DIG_VOL_CTRL,	0x00008000 }, // AMP_HPF_PCM_EN = 1, AMP_VOL_PCM  0.0 dB
-	{ CS35L41_AMP_GAIN_CTRL,	0x00000084 }, // AMP_GAIN_PCM 4.5 dB
-};
-
-static const struct reg_sequence cs35l41_hda_unmute_dsp[] = {
-=======
 	{ CS35L41_DSP1_RX6_SRC,         0x00000029 }, // DSP1RX6 SRC = VBSTMON
 };
 
 static const struct reg_sequence cs35l41_hda_unmute[] = {
->>>>>>> 0c383648
 	{ CS35L41_AMP_DIG_VOL_CTRL,	0x00008000 }, // AMP_HPF_PCM_EN = 1, AMP_VOL_PCM  0.0 dB
 	{ CS35L41_AMP_GAIN_CTRL,	0x00000084 }, // AMP_GAIN_PCM 4.5 dB
 };
@@ -259,10 +241,6 @@
 	if (!ret) {
 		/* try cirrus/part-dspN-fwtype-sub<-spkidN><-ampname>.bin */
 		ret = cs35l41_request_firmware_file(cs35l41, coeff_firmware, coeff_filename,
-<<<<<<< HEAD
-						    CS35L41_FIRMWARE_ROOT,
-=======
->>>>>>> 0c383648
 						    cs35l41->acpi_subsystem_id, cs35l41->amp_name,
 						    cs35l41->speaker_id, "bin");
 		if (ret)
@@ -278,10 +256,6 @@
 	if (!ret) {
 		/* try cirrus/part-dspN-fwtype-sub<-spkidN><-ampname>.bin */
 		ret = cs35l41_request_firmware_file(cs35l41, coeff_firmware, coeff_filename,
-<<<<<<< HEAD
-						    CS35L41_FIRMWARE_ROOT,
-=======
->>>>>>> 0c383648
 						    cs35l41->acpi_subsystem_id, cs35l41->amp_name,
 						    cs35l41->speaker_id, "bin");
 		if (ret)
@@ -302,11 +276,7 @@
 		if (ret)
 			/* try cirrus/part-dspN-fwtype-sub<-spkidN>.bin */
 			ret = cs35l41_request_firmware_file(cs35l41, coeff_firmware,
-<<<<<<< HEAD
-							    coeff_filename, CS35L41_FIRMWARE_ROOT,
-=======
 							    coeff_filename,
->>>>>>> 0c383648
 							    cs35l41->acpi_subsystem_id, NULL,
 							    cs35l41->speaker_id, "bin");
 		if (ret)
@@ -327,11 +297,7 @@
 		if (ret)
 			/* try cirrus/part-dspN-fwtype-sub<-spkidN>.bin */
 			ret = cs35l41_request_firmware_file(cs35l41, coeff_firmware,
-<<<<<<< HEAD
-							    coeff_filename, CS35L41_FIRMWARE_ROOT,
-=======
 							    coeff_filename,
->>>>>>> 0c383648
 							    cs35l41->acpi_subsystem_id, NULL,
 							    cs35l41->speaker_id, "bin");
 		if (ret)
@@ -358,21 +324,13 @@
 
 	/* fallback try cirrus/part-dspN-fwtype.wmfw */
 	ret = cs35l41_request_firmware_file(cs35l41, wmfw_firmware, wmfw_filename,
-<<<<<<< HEAD
-					    CS35L41_FIRMWARE_ROOT, NULL, NULL, -1, "wmfw");
-=======
 					    NULL, NULL, -1, "wmfw");
->>>>>>> 0c383648
 	if (ret)
 		goto err;
 
 	/* fallback try cirrus/part-dspN-fwtype.bin */
 	ret = cs35l41_request_firmware_file(cs35l41, coeff_firmware, coeff_filename,
-<<<<<<< HEAD
-					    CS35L41_FIRMWARE_ROOT, NULL, NULL, -1, "bin");
-=======
 					    NULL, NULL, -1, "bin");
->>>>>>> 0c383648
 	if (ret) {
 		release_firmware(*wmfw_firmware);
 		kfree(*wmfw_filename);
@@ -445,8 +403,6 @@
 fallback:
 	return cs35l41_fallback_firmware_file(cs35l41, wmfw_firmware, wmfw_filename,
 					      coeff_firmware, coeff_filename);
-<<<<<<< HEAD
-=======
 }
 
 
@@ -463,7 +419,6 @@
 		dev_warn(cs35l41->dev, "Failed to apply calibration: %d\n", ret);
 	else
 		dev_info(cs35l41->dev, "Calibration applied: R0=%d\n", cs35l41->cal_data.calR);
->>>>>>> 0c383648
 }
 
 static int cs35l41_read_silicon_uid(struct cs35l41_hda *cs35l41, u64 *uid)
@@ -718,13 +673,10 @@
 	if (cs35l41->cs_dsp.running) {
 		regmap_multi_reg_write(reg, cs35l41_hda_config_dsp,
 				       ARRAY_SIZE(cs35l41_hda_config_dsp));
-<<<<<<< HEAD
-=======
 		if (cs35l41->hw_cfg.bst_type == CS35L41_INT_BOOST)
 			regmap_write(reg, CS35L41_DSP1_RX5_SRC, CS35L41_INPUT_SRC_VPMON);
 		else
 			regmap_write(reg, CS35L41_DSP1_RX5_SRC, CS35L41_INPUT_SRC_VBSTMON);
->>>>>>> 0c383648
 		regmap_update_bits(reg, CS35L41_PWR_CTRL2,
 				   CS35L41_VMON_EN_MASK | CS35L41_IMON_EN_MASK,
 				   1 << CS35L41_VMON_EN_SHIFT | 1 << CS35L41_IMON_EN_SHIFT);
@@ -742,10 +694,7 @@
 {
 	struct cs35l41_hda *cs35l41 = dev_get_drvdata(dev);
 	struct regmap *reg = cs35l41->regmap;
-<<<<<<< HEAD
-=======
 	unsigned int amp_gain;
->>>>>>> 0c383648
 
 	dev_dbg(dev, "Mute(%d:%d) Playback Started: %d\n", mute, cs35l41->mute_override,
 		cs35l41->playback_started);
@@ -757,10 +706,6 @@
 		} else {
 			dev_dbg(dev, "Unmuting\n");
 			if (cs35l41->cs_dsp.running) {
-<<<<<<< HEAD
-				regmap_multi_reg_write(reg, cs35l41_hda_unmute_dsp,
-						ARRAY_SIZE(cs35l41_hda_unmute_dsp));
-=======
 				dev_dbg(dev, "Using Tuned Gain: %d\n", cs35l41->tuning_gain);
 				amp_gain = (cs35l41->tuning_gain << CS35L41_AMP_GAIN_PCM_SHIFT) |
 					(DEFAULT_AMP_GAIN_PDM << CS35L41_AMP_GAIN_PDM_SHIFT);
@@ -768,7 +713,6 @@
 				/* AMP_HPF_PCM_EN = 1, AMP_VOL_PCM  0.0 dB */
 				regmap_write(reg, CS35L41_AMP_DIG_VOL_CTRL, 0x00008000);
 				regmap_write(reg, CS35L41_AMP_GAIN_CTRL, amp_gain);
->>>>>>> 0c383648
 			} else {
 				regmap_multi_reg_write(reg, cs35l41_hda_unmute,
 						ARRAY_SIZE(cs35l41_hda_unmute));
@@ -960,15 +904,9 @@
 static int cs35l41_system_suspend_prep(struct device *dev)
 {
 	struct cs35l41_hda *cs35l41 = dev_get_drvdata(dev);
-<<<<<<< HEAD
 
 	dev_dbg(cs35l41->dev, "System Suspend Prepare\n");
 
-=======
-
-	dev_dbg(cs35l41->dev, "System Suspend Prepare\n");
-
->>>>>>> 0c383648
 	if (cs35l41->hw_cfg.bst_type == CS35L41_EXT_BOOST_NO_VSPK_SWITCH) {
 		dev_err_once(cs35l41->dev, "System Suspend not supported\n");
 		return 0; /* don't block the whole system suspend */
@@ -1247,12 +1185,9 @@
 		dev_err(cs35l41->dev, "Error waiting for DSP to pause: %u\n", ret);
 		goto clean_dsp;
 	}
-<<<<<<< HEAD
-=======
 
 	dev_info(cs35l41->dev, "Firmware Loaded - Type: %s, Gain: %d\n",
 		 hda_cs_dsp_fw_ids[cs35l41->firmware_type], cs35l41->tuning_gain);
->>>>>>> 0c383648
 
 	return 0;
 
@@ -1560,11 +1495,7 @@
 	if (comps[cs35l41->index].dev == dev) {
 		memset(&comps[cs35l41->index], 0, sizeof(*comps));
 		sleep_flags = lock_system_sleep();
-<<<<<<< HEAD
-		device_link_remove(&comps->codec->core.dev, cs35l41->dev);
-=======
 		device_link_remove(&cs35l41->codec->core.dev, cs35l41->dev);
->>>>>>> 0c383648
 		unlock_system_sleep(sleep_flags);
 	}
 }
@@ -2035,13 +1966,10 @@
 	if (ret)
 		goto err;
 
-<<<<<<< HEAD
-=======
 	ret = cs35l41_get_calibration(cs35l41);
 	if (ret && ret != -ENOENT)
 		goto err;
 
->>>>>>> 0c383648
 	cs35l41_mute(cs35l41->dev, true);
 
 	INIT_WORK(&cs35l41->fw_load_work, cs35l41_fw_load_work);
@@ -2102,8 +2030,6 @@
 
 	acpi_dev_put(cs35l41->dacpi);
 
-	acpi_dev_put(cs35l41->dacpi);
-
 	pm_runtime_put_noidle(cs35l41->dev);
 
 	if (cs35l41_safe_reset(cs35l41->regmap, cs35l41->hw_cfg.bst_type))
