--- conflicted
+++ resolved
@@ -6,13 +6,7 @@
 snd-sof-intel-hda-common-y := hda-loader.o hda-stream.o hda-trace.o \
 				 hda-dsp.o hda-ipc.o hda-ctrl.o hda-pcm.o \
 				 hda-dai.o hda-dai-ops.o hda-bus.o \
-<<<<<<< HEAD
-				 skl.o hda-loader-skl.o \
-				 apl.o cnl.o tgl.o icl.o mtl.o lnl.o hda-common-ops.o \
-				 telemetry.o
-=======
 				 telemetry.o tracepoints.o
->>>>>>> 0c383648
 
 snd-sof-intel-hda-generic-y := hda.o hda-common-ops.o
 
@@ -32,16 +26,6 @@
 obj-$(CONFIG_SND_SOC_SOF_HDA_MLINK) += snd-sof-intel-hda-mlink.o
 obj-$(CONFIG_SND_SOC_SOF_HDA) += snd-sof-intel-hda.o
 
-<<<<<<< HEAD
-snd-sof-pci-intel-tng-objs := pci-tng.o
-snd-sof-pci-intel-skl-objs := pci-skl.o
-snd-sof-pci-intel-apl-objs := pci-apl.o
-snd-sof-pci-intel-cnl-objs := pci-cnl.o
-snd-sof-pci-intel-icl-objs := pci-icl.o
-snd-sof-pci-intel-tgl-objs := pci-tgl.o
-snd-sof-pci-intel-mtl-objs := pci-mtl.o
-snd-sof-pci-intel-lnl-objs := pci-lnl.o
-=======
 snd-sof-pci-intel-tng-y := pci-tng.o
 snd-sof-pci-intel-skl-y := pci-skl.o skl.o hda-loader-skl.o
 snd-sof-pci-intel-apl-y := pci-apl.o apl.o
@@ -50,7 +34,6 @@
 snd-sof-pci-intel-tgl-y := pci-tgl.o tgl.o
 snd-sof-pci-intel-mtl-y := pci-mtl.o mtl.o
 snd-sof-pci-intel-lnl-y := pci-lnl.o lnl.o
->>>>>>> 0c383648
 
 obj-$(CONFIG_SND_SOC_SOF_MERRIFIELD) += snd-sof-pci-intel-tng.o
 obj-$(CONFIG_SND_SOC_SOF_INTEL_SKL) += snd-sof-pci-intel-skl.o
