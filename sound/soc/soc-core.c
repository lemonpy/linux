--- conflicted
+++ resolved
@@ -1064,7 +1064,6 @@
 		snd_soc_dapm_new_controls(&platform->dapm,
 			driver->dapm_widgets, driver->num_dapm_widgets);
 
-<<<<<<< HEAD
 	/* Create DAPM widgets for each DAI stream */
 	list_for_each_entry(dai, &dai_list, list) {
 		if (dai->dev != platform->dev)
@@ -1072,9 +1071,8 @@
 
 		snd_soc_dapm_new_dai_widgets(&platform->dapm, dai);
 	}
-=======
+
 	platform->dapm.idle_bias_off = 1;
->>>>>>> e816b57a
 
 	if (driver->probe) {
 		ret = driver->probe(platform);
